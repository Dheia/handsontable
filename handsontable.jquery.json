--- conflicted
+++ resolved
@@ -1,11 +1,7 @@
 {
   "name": "handsontable",
   "title": "Handsontable",
-<<<<<<< HEAD
-  "version": "0.9.12",
-=======
   "version": "0.9.13",
->>>>>>> 85c8c303
   "author": {
     "name": "Marcin Warpechowski",
     "email": "marcin@nextgen.pl",
