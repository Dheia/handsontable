/**
 * Handsontable 0.8.13
 * Handsontable is a simple jQuery plugin for editable tables with basic copy-paste compatibility with Excel and Google Docs
 *
 * Copyright 2012, Marcin Warpechowski
 * Licensed under the MIT license.
 * http://handsontable.com/
 *
<<<<<<< HEAD
 * Date: Tue Mar 12 2013 03:16:18 GMT+0100 (Central European Standard Time)
=======
 * Date: Thu Mar 07 2013 14:02:44 GMT-0500 (EST)
>>>>>>> 4cabf791
 */

.handsontable {
  position: relative;
  font-family: Arial, Helvetica, sans-serif;
  line-height: 1.3em;
  font-size: 13px;
}

.handsontable * {
  box-sizing: content-box;
  -webkit-box-sizing: content-box;
  -moz-box-sizing: content-box;
}

.handsontable table {
  border-collapse: separate;
  position: relative;
  -webkit-user-select: none;
  -khtml-user-select: none;
  -moz-user-select: none;
  -o-user-select: none;
  -ms-user-select: none;
  /*user-select: none; /*no browser supports unprefixed version*/
  border-spacing: 0;
  margin: 0;
  border-width: 0;
  table-layout: fixed;
  width: 0;
  outline-width: 0;
}

.handsontable col {
  width: 50px;
}

.handsontable col.rowHeader {
  width: 50px;
}

.handsontable th,
.handsontable td {
  border-right: 1px solid #CCC;
  border-bottom: 1px solid #CCC;
  height: 22px;
  line-height: 21px;
  padding: 0 4px 0 4px; /* top, bottom padding different than 0 is handled poorly by FF with HTML5 doctype */
  background-color: #FFF;
  font-size: 12px;
  vertical-align: top;
  overflow: hidden;
  outline-width: 0;
}

.handsontable th:last-child {
  /*Foundation framework fix*/
  border-right: 1px solid #CCC;
  border-bottom: 1px solid #CCC;
}

.handsontable tr:first-child th.htNoFrame,
.handsontable th:first-child.htNoFrame,
.handsontable th.htNoFrame {
  border-left-width: 0;
  background-color: white;
  border-color: #FFF;
}

.handsontable th:first-child,
.handsontable td:first-child,
.handsontable .htNoFrame + th,
.handsontable .htNoFrame + td {
  border-left: 1px solid #CCC;
}

.handsontable tr:first-child th,
.handsontable tr:first-child td {
  border-top: 1px solid #CCC;
}

.handsontable thead tr:last-child th {
  border-bottom-width: 0;
}

.handsontable thead tr.lastChild th {
  border-bottom-width: 0;
}

.handsontable th {
  background-color: #EEE;
  color: #222;
  text-align: center;
  font-weight: normal;
  white-space: nowrap;
}

.handsontable th .small {
  font-size: 12px;
}

.handsontable thead th {
  padding: 0;
}

.handsontable th.active {
  background-color: #CCC;
}

.handsontable thead th .relative {
  position: relative;
  padding: 2px 4px;
}

/* plugins */

.handsontable .manualColumnMover {
  position: absolute;
  left: 0;
  top: 0;
  background-color: transparent;
  width: 5px;
  height: 25px;
  z-index: 999;
  cursor: move;
}

.handsontable th .manualColumnMover:hover,
.handsontable th .manualColumnMover.active {
  background-color: #88F;
}

.handsontable .manualColumnResizer {
  position: absolute;
  right: -1px;
  top: 0;
  background-color: transparent;
  width: 5px;
  height: 25px;
  z-index: 999;
  cursor: col-resize;
}

.handsontable th .manualColumnResizer:hover,
.handsontable .manualColumnResizerLine .manualColumnResizer {
  background-color: #AAB;
}

.handsontable .columnSorting:hover {
  text-decoration: underline;
  cursor: pointer;
}

/* border line */
.handsontable .wtBorder {
  position: absolute;
  font-size: 0;
}

.handsontable td.area {
  background-color: #EEF4FF;
}

/* fill handle */
.handsontable .wtBorder.corner {
  font-size: 0;
  cursor: crosshair;
}

.handsontable .htBorder.htFillBorder {
  background: red;
  width: 1px;
  height: 1px;
}

/* textarea border color */
textarea.handsontableInput {
  border: 2px solid #5292F7;
  outline-width: 0;
  margin: 0;
  padding: 1px 4px 0 2px;
  font-family: Arial, Helvetica, sans-serif; /*repeat from .handsontable (inherit doesn't work with IE<8) */
  line-height: 1.3em;
  font-size: 13px;
  box-shadow: 1px 2px 5px rgba(0, 0, 0, 0.4);
  resize: none;

  /*below are needed to overwrite stuff added by jQuery UI Bootstrap theme*/
  display: inline-block;
  font-size: 13px;
  line-height: inherit;
  color: #000;
  -webkit-border-radius: 0;
  -moz-border-radius: 0;
  border-radius: 0;
}

.handsontableInputHolder {
  position: absolute;
  top: 0;
  left: 0;
  width: 1px;
  height: 1px;
}

/*
AutocompleteRenderer down arrow
*/
.handsontable .htAutocomplete {
  position: relative;
  padding-right: 20px;
}

.handsontable .htAutocompleteArrow {
  position: absolute;
  top: 0;
  right: 0;
  font-size: 10px;
  color: #EEE;
  cursor: default;
  width: 16px;
  text-align: center;
}

.handsontable td .htAutocompleteArrow:hover {
  color: #777;
}

/*
NumericRenderer
*/
.handsontable .htNumeric {
  text-align: right;
}

/* typeahead rules. Needed only if you are using the autocomplete feature */
.typeahead {
  position: absolute;
  font-family: Arial, Helvetica, sans-serif;
  line-height: 1.3em;
  font-size: 13px;
  z-index: 10;
  top: 100%;
  left: 0;
  float: left;
  display: none;
  min-width: 160px;
  padding: 4px 0;
  margin: 0;
  list-style: none;
  background-color: white;
  border-color: #CCC;
  border-color: rgba(0, 0, 0, 0.2);
  border-style: solid;
  border-width: 1px;
  -webkit-box-shadow: 0 5px 10px rgba(0, 0, 0, 0.2);
  -moz-box-shadow: 0 5px 10px rgba(0, 0, 0, 0.2);
  box-shadow: 0 5px 10px rgba(0, 0, 0, 0.2);
  -webkit-background-clip: padding-box;
  -moz-background-clip: padding;
  background-clip: padding-box;
  margin-top: 2px;
  -webkit-border-radius: 4px;
  -moz-border-radius: 4px;
  border-radius: 4px;
}

.typeahead li {
  line-height: 18px;
  display: list-item;
}

.typeahead a {
  display: block;
  padding: 3px 15px;
  clear: both;
  font-weight: normal;
  line-height: 18px;
  color: #333;
  white-space: nowrap;
}

.typeahead li > a:hover, .typeahead .active > a, .typeahead .active > a:hover {
  color: white;
  text-decoration: none;
  background-color: #08C;
}

.typeahead a {
  color: #08C;
  text-decoration: none;
}

/*context menu rules*/
ul.context-menu-list {
  color: black;
}

ul.context-menu-list li {
  margin-bottom: 0; /*Foundation framework fix*/
}

/**
 * dragdealer
 */

.handsontable .dragdealer {
  position: relative;
  width: 9px;
  height: 9px;
  background: #F8F8F8;
  border: 1px solid #DDD;
}

.handsontable .dragdealer .handle {
  position: absolute;
  width: 9px;
  height: 9px;
  background: #C5C5C5;
}

.handsontable .dragdealer .disabled {
  background: #898989;
}
/*!
 * jQuery contextMenu - Plugin for simple contextMenu handling
 *
 * Version: 1.5.25
 *
 * Authors: Rodney Rehm, Addy Osmani (patches for FF)
 * Web: http://medialize.github.com/jQuery-contextMenu/
 *
 * Licensed under
 *   MIT License http://www.opensource.org/licenses/mit-license
 *   GPL v3 http://opensource.org/licenses/GPL-3.0
 *
 */

.context-menu-list {
    margin:0; 
    padding:0;
    
    min-width: 120px;
    max-width: 250px;
    display: inline-block;
    position: absolute;
    list-style-type: none;
    
    border: 1px solid #DDD;
    background: #EEE;
    
    -webkit-box-shadow: 0 2px 5px rgba(0, 0, 0, 0.5);
       -moz-box-shadow: 0 2px 5px rgba(0, 0, 0, 0.5);
        -ms-box-shadow: 0 2px 5px rgba(0, 0, 0, 0.5);
         -o-box-shadow: 0 2px 5px rgba(0, 0, 0, 0.5);
            box-shadow: 0 2px 5px rgba(0, 0, 0, 0.5);
    
    font-family: Verdana, Arial, Helvetica, sans-serif;
    font-size: 11px;
}

.context-menu-item {
    padding: 2px 2px 2px 24px;
    background-color: #EEE;
    position: relative;
    -webkit-user-select: none;
       -moz-user-select: -moz-none;
        -ms-user-select: none;
            user-select: none;
}

.context-menu-separator {
    padding-bottom:0;
    border-bottom: 1px solid #DDD;
}

.context-menu-item > label > input,
.context-menu-item > label > textarea {
    -webkit-user-select: text;
       -moz-user-select: text;
        -ms-user-select: text;
            user-select: text;
}

.context-menu-item.hover {
    cursor: pointer;
    background-color: #39F;
}

.context-menu-item.disabled {
    color: #666;
}

.context-menu-input.hover,
.context-menu-item.disabled.hover {
    cursor: default;
    background-color: #EEE;
}

.context-menu-submenu:after {
    content: ">";
    color: #666;
    position: absolute;
    top: 0;
    right: 3px;
    z-index: 1;
}

/* icons
    #protip:
    In case you want to use sprites for icons (which I would suggest you do) have a look at
    http://css-tricks.com/13224-pseudo-spriting/ to get an idea of how to implement 
    .context-menu-item.icon:before {}
 */
.context-menu-item.icon { min-height: 18px; background-repeat: no-repeat; background-position: 4px 2px; }
.context-menu-item.icon-edit { background-image: url(images/page_white_edit.png); }
.context-menu-item.icon-cut { background-image: url(images/cut.png); }
.context-menu-item.icon-copy { background-image: url(images/page_white_copy.png); }
.context-menu-item.icon-paste { background-image: url(images/page_white_paste.png); }
.context-menu-item.icon-delete { background-image: url(images/page_white_delete.png); }
.context-menu-item.icon-add { background-image: url(images/page_white_add.png); }
.context-menu-item.icon-quit { background-image: url(images/door.png); }

/* vertically align inside labels */
.context-menu-input > label > * { vertical-align: top; }

/* position checkboxes and radios as icons */
.context-menu-input > label > input[type="checkbox"],
.context-menu-input > label > input[type="radio"] {
    margin-left: -17px;
}
.context-menu-input > label > span {
    margin-left: 5px;
}

.context-menu-input > label,
.context-menu-input > label > input[type="text"],
.context-menu-input > label > textarea,
.context-menu-input > label > select {
    display: block;
    width: 100%;
    
    -webkit-box-sizing: border-box;
       -moz-box-sizing: border-box;
        -ms-box-sizing: border-box;
         -o-box-sizing: border-box;
            box-sizing: border-box;
}

.context-menu-input > label > textarea {
    height: 100px;
}
.context-menu-item > .context-menu-list {
    display: none;
    /* re-positioned by js */
    right: -5px;
    top: 5px;
}

.context-menu-item.hover > .context-menu-list {
    display: block;
}

.context-menu-accesskey {
    text-decoration: underline;
}<|MERGE_RESOLUTION|>--- conflicted
+++ resolved
@@ -6,11 +6,7 @@
  * Licensed under the MIT license.
  * http://handsontable.com/
  *
-<<<<<<< HEAD
- * Date: Tue Mar 12 2013 03:16:18 GMT+0100 (Central European Standard Time)
-=======
- * Date: Thu Mar 07 2013 14:02:44 GMT-0500 (EST)
->>>>>>> 4cabf791
+ * Date: Wed Mar 13 2013 13:08:00 GMT+0100 (Central European Standard Time)
  */
 
 .handsontable {
