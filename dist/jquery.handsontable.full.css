/**
 * Handsontable 0.8.2
 * Handsontable is a simple jQuery plugin for editable tables with basic copy-paste compatibility with Excel and Google Docs
 *
 * Copyright 2012, Marcin Warpechowski
 * Licensed under the MIT license.
 * http://handsontable.com/
 *
<<<<<<< HEAD
 * Date: Mon Jan 14 2013 01:25:17 GMT+0100 (Central European Standard Time)
=======
 * Date: Mon Jan 14 2013 01:33:17 GMT+0100 (Central European Standard Time)
>>>>>>> 5cc15a71
 */

.handsontable {
  position: relative;
  font-family: Arial, Helvetica, sans-serif;
  line-height: 1.3em;
  font-size: 13px;
}

.handsontable * {
  box-sizing: content-box;
  -webkit-box-sizing: content-box;
  -moz-box-sizing: content-box;
}

.handsontable table {
  border-collapse: separate;
  position: relative;
  -webkit-user-select: none;
  -khtml-user-select: none;
  -moz-user-select: none;
  -o-user-select: none;
  -ms-user-select: none;
  /*user-select: none; /*no browser supports unprefixed version*/
  border-spacing: 0;
  margin: 0;
  border-width: 0;
  table-layout: fixed;
  width: 0;
}

.handsontable col {
  width: 50px;
}

.handsontable col.rowHeader {
  width: 50px;
}

.handsontable th,
.handsontable td {
  border-right: 1px solid #CCC;
  border-bottom: 1px solid #CCC;
  height: 22px;
  line-height: 21px;
  padding: 0 4px 0 4px; /* top, bottom padding different than 0 is handled poorly by FF with HTML5 doctype */
  background-color: #FFF;
  font-size: 12px;
  vertical-align: top;
  overflow: hidden;
}

.handsontable th:last-child {
  /*Foundation framework fix*/
  border-right: 1px solid #CCC;
  border-bottom: 1px solid #CCC;
}

.handsontable tr:first-child th.htNoFrame,
.handsontable th:first-child.htNoFrame,
.handsontable th.htNoFrame {
  border-left-width: 0;
  background-color: white;
  border-color: #FFF;
}

.handsontable th:first-child,
.handsontable td:first-child,
.handsontable .htNoFrame + th,
.handsontable .htNoFrame + td {
  border-left: 1px solid #CCC;
}

.handsontable tr:first-child th,
.handsontable tr:first-child td {
  border-top: 1px solid #CCC;
}

.handsontable thead tr:last-child th {
  border-bottom-width: 0;
}

.handsontable thead tr.lastChild th {
  border-bottom-width: 0;
}

.handsontable th {
  background-color: #EEE;
  color: #222;
  text-align: center;
  font-weight: normal;
  white-space: nowrap;
}

.handsontable th .small {
  font-size: 12px;
}

.handsontable thead th {
  padding: 0;
}

.handsontable th.active {
  background-color: #CCC;
}

.handsontable thead th .relative {
  position: relative;
  padding: 2px 4px;
}

/* plugins */

.handsontable .manualColumnResizer {
  position: absolute;
  right: -1px;
  top: 0;
  background-color: transparent;
  width: 5px;
  height: 25px;
  z-index: 999;
}

.handsontable th .manualColumnResizer:hover,
.handsontable .manualColumnResizerLine .manualColumnResizer {
  background-color: #AAB;
}

.handsontable .columnSorting:hover {
  text-decoration: underline;
  cursor: pointer;
}

/* border line */
.handsontable .wtBorder {
  position: absolute;
  font-size: 0;
}

.handsontable td.area {
  background-color: #EEF4FF;
}

/* fill handle */
.handsontable .wtBorder.corner {
  font-size: 0;
  cursor: crosshair;
}

.handsontable .htBorder.htFillBorder {
  background: red;
  width: 1px;
  height: 1px;
}

/* textarea border color */
textarea.handsontableInput {
  border: 2px solid #5292F7;
  outline-width: 0;
  margin: 0;
  padding: 1px 4px 0 2px;
  font-family: Arial, Helvetica, sans-serif; /*repeat from .handsontable (inherit doesn't work with IE<8) */
  line-height: 1.3em;
  font-size: 13px;
  box-shadow: 1px 2px 5px rgba(0, 0, 0, 0.4);
  resize: none;
}

.handsontableInputHolder.htHidden textarea.handsontableInput {
  border-color: #5292F7;
  background: #5292F7;
  color: #5292F7;
}

.handsontableInputHolder {
  position: absolute;
  top: 0;
  left: 0;
  width: 1px;
  height: 1px;
  overflow: hidden;
}

/*
AutocompleteRenderer down arrow
*/
.handsontable .htAutocomplete {
  position: relative;
  padding-right: 20px;
}

.handsontable .htAutocompleteArrow {
  position: absolute;
  top: 0;
  right: 0;
  font-size: 10px;
  color: #EEE;
  cursor: default;
  width: 16px;
  text-align: center;
}

.handsontable td .htAutocompleteArrow:hover {
  color: #777;
}

/* typeahead rules. Needed only if you are using the autocomplete feature */
.typeahead {
  position: absolute;
  font-family: Arial, Helvetica, sans-serif;
  line-height: 1.3em;
  font-size: 13px;
  z-index: 10;
  top: 100%;
  left: 0;
  float: left;
  display: none;
  min-width: 160px;
  padding: 4px 0;
  margin: 0;
  list-style: none;
  background-color: white;
  border-color: #CCC;
  border-color: rgba(0, 0, 0, 0.2);
  border-style: solid;
  border-width: 1px;
  -webkit-box-shadow: 0 5px 10px rgba(0, 0, 0, 0.2);
  -moz-box-shadow: 0 5px 10px rgba(0, 0, 0, 0.2);
  box-shadow: 0 5px 10px rgba(0, 0, 0, 0.2);
  -webkit-background-clip: padding-box;
  -moz-background-clip: padding;
  background-clip: padding-box;
  margin-top: 2px;
  -webkit-border-radius: 4px;
  -moz-border-radius: 4px;
  border-radius: 4px;
}

.typeahead li {
  line-height: 18px;
  display: list-item;
}

.typeahead a {
  display: block;
  padding: 3px 15px;
  clear: both;
  font-weight: normal;
  line-height: 18px;
  color: #333;
  white-space: nowrap;
}

.typeahead li > a:hover, .typeahead .active > a, .typeahead .active > a:hover {
  color: white;
  text-decoration: none;
  background-color: #08C;
}

.typeahead a {
  color: #08C;
  text-decoration: none;
}

/*context menu rules*/
ul.context-menu-list {
  color: black;
}

ul.context-menu-list li {
  margin-bottom: 0; /*Foundation framework fix*/
}

/**
 * dragdealer
 */

.handsontable .dragdealer {
  position: relative;
  width: 9px;
  height: 9px;
  background: #F8F8F8;
  border: 1px solid #DDD;
}

.handsontable .dragdealer .handle {
  position: absolute;
  width: 9px;
  height: 9px;
  background: #C5C5C5;
}

.handsontable .dragdealer .disabled {
  background: #898989;
}
/*!
 * jQuery contextMenu - Plugin for simple contextMenu handling
 *
 * Version: 1.5.25
 *
 * Authors: Rodney Rehm, Addy Osmani (patches for FF)
 * Web: http://medialize.github.com/jQuery-contextMenu/
 *
 * Licensed under
 *   MIT License http://www.opensource.org/licenses/mit-license
 *   GPL v3 http://opensource.org/licenses/GPL-3.0
 *
 */

.context-menu-list {
    margin:0; 
    padding:0;
    
    min-width: 120px;
    max-width: 250px;
    display: inline-block;
    position: absolute;
    list-style-type: none;
    
    border: 1px solid #DDD;
    background: #EEE;
    
    -webkit-box-shadow: 0 2px 5px rgba(0, 0, 0, 0.5);
       -moz-box-shadow: 0 2px 5px rgba(0, 0, 0, 0.5);
        -ms-box-shadow: 0 2px 5px rgba(0, 0, 0, 0.5);
         -o-box-shadow: 0 2px 5px rgba(0, 0, 0, 0.5);
            box-shadow: 0 2px 5px rgba(0, 0, 0, 0.5);
    
    font-family: Verdana, Arial, Helvetica, sans-serif;
    font-size: 11px;
}

.context-menu-item {
    padding: 2px 2px 2px 24px;
    background-color: #EEE;
    position: relative;
    -webkit-user-select: none;
       -moz-user-select: -moz-none;
        -ms-user-select: none;
            user-select: none;
}

.context-menu-separator {
    padding-bottom:0;
    border-bottom: 1px solid #DDD;
}

.context-menu-item > label > input,
.context-menu-item > label > textarea {
    -webkit-user-select: text;
       -moz-user-select: text;
        -ms-user-select: text;
            user-select: text;
}

.context-menu-item.hover {
    cursor: pointer;
    background-color: #39F;
}

.context-menu-item.disabled {
    color: #666;
}

.context-menu-input.hover,
.context-menu-item.disabled.hover {
    cursor: default;
    background-color: #EEE;
}

.context-menu-submenu:after {
    content: ">";
    color: #666;
    position: absolute;
    top: 0;
    right: 3px;
    z-index: 1;
}

/* icons
    #protip:
    In case you want to use sprites for icons (which I would suggest you do) have a look at
    http://css-tricks.com/13224-pseudo-spriting/ to get an idea of how to implement 
    .context-menu-item.icon:before {}
 */
.context-menu-item.icon { min-height: 18px; background-repeat: no-repeat; background-position: 4px 2px; }
.context-menu-item.icon-edit { background-image: url(images/page_white_edit.png); }
.context-menu-item.icon-cut { background-image: url(images/cut.png); }
.context-menu-item.icon-copy { background-image: url(images/page_white_copy.png); }
.context-menu-item.icon-paste { background-image: url(images/page_white_paste.png); }
.context-menu-item.icon-delete { background-image: url(images/page_white_delete.png); }
.context-menu-item.icon-add { background-image: url(images/page_white_add.png); }
.context-menu-item.icon-quit { background-image: url(images/door.png); }

/* vertically align inside labels */
.context-menu-input > label > * { vertical-align: top; }

/* position checkboxes and radios as icons */
.context-menu-input > label > input[type="checkbox"],
.context-menu-input > label > input[type="radio"] {
    margin-left: -17px;
}
.context-menu-input > label > span {
    margin-left: 5px;
}

.context-menu-input > label,
.context-menu-input > label > input[type="text"],
.context-menu-input > label > textarea,
.context-menu-input > label > select {
    display: block;
    width: 100%;
    
    -webkit-box-sizing: border-box;
       -moz-box-sizing: border-box;
        -ms-box-sizing: border-box;
         -o-box-sizing: border-box;
            box-sizing: border-box;
}

.context-menu-input > label > textarea {
    height: 100px;
}
.context-menu-item > .context-menu-list {
    display: none;
    /* re-positioned by js */
    right: -5px;
    top: 5px;
}

.context-menu-item.hover > .context-menu-list {
    display: block;
}

.context-menu-accesskey {
    text-decoration: underline;
}<|MERGE_RESOLUTION|>--- conflicted
+++ resolved
@@ -6,11 +6,7 @@
  * Licensed under the MIT license.
  * http://handsontable.com/
  *
-<<<<<<< HEAD
- * Date: Mon Jan 14 2013 01:25:17 GMT+0100 (Central European Standard Time)
-=======
  * Date: Mon Jan 14 2013 01:33:17 GMT+0100 (Central European Standard Time)
->>>>>>> 5cc15a71
  */
 
 .handsontable {
