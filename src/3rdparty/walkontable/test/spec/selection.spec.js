--- conflicted
+++ resolved
@@ -90,14 +90,8 @@
     expect($td1.hasClass('current')).toEqual(true);
   });
 
-<<<<<<< HEAD
   it('should add/remove border to selection when cell is clicked', async() => {
-    const wt = new Walkontable.Core({
-      table: $table[0],
-=======
-  it('should add/remove border to selection when cell is clicked', (done) => {
-    const wt = walkontable({
->>>>>>> bc7c5ca6
+    const wt = walkontable({
       data: getData,
       totalRows: getTotalRows,
       totalColumns: getTotalColumns,
@@ -110,19 +104,11 @@
     });
     wt.draw();
 
-<<<<<<< HEAD
     await sleep(1500);
-    const $td1 = $table.find('tbody tr:eq(1) td:eq(0)');
-    const $td2 = $table.find('tbody tr:eq(2) td:eq(1)');
+    const $td1 = spec().$table.find('tbody tr:eq(1) td:eq(0)');
+    const $td2 = spec().$table.find('tbody tr:eq(2) td:eq(1)');
     const $top = $(wt.selections.getCell().getBorder(wt).top); // cheat... get border for ht_master
     $td1.simulate('mousedown');
-=======
-    setTimeout(() => {
-      const $td1 = spec().$table.find('tbody tr:eq(1) td:eq(0)');
-      const $td2 = spec().$table.find('tbody tr:eq(2) td:eq(1)');
-      const $top = $(wt.selections.getCell().getBorder(wt).top); // cheat... get border for ht_master
-      $td1.simulate('mousedown');
->>>>>>> bc7c5ca6
 
     const pos1 = $top.position();
     expect(pos1.top).toBeGreaterThan(0);
