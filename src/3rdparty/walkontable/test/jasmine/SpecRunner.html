--- conflicted
+++ resolved
@@ -18,211 +18,53 @@
 
 
   
-<<<<<<< HEAD
-  <script>
-    document.writeln('<scr' + 'ipt src="../../../../../lib/jquery.min.js"></scr' + 'ipt>');
-  </script>
+    <script src="../../../../../demo/js/jquery.min.js"></script>
   
-  <script>
-    document.writeln('<scr' + 'ipt src="SpecHelper.js"></scr' + 'ipt>');
-  </script>
+    <script src="../../../../../lib/numeral/numeral.js"></script>
   
-  <script>
-    document.writeln('<scr' + 'ipt src="../../../../../test/jasmine/lib/nodeShim.js"></scr' + 'ipt>');
-  </script>
+    <script src="../../../../../demo/js/numeral.de-de.js"></script>
   
-  <script>
-    document.writeln('<scr' + 'ipt src="test-init.js"></scr' + 'ipt>');
-  </script>
+    <script src="../../../../../demo/js/ZeroClipboard.js"></script>
   
-  <script>
-    document.writeln('<scr' + 'ipt src="../../../../dom.js"></scr' + 'ipt>');
-  </script>
+    <script src="SpecHelper.js"></script>
   
-  <script>
-    document.writeln('<scr' + 'ipt src="../../../../helpers.js"></scr' + 'ipt>');
-  </script>
+    <script src="../../../../../test/jasmine/lib/nodeShim.js"></script>
   
-  <script>
-    document.writeln('<scr' + 'ipt src="../../../../eventManager.js"></scr' + 'ipt>');
-  </script>
+    <script src="test-init.js"></script>
   
-  <script>
-    document.writeln('<scr' + 'ipt src="../../src/_overlay.js"></scr' + 'ipt>');
-  </script>
+    <script src="../../../../../dist/handsontable.js"></script>
   
-  <script>
-    document.writeln('<scr' + 'ipt src="../../src/border.js"></scr' + 'ipt>');
-  </script>
+    <script src="spec/border.spec.js"></script>
   
-  <script>
-    document.writeln('<scr' + 'ipt src="../../src/cellCoords.js"></scr' + 'ipt>');
-  </script>
+    <script src="spec/cellCoords.spec.js"></script>
   
-  <script>
-    document.writeln('<scr' + 'ipt src="../../src/cellRange.js"></scr' + 'ipt>');
-  </script>
+    <script src="spec/cellRange.spec.js"></script>
   
-  <script>
-    document.writeln('<scr' + 'ipt src="../../src/columnFilter.js"></scr' + 'ipt>');
-  </script>
+    <script src="spec/columnFilter.spec.js"></script>
   
-  <script>
-    document.writeln('<scr' + 'ipt src="../../src/columnStrategy.js"></scr' + 'ipt>');
-  </script>
+    <script src="spec/columnStrategy.spec.js"></script>
   
-  <script>
-    document.writeln('<scr' + 'ipt src="../../src/core.js"></scr' + 'ipt>');
-  </script>
+    <script src="spec/core.spec.js"></script>
   
-  <script>
-    document.writeln('<scr' + 'ipt src="../../src/debugOverlay.js"></scr' + 'ipt>');
-  </script>
+    <script src="spec/event.spec.js"></script>
   
-  <script>
-    document.writeln('<scr' + 'ipt src="../../src/event.js"></scr' + 'ipt>');
-  </script>
+    <script src="spec/helpers.spec.js"></script>
   
-  <script>
-    document.writeln('<scr' + 'ipt src="../../src/helpers.js"></scr' + 'ipt>');
-  </script>
+    <script src="spec/rowFilter.spec.js"></script>
   
-  <script>
-    document.writeln('<scr' + 'ipt src="../../src/polyfill.js"></scr' + 'ipt>');
-  </script>
+    <script src="spec/scroll.spec.js"></script>
   
-  <script>
-    document.writeln('<scr' + 'ipt src="../../src/rowFilter.js"></scr' + 'ipt>');
-  </script>
+    <script src="spec/scrollbar.spec.js"></script>
   
-  <script>
-    document.writeln('<scr' + 'ipt src="../../src/scroll.js"></scr' + 'ipt>');
-  </script>
+    <script src="spec/scrollbarNative.spec.js"></script>
   
-  <script>
-    document.writeln('<scr' + 'ipt src="../../src/scrollbarNativeCorner.js"></scr' + 'ipt>');
-  </script>
+    <script src="spec/selection.spec.js"></script>
   
-  <script>
-    document.writeln('<scr' + 'ipt src="../../src/scrollbarNativeHorizontal.js"></scr' + 'ipt>');
-  </script>
+    <script src="spec/table.spec.js"></script>
   
-  <script>
-    document.writeln('<scr' + 'ipt src="../../src/scrollbarNativeVertical.js"></scr' + 'ipt>');
-  </script>
+    <script src="spec/viewportColumnsCalculator.spec.js"></script>
   
-  <script>
-    document.writeln('<scr' + 'ipt src="../../src/scrollbars.js"></scr' + 'ipt>');
-  </script>
-  
-  <script>
-    document.writeln('<scr' + 'ipt src="../../src/selection.js"></scr' + 'ipt>');
-  </script>
-  
-  <script>
-    document.writeln('<scr' + 'ipt src="../../src/settings.js"></scr' + 'ipt>');
-  </script>
-  
-  <script>
-    document.writeln('<scr' + 'ipt src="../../src/table.js"></scr' + 'ipt>');
-  </script>
-  
-  <script>
-    document.writeln('<scr' + 'ipt src="../../src/tableRenderer.js"></scr' + 'ipt>');
-  </script>
-  
-  <script>
-    document.writeln('<scr' + 'ipt src="../../src/viewport.js"></scr' + 'ipt>');
-  </script>
-  
-  <script>
-    document.writeln('<scr' + 'ipt src="../../src/viewportColumnsCalculator.js"></scr' + 'ipt>');
-  </script>
-  
-  <script>
-    document.writeln('<scr' + 'ipt src="../../src/viewportRowsCalculator.js"></scr' + 'ipt>');
-  </script>
-=======
-  <script src="../../../../../demo/js/jquery.min.js"></script>
-  
-  <script src="../../../../../lib/numeral/numeral.js"></script>
-  
-  <script src="../../../../../demo/js/numeral.de-de.js"></script>
-  
-  <script src="../../../../../demo/js/ZeroClipboard.js"></script>
-  
-  <script src="SpecHelper.js"></script>
-  
-  <script src="../../../../../test/jasmine/lib/nodeShim.js"></script>
-  
-  <script src="test-init.js"></script>
-  
-  <script src="../../../../../dist/handsontable.js"></script>
->>>>>>> 0c1bb03d
-  
-  <script>
-    document.writeln('<scr' + 'ipt src="spec/border.spec.js"></scr' + 'ipt>');
-  </script>
-  
-  <script>
-    document.writeln('<scr' + 'ipt src="spec/cellCoords.spec.js"></scr' + 'ipt>');
-  </script>
-  
-  <script>
-    document.writeln('<scr' + 'ipt src="spec/cellRange.spec.js"></scr' + 'ipt>');
-  </script>
-  
-  <script>
-    document.writeln('<scr' + 'ipt src="spec/columnFilter.spec.js"></scr' + 'ipt>');
-  </script>
-  
-  <script>
-    document.writeln('<scr' + 'ipt src="spec/columnStrategy.spec.js"></scr' + 'ipt>');
-  </script>
-  
-  <script>
-    document.writeln('<scr' + 'ipt src="spec/core.spec.js"></scr' + 'ipt>');
-  </script>
-  
-  <script>
-    document.writeln('<scr' + 'ipt src="spec/event.spec.js"></scr' + 'ipt>');
-  </script>
-  
-  <script>
-    document.writeln('<scr' + 'ipt src="spec/helpers.spec.js"></scr' + 'ipt>');
-  </script>
-  
-  <script>
-    document.writeln('<scr' + 'ipt src="spec/rowFilter.spec.js"></scr' + 'ipt>');
-  </script>
-  
-  <script>
-    document.writeln('<scr' + 'ipt src="spec/scroll.spec.js"></scr' + 'ipt>');
-  </script>
-  
-  <script>
-    document.writeln('<scr' + 'ipt src="spec/scrollbar.spec.js"></scr' + 'ipt>');
-  </script>
-  
-  <script>
-    document.writeln('<scr' + 'ipt src="spec/scrollbarNative.spec.js"></scr' + 'ipt>');
-  </script>
-  
-  <script>
-    document.writeln('<scr' + 'ipt src="spec/selection.spec.js"></scr' + 'ipt>');
-  </script>
-  
-  <script>
-    document.writeln('<scr' + 'ipt src="spec/table.spec.js"></scr' + 'ipt>');
-  </script>
-  
-  <script>
-    document.writeln('<scr' + 'ipt src="spec/viewportColumnsCalculator.spec.js"></scr' + 'ipt>');
-  </script>
-  
-  <script>
-    document.writeln('<scr' + 'ipt src="spec/viewportRowsCalculator.spec.js"></scr' + 'ipt>');
-  </script>
+    <script src="spec/viewportRowsCalculator.spec.js"></script>
   
 
 
