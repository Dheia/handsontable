function WalkontableScrollbar() {
}

WalkontableScrollbar.prototype.init = function () {
  var that = this;

  //reference to instance
  this.$table = $(this.instance.wtTable.TABLE);
  this.$thead = this.$table.find('thead');
  this.$tbody = this.$table.find('tbody');

  //create elements
  this.slider = document.createElement('DIV');
  this.sliderStyle = this.slider.style;
  this.sliderStyle.position = 'absolute';
  this.sliderStyle.top = '0';
  this.sliderStyle.left = '0';
  this.sliderStyle.display = 'none';
  this.slider.className = 'dragdealer ' + this.type;

  this.handle = document.createElement('DIV');
  this.handleStyle = this.handle.style;
  this.handle.className = 'handle';

  this.slider.appendChild(this.handle);
  this.instance.wtTable.parent.appendChild(this.slider);

  var firstRun = true;
  this.dragTimeout = null;
  var dragDelta;
  var dragRender = function () {
    that.onScroll(dragDelta);
  };

  this.dragdealer = new Dragdealer(this.slider, {
    vertical: (this.type === 'vertical'),
    horizontal: (this.type === 'horizontal'),
    slide: false,
    speed: 100,
    animationCallback: function (x, y) {
      if (firstRun) {
        firstRun = false;
        return;
      }
      that.skipRefresh = true;
      dragDelta = that.type === 'vertical' ? y : x;
      if (that.dragTimeout === null) {
        that.dragTimeout = setInterval(dragRender, 100);
        dragRender();
      }
    },
    callback: function (x, y) {
      that.skipRefresh = false;
      clearInterval(that.dragTimeout);
      that.dragTimeout = null;
      dragDelta = that.type === 'vertical' ? y : x;
      that.onScroll(dragDelta);
    }
  });
  this.skipRefresh = false;
};

WalkontableScrollbar.prototype.onScroll = function (delta) {
  if (this.instance.drawn) {
    this.readSettings();
    if (this.total > this.visibleCount) {
      var newOffset = Math.round(this.handlePosition * this.total / this.sliderSize);

      if (delta === 1) {
        if (this.type === 'vertical') {
          this.instance.scrollVertical(Infinity).draw();
        }
        else {
          this.instance.scrollHorizontal(Infinity).draw();
        }
      }
      else if (newOffset !== this.offset) { //is new offset different than old offset
        if (this.type === 'vertical') {
          this.instance.scrollVertical(newOffset - this.offset).draw();
        }
        else {
          this.instance.scrollHorizontal(newOffset - this.offset).draw();
        }
      }
      else {
        this.refresh();
      }
    }
  }
};

/**
 * Returns what part of the scroller should the handle take
 * @param viewportCount {Number} number of visible rows or columns
 * @param totalCount {Number} total number of rows or columns
 * @return {Number} 0..1
 */
WalkontableScrollbar.prototype.getHandleSizeRatio = function (viewportCount, totalCount) {
  if (!totalCount || viewportCount > totalCount) {
    return 1;
  }
  return viewportCount / totalCount;
};

WalkontableScrollbar.prototype.prepare = function () {
  if (this.skipRefresh) {
    return;
  }
  var ratio = this.getHandleSizeRatio(this.visibleCount, this.total);
  if (((ratio === 1 || isNaN(ratio)) && this.scrollMode === 'auto') || this.scrollMode === 'none') {
    //isNaN is needed because ratio equals NaN when totalRows/totalColumns equals 0
    this.visible = false;
  }
  else {
    this.visible = true;
  }
};

WalkontableScrollbar.prototype.refresh = function () {
  if (this.skipRefresh) {
    return;
  }
  else if (!this.visible) {
    this.sliderStyle.display = 'none';
    return;
  }

  var ratio
    , sliderSize
    , handleSize
    , handlePosition
    , visibleCount = this.visibleCount
<<<<<<< HEAD
    , tableOuterWidth = this.instance.wtDom.outerWidth(this.instance.wtTable.TABLE)
    , tableOuterHeight = this.instance.wtDom.outerHeight(this.instance.wtTable.TABLE)
=======
    , tableOuterWidth = this.$table.outerWidth() || this.$tbody.outerWidth() || this.$thead.outerWidth() //IE8 reports 0 as <table> offsetWidth
    , tableOuterHeight = this.$table.outerHeight()
>>>>>>> dd31dcb8
    , tableWidth = this.instance.hasSetting('width') ? this.instance.getSetting('width') : tableOuterWidth
    , tableHeight = this.instance.hasSetting('height') ? this.instance.getSetting('height') : tableOuterHeight;

  if (!tableWidth) {
    //throw new Error("I could not compute table width. Is the <table> element attached to the DOM?");
    return;
  }
  if (!tableHeight) {
    //throw new Error("I could not compute table height. Is the <table> element attached to the DOM?");
    return;
  }

  if (this.instance.hasSetting('width') && this.instance.wtScrollbars.vertical.visible) {
    tableWidth -= this.instance.getSetting('scrollbarWidth');
  }
  if (tableWidth > tableOuterWidth + this.instance.getSetting('scrollbarWidth')) {
    tableWidth = tableOuterWidth;
  }

  if (this.instance.hasSetting('height') && this.instance.wtScrollbars.horizontal.visible) {
    tableHeight -= this.instance.getSetting('scrollbarHeight');
  }
  if (tableHeight > tableOuterHeight + this.instance.getSetting('scrollbarHeight')) {
    tableHeight = tableOuterHeight;
  }

  if (this.type === 'vertical') {
    if (this.instance.wtTable.rowStrategy.isLastIncomplete()) {
      visibleCount--;
    }

    sliderSize = tableHeight - 2; //2 is sliders border-width

    this.sliderStyle.top = this.$table.position().top + 'px';
    this.sliderStyle.left = tableWidth - 1 + 'px'; //1 is sliders border-width
    this.sliderStyle.height = sliderSize + 'px';
  }
  else { //horizontal
    if (this.instance.wtTable.columnStrategy.isLastIncomplete()) {
      visibleCount--;
    }

    sliderSize = tableWidth - 2; //2 is sliders border-width

    this.sliderStyle.left = this.$table.position().left + 'px';
    this.sliderStyle.top = tableHeight - 1 + 'px'; //1 is sliders border-width
    this.sliderStyle.width = sliderSize + 'px';
  }

  ratio = this.getHandleSizeRatio(visibleCount, this.total);
  handleSize = Math.round(sliderSize * ratio);
  if (handleSize < 10) {
    handleSize = 15;
  }

  handlePosition = Math.floor(sliderSize * (this.offset / this.total));
  if (handleSize + handlePosition > sliderSize) {
    handlePosition = sliderSize - handleSize;
  }

  if (this.type === 'vertical') {
    this.handleStyle.height = handleSize + 'px';
    this.handleStyle.top = handlePosition + 'px';

  }
  else { //horizontal
    this.handleStyle.width = handleSize + 'px';
    this.handleStyle.left = handlePosition + 'px';
  }

  this.sliderStyle.display = 'block';
};

///

var WalkontableVerticalScrollbar = function (instance) {
  this.instance = instance;
  this.type = 'vertical';
  this.init();
};

WalkontableVerticalScrollbar.prototype = new WalkontableScrollbar();

WalkontableVerticalScrollbar.prototype.readSettings = function () {
  this.scrollMode = this.instance.getSetting('scrollV');
  this.offset = this.instance.getSetting('offsetRow');
  this.total = this.instance.getSetting('totalRows');
  this.visibleCount = this.instance.wtTable.rowStrategy.countVisible();
  this.handlePosition = parseInt(this.handleStyle.top, 10);
  this.sliderSize = parseInt(this.sliderStyle.height, 10);
  this.fixedCount = this.instance.getSetting('fixedRowsTop');
};

///

var WalkontableHorizontalScrollbar = function (instance) {
  this.instance = instance;
  this.type = 'horizontal';
  this.init();
};

WalkontableHorizontalScrollbar.prototype = new WalkontableScrollbar();

WalkontableHorizontalScrollbar.prototype.readSettings = function () {
  this.scrollMode = this.instance.getSetting('scrollH');
  this.offset = this.instance.getSetting('offsetColumn');
  this.total = this.instance.getSetting('totalColumns');
  this.visibleCount = this.instance.wtTable.columnStrategy.countVisible();
  this.handlePosition = parseInt(this.handleStyle.left, 10);
  this.sliderSize = parseInt(this.sliderStyle.width, 10);
  this.fixedCount = this.instance.getSetting('fixedColumnsLeft');
};<|MERGE_RESOLUTION|>--- conflicted
+++ resolved
@@ -6,8 +6,6 @@
 
   //reference to instance
   this.$table = $(this.instance.wtTable.TABLE);
-  this.$thead = this.$table.find('thead');
-  this.$tbody = this.$table.find('tbody');
 
   //create elements
   this.slider = document.createElement('DIV');
@@ -130,13 +128,8 @@
     , handleSize
     , handlePosition
     , visibleCount = this.visibleCount
-<<<<<<< HEAD
-    , tableOuterWidth = this.instance.wtDom.outerWidth(this.instance.wtTable.TABLE)
+    , tableOuterWidth = this.instance.wtDom.outerWidth(this.instance.wtTable.TABLE) || this.instance.wtDom.outerWidth(this.instance.wtTable.TBODY) || this.instance.wtDom.outerWidth(this.instance.wtTable.THEAD)
     , tableOuterHeight = this.instance.wtDom.outerHeight(this.instance.wtTable.TABLE)
-=======
-    , tableOuterWidth = this.$table.outerWidth() || this.$tbody.outerWidth() || this.$thead.outerWidth() //IE8 reports 0 as <table> offsetWidth
-    , tableOuterHeight = this.$table.outerHeight()
->>>>>>> dd31dcb8
     , tableWidth = this.instance.hasSetting('width') ? this.instance.getSetting('width') : tableOuterWidth
     , tableHeight = this.instance.hasSetting('height') ? this.instance.getSetting('height') : tableOuterHeight;
 
