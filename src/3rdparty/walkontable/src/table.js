function WalkontableTable(instance, table) {
  //reference to instance
  this.instance = instance;
  this.TABLE = table;
  Handsontable.Dom.removeTextNodes(this.TABLE);

  //wtSpreader
  var parent = this.TABLE.parentNode;
  if (!parent || parent.nodeType !== 1 || !Handsontable.Dom.hasClass(parent, 'wtHolder')) {
    var spreader = document.createElement('DIV');
    spreader.className = 'wtSpreader';
    if (parent) {
      parent.insertBefore(spreader, this.TABLE); //if TABLE is detached (e.g. in Jasmine test), it has no parentNode so we cannot attach holder to it
    }
    spreader.appendChild(this.TABLE);
  }
  this.spreader = this.TABLE.parentNode;

  //wtHider
  parent = this.spreader.parentNode;
  if (!parent || parent.nodeType !== 1 || !Handsontable.Dom.hasClass(parent, 'wtHolder')) {
    var hider = document.createElement('DIV');
    hider.className = 'wtHider';
    if (parent) {
      parent.insertBefore(hider, this.spreader); //if TABLE is detached (e.g. in Jasmine test), it has no parentNode so we cannot attach holder to it
    }
    hider.appendChild(this.spreader);
  }
  this.hider = this.spreader.parentNode;
  this.hiderStyle = this.hider.style;
  this.hiderStyle.position = 'relative';

  //wtHolder
  parent = this.hider.parentNode;
  if (!parent || parent.nodeType !== 1 || !Handsontable.Dom.hasClass(parent, 'wtHolder')) {
    var holder = document.createElement('DIV');
    holder.style.position = 'relative';
    holder.className = 'wtHolder';

    if(!instance.cloneSource) {
      holder.className += ' ht_master';
    }

    if (parent) {
      parent.insertBefore(holder, this.hider); //if TABLE is detached (e.g. in Jasmine test), it has no parentNode so we cannot attach holder to it
    }
    holder.appendChild(this.hider);
  }
  this.holder = this.hider.parentNode;

  if (!this.isWorkingOnClone()) {
    this.holder.parentNode.style.position = "relative";
  }

  //bootstrap from settings
  this.TBODY = this.TABLE.getElementsByTagName('TBODY')[0];
  if (!this.TBODY) {
    this.TBODY = document.createElement('TBODY');
    this.TABLE.appendChild(this.TBODY);
  }
  this.THEAD = this.TABLE.getElementsByTagName('THEAD')[0];
  if (!this.THEAD) {
    this.THEAD = document.createElement('THEAD');
    this.TABLE.insertBefore(this.THEAD, this.TBODY);
  }
  this.COLGROUP = this.TABLE.getElementsByTagName('COLGROUP')[0];
  if (!this.COLGROUP) {
    this.COLGROUP = document.createElement('COLGROUP');
    this.TABLE.insertBefore(this.COLGROUP, this.THEAD);
  }

  if (this.instance.getSetting('columnHeaders').length) {
    if (!this.THEAD.childNodes.length) {
      var TR = document.createElement('TR');
      this.THEAD.appendChild(TR);
    }
  }

  this.colgroupChildrenLength = this.COLGROUP.childNodes.length;
  this.theadChildrenLength = this.THEAD.firstChild ? this.THEAD.firstChild.childNodes.length : 0;
  this.tbodyChildrenLength = this.TBODY.childNodes.length;

  this.rowFilter = null;
  this.columnFilter = null;
}

WalkontableTable.prototype.isWorkingOnClone = function () {
  return !!this.instance.cloneSource;
};

/**
 * Redraws the table
 * @param fastDraw {Boolean} If TRUE, will try to avoid full redraw and only update the border positions. If FALSE or UNDEFINED, will perform a full redraw
 * @returns {WalkontableTable}
 */
WalkontableTable.prototype.draw = function (fastDraw) {
  if (!this.isWorkingOnClone()) {
    this.holderOffset = Handsontable.Dom.offset(this.holder);
    fastDraw = this.instance.wtViewport.createRenderCalculators(fastDraw);
  }

  if (!fastDraw) {
    if (this.isWorkingOnClone()) {
      this.tableOffset = this.instance.cloneSource.wtTable.tableOffset;
    }
    else {
      this.tableOffset = Handsontable.Dom.offset(this.TABLE);
    }
    var startRow;
    if (this.instance.cloneOverlay instanceof WalkontableDebugOverlay ||
        this.instance.cloneOverlay instanceof WalkontableVerticalScrollbarNative ||
        this.instance.cloneOverlay instanceof WalkontableCornerScrollbarNative) {
      startRow = 0;
    }
    else {
      startRow = this.instance.wtViewport.rowsRenderCalculator.startRow;
    }


    var startColumn;
    if (this.instance.cloneOverlay instanceof WalkontableDebugOverlay ||
        this.instance.cloneOverlay instanceof  WalkontableHorizontalScrollbarNative ||
        this.instance.cloneOverlay instanceof WalkontableCornerScrollbarNative) {
      startColumn = 0;
    } else {
      startColumn = this.instance.wtViewport.columnsRenderCalculator.startColumn;
    }

    this.rowFilter = new WalkontableRowFilter(
      startRow,
      this.instance.getSetting('totalRows'),
      this.instance.getSetting('columnHeaders').length
    );
    this.columnFilter = new WalkontableColumnFilter(
      startColumn,
      this.instance.getSetting('totalColumns'),
      this.instance.getSetting('rowHeaders').length
    );
    this._doDraw(); //creates calculator after draw
  }
  else {
    if (!this.isWorkingOnClone()) {
      //in case we only scrolled without redraw, update visible rows information in oldRowsCalculator
      this.instance.wtViewport.createVisibleCalculators();
    }
    if (this.instance.wtScrollbars) {
      this.instance.wtScrollbars.refresh(true);
    }
  }

  this.refreshSelections(fastDraw);

  if (!this.isWorkingOnClone()) {
    this.instance.wtScrollbars.vertical.resetFixedPosition();
    this.instance.wtScrollbars.horizontal.resetFixedPosition();
    this.instance.wtScrollbars.corner.resetFixedPosition();
  }

  this.instance.drawn = true;
  return this;
};

WalkontableTable.prototype._doDraw = function () {
  var wtRenderer = new WalkontableTableRenderer(this);
  wtRenderer.render();
};

WalkontableTable.prototype.removeClassFromCells = function (className) {
  var nodes = this.TABLE.querySelectorAll('.' + className);
  for (var i = 0, ilen = nodes.length; i < ilen; i++) {
    Handsontable.Dom.removeClass(nodes[i], className);
  }
};

WalkontableTable.prototype.refreshSelections = function (fastDraw) {
  var i, len;

  if (!this.instance.selections) {
    return;
  }
  len = this.instance.selections.length;

  if (fastDraw) {
    for (i = 0; i < len; i++) {
      // there was no rerender, so we need to remove classNames by ourselves
      if (this.instance.selections[i].settings.className) {
        this.removeClassFromCells(this.instance.selections[i].settings.className);
      }
      if (this.instance.selections[i].settings.highlightRowClassName) {
        this.removeClassFromCells(this.instance.selections[i].settings.highlightRowClassName);
      }
      if (this.instance.selections[i].settings.highlightColumnClassName) {
        this.removeClassFromCells(this.instance.selections[i].settings.highlightColumnClassName);
      }
    }
  }
  for (i = 0; i < len; i++) {
    this.instance.selections[i].draw(this.instance, fastDraw);
  }
};

/**
 * getCell
 * @param {WalkontableCellCoords} coords
 * @return {Object} HTMLElement on success or {Number} one of the exit codes on error:
 *  -1 row before viewport
 *  -2 row after viewport
 *
 */
WalkontableTable.prototype.getCell = function (coords) {
  if (this.isRowBeforeRenderedRows(coords.row)) {
    return -1; //row before rendered rows
  }
  else if (this.isRowAfterRenderedRows(coords.row)) {
    return -2; //row after rendered rows
  }

    var TR = this.TBODY.childNodes[this.rowFilter.sourceToRendered(coords.row)];

    if (TR) {
      return TR.childNodes[this.columnFilter.sourceColumnToVisibleRowHeadedColumn(coords.col)];
    }
};

/**
 * getColumnHeader
 * @param col
 * @return {Object} HTMLElement on success or undefined on error
 *
 */
WalkontableTable.prototype.getColumnHeader = function(col) {
  var THEAD = this.THEAD.childNodes[0];
  if (THEAD) {
    return THEAD.childNodes[this.columnFilter.sourceColumnToVisibleRowHeadedColumn(col)];
  }
};

/**
 * getRowHeader
 * @param row
 * @return {Object} HTMLElement on success or {Number} one of the exit codes on error:
 *  null table doesn't have row headers
 *
 */
WalkontableTable.prototype.getRowHeader = function(row) {
  if(this.columnFilter.sourceColumnToVisibleRowHeadedColumn(0) === 0) {
    return null;
  }

  var TR = this.TBODY.childNodes[this.rowFilter.sourceToRendered(row)];

  if (TR) {
    return TR.childNodes[0];
  }
};

/**
 * Returns cell coords object for a given TD
 * @param TD
 * @returns {WalkontableCellCoords}
 */
WalkontableTable.prototype.getCoords = function (TD) {
  var TR = TD.parentNode;
  var row = Handsontable.Dom.index(TR);
  if (TR.parentNode === this.THEAD) {
    row = this.rowFilter.visibleColHeadedRowToSourceRow(row);
  }
  else {
    row = this.rowFilter.renderedToSource(row);
  }

  return new WalkontableCellCoords(
    row,
    this.columnFilter.visibleRowHeadedColumnToSourceColumn(TD.cellIndex)
  );
};

WalkontableTable.prototype.getTrForRow = function (row) {
  return this.TBODY.childNodes[this.rowFilter.sourceToRendered(row)];
};

WalkontableTable.prototype.getFirstRenderedRow = function () {
  return this.instance.wtViewport.rowsRenderCalculator.startRow;
};

WalkontableTable.prototype.getFirstVisibleRow = function () {
  return this.instance.wtViewport.rowsVisibleCalculator.startRow;
};

WalkontableTable.prototype.getFirstRenderedColumn = function () {
  return this.instance.wtViewport.columnsRenderCalculator.startColumn;
};

//returns -1 if no column is visible
WalkontableTable.prototype.getFirstVisibleColumn = function () {
  return this.instance.wtViewport.columnsVisibleCalculator.startColumn;
};

//returns -1 if no row is visible
WalkontableTable.prototype.getLastRenderedRow = function () {
  return this.instance.wtViewport.rowsRenderCalculator.endRow;
};

WalkontableTable.prototype.getLastVisibleRow = function () {
  return this.instance.wtViewport.rowsVisibleCalculator.endRow;
};

WalkontableTable.prototype.getLastRenderedColumn = function () {
  return this.instance.wtViewport.columnsRenderCalculator.endColumn;
};

//returns -1 if no column is visible
WalkontableTable.prototype.getLastVisibleColumn = function () {
  return this.instance.wtViewport.columnsVisibleCalculator.endColumn;
};

WalkontableTable.prototype.isRowBeforeRenderedRows = function (r) {
  return (this.rowFilter.sourceToRendered(r) < 0 && r >= 0);
};

WalkontableTable.prototype.isRowAfterViewport = function (r) {
  return (r > this.getLastVisibleRow());
};

WalkontableTable.prototype.isRowAfterRenderedRows = function (r) {
  return (r > this.getLastRenderedRow());
};

WalkontableTable.prototype.isColumnBeforeViewport = function (c) {
  return (this.columnFilter.sourceToRendered(c) < 0 && c >= 0);
};

WalkontableTable.prototype.isColumnAfterViewport = function (c) {
  return (c > this.getLastVisibleColumn());
};

WalkontableTable.prototype.isLastRowFullyVisible = function () {
  return (this.getLastVisibleRow() === this.getLastRenderedRow());
};

WalkontableTable.prototype.isLastColumnFullyVisible = function () {
  return (this.getLastVisibleColumn() === this.getLastRenderedColumn);
};

WalkontableTable.prototype.getRenderedColumnsCount = function () {
  if (this.instance.cloneOverlay instanceof WalkontableDebugOverlay) {
    return this.instance.getSetting('totalColumns');
  }
  else if (this.instance.cloneOverlay instanceof WalkontableHorizontalScrollbarNative || this.instance.cloneOverlay instanceof WalkontableCornerScrollbarNative) {
    return this.instance.getSetting('fixedColumnsLeft');
  }
  else {
    return this.instance.wtViewport.columnsRenderCalculator.count;
  }
};

WalkontableTable.prototype.getRenderedRowsCount = function () {
  if (this.instance.cloneOverlay instanceof WalkontableDebugOverlay) {
    return this.instance.getSetting('totalRows');
  }
  else if (this.instance.cloneOverlay instanceof WalkontableVerticalScrollbarNative || this.instance.cloneOverlay instanceof WalkontableCornerScrollbarNative) {
    return this.instance.getSetting('fixedRowsTop');
  }
  return this.instance.wtViewport.rowsRenderCalculator.count;
};

WalkontableTable.prototype.getVisibleRowsCount = function () {
  return this.instance.wtViewport.rowsVisibleCalculator.count;
};

WalkontableTable.prototype.allRowsInViewport = function () {
  return this.instance.getSetting('totalRows') == this.getVisibleRowsCount();
};

/**
 * Checks if any of the row's cells content exceeds its initial height, and if so, returns the oversized height
 * @param {Number} sourceRow
 * @return {Number}
 */
WalkontableTable.prototype.getRowHeight = function (sourceRow) {
  var height = this.instance.wtSettings.settings.rowHeight(sourceRow);
  var oversizedHeight = this.instance.wtViewport.oversizedRows[sourceRow];
  if (oversizedHeight !== void 0) {
    height = height ? Math.max(height, oversizedHeight) : oversizedHeight;
  }
  return height;
};


WalkontableTable.prototype.getVisibleColumnsCount = function () {
  return this.instance.wtViewport.columnsVisibleCalculator.count;
};


WalkontableTable.prototype.allColumnsInViewport = function () {
  return this.instance.getSetting('totalColumns') == this.getVisibleColumnsCount();
};



WalkontableTable.prototype.getColumnWidth = function (sourceColumn) {
  var width = this.instance.wtSettings.settings.columnWidth;
  if(typeof width === 'function') {
    width = width(sourceColumn);
  } else if(typeof width === 'object') {
    width = width[sourceColumn];
  }

  var oversizedWidth = this.instance.wtViewport.oversizedCols[sourceColumn];
  if (oversizedWidth !== void 0) {
    width = width ? Math.max(width, oversizedWidth) : oversizedWidth;
  }
  return width;
};

WalkontableTable.prototype.getStretchedColumnWidth = function (sourceColumn) {
<<<<<<< HEAD
  var allColumns = this.instance.getSetting('totalColumns');
  var width = this.getColumnWidth(sourceColumn) || this.instance.wtSettings.settings.defaultColumnWidth;

  if(this.instance.wtViewport.columnsRenderCalculator) {
    if (this.instance.wtViewport.columnsRenderCalculator.stretchAllRatio !== 0) {
      width = width * this.instance.wtViewport.columnsRenderCalculator.stretchAllRatio;
    } else if (this.instance.wtViewport.columnsRenderCalculator.stretchLastWidth !== 0) {
      if (sourceColumn == allColumns - 1) {
        width = this.instance.wtViewport.columnsRenderCalculator.stretchLastWidth;
      }
=======
  var
    width = this.getColumnWidth(sourceColumn) || this.instance.wtSettings.settings.defaultColumnWidth,
    calculator = this.instance.wtViewport.columnsRenderCalculator,
    stretchedWidth;

  if (calculator) {
    stretchedWidth = calculator.getStretchedColumnWidth(sourceColumn, width);

    if (stretchedWidth) {
      width = stretchedWidth;
>>>>>>> da46678e
    }
  }

  return width;
};<|MERGE_RESOLUTION|>--- conflicted
+++ resolved
@@ -414,18 +414,6 @@
 };
 
 WalkontableTable.prototype.getStretchedColumnWidth = function (sourceColumn) {
-<<<<<<< HEAD
-  var allColumns = this.instance.getSetting('totalColumns');
-  var width = this.getColumnWidth(sourceColumn) || this.instance.wtSettings.settings.defaultColumnWidth;
-
-  if(this.instance.wtViewport.columnsRenderCalculator) {
-    if (this.instance.wtViewport.columnsRenderCalculator.stretchAllRatio !== 0) {
-      width = width * this.instance.wtViewport.columnsRenderCalculator.stretchAllRatio;
-    } else if (this.instance.wtViewport.columnsRenderCalculator.stretchLastWidth !== 0) {
-      if (sourceColumn == allColumns - 1) {
-        width = this.instance.wtViewport.columnsRenderCalculator.stretchLastWidth;
-      }
-=======
   var
     width = this.getColumnWidth(sourceColumn) || this.instance.wtSettings.settings.defaultColumnWidth,
     calculator = this.instance.wtViewport.columnsRenderCalculator,
@@ -436,9 +424,8 @@
 
     if (stretchedWidth) {
       width = stretchedWidth;
->>>>>>> da46678e
     }
   }
 
   return width;
-};+};
