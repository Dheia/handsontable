--- conflicted
+++ resolved
@@ -268,15 +268,10 @@
   return TR;
 };
 
-<<<<<<< HEAD
 WalkontableTableRenderer.prototype.renderRowHeader = function(row, col, TH){
   TH.className = '';
   TH.removeAttribute('style');
-  this.rowHeaders[col](row, TH);
-=======
-WalkontableTableRenderer.prototype.renderRowHeader = function (row, col, TH) {
   this.rowHeaders[col](row, TH, col);
->>>>>>> 1c3f26a9
 };
 
 WalkontableTableRenderer.prototype.renderRowHeaders = function (row, TR) {
@@ -387,15 +382,10 @@
   return TR;
 };
 
-<<<<<<< HEAD
-WalkontableTableRenderer.prototype.renderColumnHeader = function (col, TH) {
+WalkontableTableRenderer.prototype.renderColumnHeader = function (row, col, TH) {
   TH.className = '';
   TH.removeAttribute('style');
-  return this.columnHeaders[0](col, TH);
-=======
-WalkontableTableRenderer.prototype.renderColumnHeader = function (row, col, TH) {
   return this.columnHeaders[row](col, TH, row);
->>>>>>> 1c3f26a9
 };
 
 WalkontableTableRenderer.prototype.getColumnCount = function () {
