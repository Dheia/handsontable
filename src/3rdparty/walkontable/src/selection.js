import { addClass, hasClass } from './../../../helpers/dom/element';
import SelectionHandle from './selectionHandle';
import CellCoords from './cell/coords';
import CellRange from './cell/range';

/**
 * @class Selection
 */
class Selection {
  /**
   * @param {object} settings The selection settings object.
   * @param {CellRange} cellRange The cell range instance.
   */
  constructor(settings, cellRange) {
    this.settings = settings;
    this.cellRange = cellRange || null;
    this.instanceSelectionHandles = new Map();
    this.classNames = [this.settings.className];
    this.classNameGenerator = this.linearClassNameGenerator(this.settings.className, this.settings.layerLevel);
  }

  /**
<<<<<<< HEAD
   * Returns information if the current selection is configured to display a corner or a selection handle
   */
  hasSelectionHandle() {
    return this.settings.border && typeof this.settings.border.cornerVisible === 'function';
  }

  /**
   * Each Walkontable clone requires it's own selection handle for every selection. This method creates and returns selection
   * handles per instance
   *
   * @param {Walkontable} wotInstance
   * @returns {SelectionHandle}
=======
   * Each Walkontable clone requires it's own border for every selection. This method creates and returns selection
   * borders per instance.
   *
   * @param {Walkontable} wotInstance The Walkontable instance.
   * @returns {Border}
>>>>>>> 64194729
   */
  getSelectionHandle(wotInstance) {
    const found = this.getSelectionHandleIfExists(wotInstance);

    if (found) {
      return found;
    }

    const selectionHandle = new SelectionHandle(wotInstance, this.settings);

    this.instanceSelectionHandles.set(wotInstance, selectionHandle);

    return selectionHandle;
  }

  /**
   * Return an existing intance of Border class if defined for a given Walkontable instance
   *
   * @param {Walkontable} wotInstance
   * @returns {SelectionHandle|undefined}
   */
  getSelectionHandleIfExists(wotInstance) {
    return this.instanceSelectionHandles.get(wotInstance);
  }

  /**
   * Checks if selection is empty.
   *
   * @returns {boolean}
   */
  isEmpty() {
    return this.cellRange === null;
  }

  /**
   * Adds a cell coords to the selection.
   *
   * @param {CellCoords} coords The cell coordinates to add.
   * @returns {Selection}
   */
  add(coords) {
    if (this.isEmpty()) {
      this.cellRange = new CellRange(coords);

    } else {
      this.cellRange.expand(coords);
    }

    return this;
  }

  /**
   * If selection range from or to property equals oldCoords, replace it with newCoords. Return boolean
   * information about success.
   *
   * @param {CellCoords} oldCoords An old cell coordinates to replace.
   * @param {CellCoords} newCoords The new cell coordinates.
   * @returns {boolean}
   */
  replace(oldCoords, newCoords) {
    if (!this.isEmpty()) {
      if (this.cellRange.from.isEqual(oldCoords)) {
        this.cellRange.from = newCoords;

        return true;
      }
      if (this.cellRange.to.isEqual(oldCoords)) {
        this.cellRange.to = newCoords;

        return true;
      }
    }

    return false;
  }

  /**
   * Clears selection.
   *
   * @returns {Selection}
   */
  clear() {
    this.cellRange = null;

    return this;
  }

  /**
   * Returns the top left (TL) and bottom right (BR) selection coordinates.
   *
   * @returns {Array} Returns array of coordinates for example `[1, 1, 5, 5]`.
   */
  getCorners() {
    return this.cellRange.getCorners();
  }

  /**
   * Adds class name to cell element at given coords.
   *
<<<<<<< HEAD
   * @param {Table} wtTable
   * @param {Number} sourceRow Cell row coord
   * @param {Number} sourceColumn Cell column coord
   * @param {String} className Class name
   * @param {Boolean} [markIntersections=false] If `true`, linear className generator will be used to add CSS classes
=======
   * @param {Walkontable} wotInstance Walkontable instance.
   * @param {number} sourceRow Cell row coord.
   * @param {number} sourceColumn Cell column coord.
   * @param {string} className Class name.
   * @param {boolean} [markIntersections=false] If `true`, linear className generator will be used to add CSS classes
>>>>>>> 64194729
   *                                            in a continuous way.
   * @returns {Selection}
   */
  addClassAtCoords(wtTable, sourceRow, sourceColumn, className, markIntersections = false) {
    const TD = wtTable.getCell(new CellCoords(sourceRow, sourceColumn));

    if (typeof TD === 'object') {
      let cellClassName = className;

      if (markIntersections) {
        cellClassName = this.classNameGenerator(TD);

        if (!this.classNames.includes(cellClassName)) {
          this.classNames.push(cellClassName);
        }
      }

      addClass(TD, cellClassName);
    }

    return this;
  }

  /**
   * Generate helper for calculating classNames based on previously added base className.
   * The generated className is always generated as a continuation of the previous className. For example, when
   * the currently checked element has 'area-2' className the generated new className will be 'area-3'. When
   * the element doesn't have any classNames than the base className will be returned ('area');.
   *
   * @param {string} baseClassName Base className to be used.
   * @param {number} layerLevelOwner Layer level which the instance of the Selection belongs to.
   * @returns {Function}
   */
  linearClassNameGenerator(baseClassName, layerLevelOwner) {
    // TODO: Make this recursive function Proper Tail Calls (TCO/PTC) friendly.
    return function calcClassName(element, previousIndex = -1) {
      if (layerLevelOwner === 0 || previousIndex === 0) {
        return baseClassName;
      }

      let index = previousIndex >= 0 ? previousIndex : layerLevelOwner;
      let className = baseClassName;

      index -= 1;

      const previousClassName = index === 0 ? baseClassName : `${baseClassName}-${index}`;

      if (hasClass(element, previousClassName)) {
        const currentLayer = index + 1;

        className = `${baseClassName}-${currentLayer}`;

      } else {
        className = calcClassName(element, index);
      }

      return className;
    };
  }

  /**
<<<<<<< HEAD
   * Add CSS class names to an element, but only if the element exists
   *
   * @param {HTMLElement} elem
   * @param {Array} classNames
=======
   * @param {Walkontable} wotInstance The Walkontable instance.
>>>>>>> 64194729
   */
  addClassIfElemExists(elem, classNames) {
    if (elem) {
      addClass(elem, classNames);
    }
  }

  /**
   * Renders the selection if it is within the current viewport.
   *
   * Returns an array of arrays that contain information about border edges renderable in the current selection or null,
   * if no border edges should be rendered for the current viewport. Every nested array has the structure that is
   * expected by {@link BorderRenderer.convertArgsToLines}.
   *
   * @param {Walkontable} wotInstance
   * @param {number} tableRowsCount
   * @param {number} tableColumnsCount
   * @param {number} tableStartRow Source index of the first rendered row in the table. Expecting -1 when there are no rendered rows
   * @param {number} tableStartColumn Source index of the first rendered column in the table. Expecting -1 when there are no rendered columns
   * @param {number} tableEndRow Source index of the last rendered row in the table. Expecting  -1 when there are no rendered rows
   * @param {number} tableEndColumn Source index of the last rendered column in the table. Expecting -1 when there are no rendered columns
   * @returns {Array.<Array.<*>>}
   */
  draw(wotInstance,
       tableRowsCount, tableColumnsCount,
       tableStartRow, tableStartColumn, tableEndRow, tableEndColumn) {
    if (this.isEmpty()) {
      if (this.hasSelectionHandle()) {
        const found = this.getSelectionHandleIfExists(wotInstance);

        if (found) {
          found.disappear();
        }
      }

      return;
    }

    const { wtTable } = wotInstance;

    const { highlightHeaderClassName, highlightRowClassName, highlightColumnClassName } = this.settings;
    const selectionCorners = this.getCorners();
    const [selectionSettingTop, selectionSettingLeft, selectionSettingBottom, selectionSettingRight] = selectionCorners; // row/column values can be negative if row/column header was clicked

    const selectionStartRow = Math.max(selectionSettingTop, tableStartRow);
    const selectionStartColumn = Math.max(selectionSettingLeft, tableStartColumn);
    const selectionEndRow = Math.min(selectionSettingBottom, tableEndRow);
    const selectionEndColumn = Math.min(selectionSettingRight, tableEndColumn);
    const selectionStart = { row: selectionStartRow, col: selectionStartColumn };
    const selectionEnd = { row: selectionEndRow, col: selectionEndColumn };
    const hasTopEdge = selectionStartRow === selectionSettingTop;
    const hasRightEdge = selectionEndColumn === selectionSettingRight;
    const hasBottomEdge = selectionEndRow === selectionSettingBottom;
    const hasLeftEdge = selectionStartColumn === selectionSettingLeft;
    let borderEdgesDescriptor;
    const getCellFn = wtTable.getCell.bind(wtTable);

    if (tableColumnsCount && (highlightHeaderClassName || highlightColumnClassName)) {
      for (let sourceColumn = selectionStartColumn; sourceColumn <= selectionEndColumn; sourceColumn += 1) {
        this.addClassIfElemExists(wtTable.getColumnHeader(sourceColumn), [highlightHeaderClassName, highlightColumnClassName]);

        if (highlightColumnClassName) {
          for (let renderedRow = 0; renderedRow < tableRowsCount; renderedRow += 1) {
            if (renderedRow < selectionStartRow || renderedRow > selectionEndRow) {
              const sourceRow = wtTable.rowFilter.renderedToSource(renderedRow);

              this.addClassAtCoords(wtTable, sourceRow, sourceColumn, highlightColumnClassName);
            }
          }
        }
      }
    }

    if (tableRowsCount && (highlightHeaderClassName || highlightRowClassName)) {
      for (let sourceRow = selectionStartRow; sourceRow <= selectionEndRow; sourceRow += 1) {
        this.addClassIfElemExists(wtTable.getRowHeader(sourceRow), [highlightHeaderClassName, highlightRowClassName]);

        if (highlightRowClassName) {
          for (let renderedColumn = 0; renderedColumn < tableColumnsCount; renderedColumn += 1) {
            if (renderedColumn < selectionStartColumn || renderedColumn > selectionEndColumn) {
              const sourceColumn = wtTable.columnFilter.renderedToSource(renderedColumn);

              this.addClassAtCoords(wtTable, sourceRow, sourceColumn, highlightRowClassName);
            }
          }
        }
      }
    }

    if (tableRowsCount && tableColumnsCount) {
      if (this.settings.border && selectionStartRow <= selectionEndRow && selectionStartColumn <= selectionEndColumn) {
        borderEdgesDescriptor = [this.settings, getCellFn, selectionStart, selectionEnd, hasTopEdge, hasRightEdge, hasBottomEdge, hasLeftEdge];
      }

      for (let sourceRow = selectionStartRow; sourceRow <= selectionEndRow; sourceRow += 1) {
        for (let sourceColumn = selectionStartColumn; sourceColumn <= selectionEndColumn; sourceColumn += 1) {

          if (sourceRow >= selectionStartRow
            && sourceRow <= selectionEndRow
            && sourceColumn >= selectionStartColumn
            && sourceColumn <= selectionEndColumn) {
            // selected cell
            if (this.settings.className) {
              this.addClassAtCoords(wtTable, sourceRow, sourceColumn, this.settings.className, this.settings.markIntersections);
            }
          }

          if (this.settings.className) {
            // This has a big perf cost. Don't perform this for custom borders

            const additionalSelectionClass = wotInstance.getSetting('onAfterDrawSelection', sourceRow, sourceColumn, selectionCorners, this.settings.layerLevel);

            if (typeof additionalSelectionClass === 'string') {
              this.addClassAtCoords(wtTable, sourceRow, sourceColumn, additionalSelectionClass);
            }
          }

        }
      }
    }

    wotInstance.getSetting('onBeforeDrawBorders', selectionCorners, this.settings.className);

    if (this.hasSelectionHandle()) {
      // warning! selectionHandle.appear modifies corners!
      this.getSelectionHandle(wotInstance).appear(selectionCorners);
    }

    return borderEdgesDescriptor;
  }

  /**
   * Cleans up all the DOM state related to a Selection instance. Call this prior to deleting a Selection instance.
   */
  destroy() {
    this.instanceSelectionHandles.forEach(selectionHandle => selectionHandle.destroy());
  }
}

export default Selection;<|MERGE_RESOLUTION|>--- conflicted
+++ resolved
@@ -20,7 +20,6 @@
   }
 
   /**
-<<<<<<< HEAD
    * Returns information if the current selection is configured to display a corner or a selection handle
    */
   hasSelectionHandle() {
@@ -33,13 +32,6 @@
    *
    * @param {Walkontable} wotInstance
    * @returns {SelectionHandle}
-=======
-   * Each Walkontable clone requires it's own border for every selection. This method creates and returns selection
-   * borders per instance.
-   *
-   * @param {Walkontable} wotInstance The Walkontable instance.
-   * @returns {Border}
->>>>>>> 64194729
    */
   getSelectionHandle(wotInstance) {
     const found = this.getSelectionHandleIfExists(wotInstance);
@@ -139,19 +131,11 @@
   /**
    * Adds class name to cell element at given coords.
    *
-<<<<<<< HEAD
-   * @param {Table} wtTable
+   * @param {Table} wtTable Table instance.
    * @param {Number} sourceRow Cell row coord
    * @param {Number} sourceColumn Cell column coord
    * @param {String} className Class name
    * @param {Boolean} [markIntersections=false] If `true`, linear className generator will be used to add CSS classes
-=======
-   * @param {Walkontable} wotInstance Walkontable instance.
-   * @param {number} sourceRow Cell row coord.
-   * @param {number} sourceColumn Cell column coord.
-   * @param {string} className Class name.
-   * @param {boolean} [markIntersections=false] If `true`, linear className generator will be used to add CSS classes
->>>>>>> 64194729
    *                                            in a continuous way.
    * @returns {Selection}
    */
@@ -213,14 +197,10 @@
   }
 
   /**
-<<<<<<< HEAD
    * Add CSS class names to an element, but only if the element exists
    *
    * @param {HTMLElement} elem
    * @param {Array} classNames
-=======
-   * @param {Walkontable} wotInstance The Walkontable instance.
->>>>>>> 64194729
    */
   addClassIfElemExists(elem, classNames) {
     if (elem) {
