--- conflicted
+++ resolved
@@ -54,8 +54,7 @@
     eventManager.removeEventListener(this.horizontal.scrollHandler,'scroll', this.refreshAll);
   }
   eventManager.removeEventListener(window,'scroll', this.refreshAll);
-
-  if (this.corner) {
+  if (this.corner ) {
     this.corner.destroy();
   }
   if (this.debug) {
@@ -63,33 +62,19 @@
   }
 };
 
-<<<<<<< HEAD
 WalkontableScrollbars.prototype.refresh = function (fastDraw) {
-  this.horizontal && this.horizontal.refresh(fastDraw);
-  this.vertical && this.vertical.refresh(fastDraw);
-  this.corner && this.corner.refresh(fastDraw);
-  this.debug && this.debug.refresh(fastDraw);
-=======
-WalkontableScrollbars.prototype.refresh = function (selectionsOnly) {
   if (this.horizontal) {
-    this.horizontal.readSettings();
+    this.horizontal.refresh(fastDraw);
   }
   if (this.vertical) {
-    this.vertical.readSettings();
-  }
-  if (this.horizontal) {
-    this.horizontal.refresh(selectionsOnly);
-  }
-  if (this.vertical) {
-    this.vertical.refresh(selectionsOnly);
+    this.vertical.refresh(fastDraw);
   }
   if (this.corner) {
-    this.corner.refresh(selectionsOnly);
+    this.corner.refresh(fastDraw);
   }
   if (this.debug) {
-    this.debug.refresh(selectionsOnly);
+    this.debug.refresh(fastDraw);
   }
->>>>>>> a10c58c3
 };
 
 WalkontableScrollbars.prototype.applyToDOM = function () {
