--- conflicted
+++ resolved
@@ -29,15 +29,9 @@
       finalTop = "0";
     }
   }
-<<<<<<< HEAD
   else if(!Handsontable.freezeOverlays) {
     finalTop = this.getScrollPosition() + "px";
     finalLeft = '0';
-=======
-  else {
-    elem.style.top = this.getScrollPosition() + "px";
-    elem.style.left =  this.instance.wtTable.hider.style.left; //'0';
->>>>>>> dc1f8df5
   }
 
   Handsontable.Dom.setOverlayPosition(elem, finalLeft, finalTop);
@@ -92,12 +86,7 @@
 WalkontableVerticalScrollbarNative.prototype.applyToDOM = function () {
   var total = this.instance.getSetting('totalRows');
   var headerSize = this.instance.wtViewport.getColumnHeaderHeight();
-<<<<<<< HEAD
-
-  this.fixedContainer.style.height = headerSize + this.sumCellSizes(0, total) + 1 + 'px'; // + 1 is needed, otherwise vertical scroll appears in Chrome (window scroll mode) - maybe because of fill handle in last row or because of box shadow
-=======
   this.fixedContainer.style.height = headerSize + this.sumCellSizes(0, total) +  'px';// + 4 + 'px'; //+4 is needed, otherwise vertical scroll appears in Chrome (window scroll mode) - maybe because of fill handle in last row or because of box shadow
->>>>>>> dc1f8df5
   if (typeof this.instance.wtViewport.rowsCalculator.renderStartPosition === 'number') {
     this.fixed.style.top = this.instance.wtViewport.rowsCalculator.renderStartPosition + 'px';
   }
