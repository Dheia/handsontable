--- conflicted
+++ resolved
@@ -5,6 +5,7 @@
   innerWidth,
   offset,
   outerHeight,
+  innerHeight,
   outerWidth,
     } from './../../../helpers/dom/element';
 import {EventManager} from './../../../eventManager';
@@ -244,175 +245,9 @@
     this.main.appendChild(this.selectionHandles.bottomRightHitArea);
   }
 
-<<<<<<< HEAD
-  var eventManager = eventManagerObject(instance);
-
-  //reference to instance
-  this.instance = instance;
-  this.settings = settings;
-
-  this.main = document.createElement("div");
-  style = this.main.style;
-  style.position = 'absolute';
-  style.top = 0;
-  style.left = 0;
-
-  var borderDivs = ['top', 'left', 'bottom', 'right', 'corner'];
-
-  for (var i = 0; i < 5; i++) {
-    var position = borderDivs[i];
-
-    var DIV = document.createElement('DIV');
-    DIV.className = 'wtBorder ' + (this.settings.className || ''); // + borderDivs[i];
-    if (this.settings[position] && this.settings[position].hide) {
-      DIV.className += " hidden";
-    }
-
-    style = DIV.style;
-    style.backgroundColor = (this.settings[position] && this.settings[position].color) ? this.settings[position].color : settings.border.color;
-    style.height = (this.settings[position] && this.settings[position].width) ? this.settings[position].width + 'px' : settings.border.width + 'px';
-    style.width = (this.settings[position] && this.settings[position].width) ? this.settings[position].width + 'px' : settings.border.width + 'px';
-
-    this.main.appendChild(DIV);
-  }
-
-  this.top = this.main.childNodes[0];
-  this.left = this.main.childNodes[1];
-  this.bottom = this.main.childNodes[2];
-  this.right = this.main.childNodes[3];
-
-  this.topStyle = this.top.style;
-  this.leftStyle = this.left.style;
-  this.bottomStyle = this.bottom.style;
-  this.rightStyle = this.right.style;
-
-  this.cornerDefaultStyle = {
-    width: '5px',
-    height: '5px',
-    borderWidth: '2px',
-    borderStyle: 'solid',
-    borderColor: '#FFF'
-  };
-
-  this.corner = this.main.childNodes[4];
-  this.corner.className += ' corner';
-  this.cornerStyle = this.corner.style;
-  this.cornerStyle.width = this.cornerDefaultStyle.width;
-  this.cornerStyle.height = this.cornerDefaultStyle.height;
-  this.cornerStyle.border = [
-    this.cornerDefaultStyle.borderWidth,
-    this.cornerDefaultStyle.borderStyle,
-    this.cornerDefaultStyle.borderColor].join(' ');
-
-  if (Handsontable.mobileBrowser) {
-    createMultipleSelectorHandles.call(this);
-  }
-
-  this.disappear();
-  if (!instance.wtTable.bordersHolder) {
-    instance.wtTable.bordersHolder = document.createElement('div');
-    instance.wtTable.bordersHolder.className = 'htBorders';
-
-    instance.wtTable.spreader.appendChild(instance.wtTable.bordersHolder);
-
-  }
-  instance.wtTable.bordersHolder.insertBefore(this.main, instance.wtTable.bordersHolder.firstChild);
-
-  var down = false;
-
-
-  eventManager.addEventListener(document.body, 'mousedown', function () {
-    down = true;
-  });
-
-
-  eventManager.addEventListener(document.body, 'mouseup', function () {
-    down = false;
-  });
-
-  /* jshint ignore:start */
-  for (var c = 0, len = this.main.childNodes.length; c < len; c++) {
-
-    eventManager.addEventListener(this.main.childNodes[c], 'mouseenter', function (event) {
-      if (!down || !instance.getSetting('hideBorderOnMouseDownOver')) {
-        return;
-      }
-      event.preventDefault();
-      event.stopImmediatePropagation();
-
-      var bounds = this.getBoundingClientRect();
-
-      this.style.display = 'none';
-
-      var isOutside = function (event) {
-        if (event.clientY < Math.floor(bounds.top)) {
-          return true;
-        }
-        if (event.clientY > Math.ceil(bounds.top + bounds.height)) {
-          return true;
-        }
-        if (event.clientX < Math.floor(bounds.left)) {
-          return true;
-        }
-        if (event.clientX > Math.ceil(bounds.left + bounds.width)) {
-          return true;
-        }
-      };
-
-      var handler = function (event) {
-        if (isOutside(event)) {
-          eventManager.removeEventListener(document.body, 'mousemove', handler);
-          this.style.display = 'block';
-        }
-      };
-      eventManager.addEventListener(document.body, 'mousemove', handler);
-    });
-  }
-  /* jshint ignore:end */
-}
-
-/**
- * Show border around one or many cells
- * @param {Array} corners
- */
-WalkontableBorder.prototype.appear = function (corners) {
-  if (this.disabled) {
-    return;
-  }
-
-  var instance = this.instance;
-
-  var isMultiple,
-    fromTD,
-    toTD,
-    fromOffset,
-    toOffset,
-    containerOffset,
-    top,
-    minTop,
-    left,
-    minLeft,
-    height,
-    width,
-    fromRow,
-    fromColumn,
-    toRow,
-    toColumn,
-    trimmingContainer,
-    cornerOverlappingContainer,
-    i,
-    ilen,
-    s;
-
-  var isPartRange = function () {
-    if (this.instance.selections.area.cellRange) {
-
-      if (toRow != this.instance.selections.area.cellRange.to.row || toColumn != this.instance.selections.area.cellRange.to.col) {
-=======
   isPartRange(row, col) {
     if (this.wot.selections.area.cellRange) {
       if (row != this.wot.selections.area.cellRange.to.row || col != this.wot.selections.area.cellRange.to.col) {
->>>>>>> 01d5e877
         return true;
       }
     }
@@ -488,26 +323,20 @@
       fromColumn,
       toRow,
       toColumn,
+      trimmingContainer,
+      cornerOverlappingContainer,
       ilen;
 
-    if (this.wot.cloneOverlay instanceof WalkontableTopOverlay || this.wot.cloneOverlay instanceof WalkontableCornerOverlay) {
+    if (this.wot.cloneOverlay instanceof WalkontableTopOverlay || this.wot.cloneOverlay instanceof WalkontableTopLeftCornerOverlay) {
       ilen = this.wot.getSetting('fixedRowsTop');
+    } else if (this.wot.cloneOverlay instanceof WalkontableBottomOverlay || this.wot.cloneOverlay instanceof WalkontableBottomLeftCornerOverlay) {
+      ilen = this.wot.getSetting('fixedRowsBottom');
     } else {
       ilen = this.wot.wtTable.getRenderedRowsCount();
     }
 
-<<<<<<< HEAD
-  if (instance.cloneOverlay instanceof WalkontableTopOverlay || instance.cloneOverlay instanceof WalkontableTopLeftCornerOverlay) {
-    ilen = instance.getSetting('fixedRowsTop');
-  } else if (instance.cloneOverlay instanceof WalkontableBottomOverlay || instance.cloneOverlay instanceof WalkontableBottomLeftCornerOverlay) {
-    ilen = instance.getSetting('fixedRowsBottom');
-  } else {
-    ilen = instance.wtTable.getRenderedRowsCount();
-  }
-=======
     for (let i = 0; i < ilen; i++) {
       let s = this.wot.wtTable.rowFilter.renderedToSource(i);
->>>>>>> 01d5e877
 
       if (s >= corners[0] && s <= corners[2]) {
         fromRow = s;
@@ -595,28 +424,6 @@
     this.rightStyle.height = height + 1 + 'px';
     this.rightStyle.display = 'block';
 
-<<<<<<< HEAD
-    trimmingContainer = dom.getTrimmingContainer(instance.wtTable.TABLE);
-    if (toColumn === this.instance.getSetting('totalColumns') - 1) {
-      cornerOverlappingContainer = toTD.offsetLeft + dom.outerWidth(toTD) >= dom.innerWidth(trimmingContainer);
-
-      if (cornerOverlappingContainer) {
-        this.cornerStyle.left = Math.floor(left + width - 3 - parseInt(this.cornerDefaultStyle.width) / 2) + "px";
-        this.cornerStyle.borderRightWidth = 0;
-      }
-    }
-
-    if (toRow === this.instance.getSetting('totalRows') - 1) {
-      cornerOverlappingContainer = toTD.offsetTop + dom.outerHeight(toTD) >= dom.innerHeight(trimmingContainer);
-
-      if (cornerOverlappingContainer) {
-        this.cornerStyle.top = Math.floor(top + height - 3 - parseInt(this.cornerDefaultStyle.height) / 2) + "px";
-        this.cornerStyle.borderBottomWidth = 0;
-      }
-    }
-
-  }
-=======
     if (Handsontable.mobileBrowser || (!this.hasSetting(this.settings.border.cornerVisible) || this.isPartRange(toRow, toColumn))) {
       this.cornerStyle.display = 'none';
     } else {
@@ -626,17 +433,26 @@
       this.cornerStyle.width = this.cornerDefaultStyle.width;
       this.cornerStyle.display = 'block';
 
+      trimmingContainer = getTrimmingContainer(this.wot.wtTable.TABLE);
       if (toColumn === this.wot.getSetting('totalColumns') - 1) {
-        let trimmingContainer = getTrimmingContainer(this.wot.wtTable.TABLE);
-        let cornerOverlappingContainer = toTD.offsetLeft + outerWidth(toTD) >= innerWidth(trimmingContainer);
+        cornerOverlappingContainer = toTD.offsetLeft + outerWidth(toTD) >= innerWidth(trimmingContainer);
 
         if (cornerOverlappingContainer) {
           this.cornerStyle.left = Math.floor(left + width - 3 - parseInt(this.cornerDefaultStyle.width) / 2) + "px";
           this.cornerStyle.borderRightWidth = 0;
         }
       }
-    }
->>>>>>> 01d5e877
+
+      if (toRow === this.wot.getSetting('totalRows') - 1) {
+        cornerOverlappingContainer = toTD.offsetTop + outerHeight(toTD) >= innerHeight(trimmingContainer);
+
+        if (cornerOverlappingContainer) {
+          this.cornerStyle.top = Math.floor(top + height - 3 - parseInt(this.cornerDefaultStyle.height) / 2) + "px";
+          this.cornerStyle.borderBottomWidth = 0;
+        }
+      }
+
+    }
 
     if (Handsontable.mobileBrowser) {
       this.updateMultipleSelectionHandlesPosition(fromRow, fromColumn, top, left, width, height);
