--- conflicted
+++ resolved
@@ -170,11 +170,7 @@
       const restoreFocus = !fragmentSelection;
 
       if (restoreFocus && !isMobileBrowser()) {
-<<<<<<< HEAD
-        this.focus(true);
-=======
         this.focus();
->>>>>>> d0700d86
       }
     }
   }
