import {
    addClass,
    getCaretPosition,
    getComputedStyle,
    getCssTransform,
    getScrollableElement,
    innerWidth,
    offset,
    resetCssTransform,
    setCaretPosition,
} from './../helpers/dom/element';
import autoResize from 'autoResize';
import {BaseEditor} from './_baseEditor';
import {eventManager as eventManagerObject} from './../eventManager';
import {getEditor, registerEditor} from './../editors';
import {KEY_CODES} from './../helpers/unicode';
import {stopPropagation, stopImmediatePropagation, isImmediatePropagationStopped} from './../helpers/dom/event';

var TextEditor = BaseEditor.prototype.extend();

/**
 * @private
 * @editor TextEditor
 * @class TextEditor
 * @dependencies autoResize
 */
TextEditor.prototype.init = function() {
  var that = this;
  this.createElements();
  this.eventManager = eventManagerObject(this);
  this.bindEvents();
  this.autoResize = autoResize();

  this.instance.addHook('afterDestroy', function() {
    that.destroy();
  });
};

TextEditor.prototype.getValue = function() {
  return this.TEXTAREA.value;
};

TextEditor.prototype.setValue = function(newValue) {
  this.TEXTAREA.value = newValue;
};

var onBeforeKeyDown = function onBeforeKeyDown(event) {
  var instance = this,
      that = instance.getActiveEditor(),
      ctrlDown;

  // catch CTRL but not right ALT (which in some systems triggers ALT+CTRL)
  ctrlDown = (event.ctrlKey || event.metaKey) && !event.altKey;

  // Process only events that have been fired in the editor
  if (event.target !== that.TEXTAREA || isImmediatePropagationStopped(event)) {
    return;
  }

  if (event.keyCode === 17 || event.keyCode === 224 || event.keyCode === 91 || event.keyCode === 93) {
    // when CTRL or its equivalent is pressed and cell is edited, don't prepare selectable text in textarea
    stopImmediatePropagation(event);
    return;
  }

  switch (event.keyCode) {
    case KEY_CODES.ARROW_RIGHT:
      if (that.isInFullEditMode()) {
        if ((!that.isWaiting() && !that.allowKeyEventPropagation) ||
            (!that.isWaiting() && that.allowKeyEventPropagation && !that.allowKeyEventPropagation(event.keyCode))) {
          stopImmediatePropagation(event);
        }
      }
      break;
    case KEY_CODES.ARROW_LEFT:
      if (that.isInFullEditMode()) {
        if ((!that.isWaiting() && !that.allowKeyEventPropagation) ||
            (!that.isWaiting() && that.allowKeyEventPropagation && !that.allowKeyEventPropagation(event.keyCode))) {
          stopImmediatePropagation(event);
        }
      }
      break;
    case KEY_CODES.ARROW_UP:
    case KEY_CODES.ARROW_DOWN:
      if (that.isInFullEditMode()) {
        if ((!that.isWaiting() && !that.allowKeyEventPropagation) ||
            (!that.isWaiting() && that.allowKeyEventPropagation && !that.allowKeyEventPropagation(event.keyCode))) {
          stopImmediatePropagation(event);
        }
      }
      break;

    case KEY_CODES.ENTER:
      var selected = that.instance.getSelected();
      var isMultipleSelection = !(selected[0] === selected[2] && selected[1] === selected[3]);
      if ((ctrlDown && !isMultipleSelection) || event.altKey) { // if ctrl+enter or alt+enter, add new line
        if (that.isOpened()) {
          var caretPosition = getCaretPosition(that.TEXTAREA),
              value = that.getValue();

          var newValue = value.slice(0, caretPosition) + '\n' + value.slice(caretPosition);

          that.setValue(newValue);

          setCaretPosition(that.TEXTAREA, caretPosition + 1);

        } else {
          that.beginEditing(that.originalValue + '\n');
        }
        stopImmediatePropagation(event);
      }
      event.preventDefault(); // don't add newline to field
      break;

    case KEY_CODES.A:
    case KEY_CODES.X:
    case KEY_CODES.C:
    case KEY_CODES.V:
      if (ctrlDown) {
        stopImmediatePropagation(event); // CTRL+A, CTRL+C, CTRL+V, CTRL+X should only work locally when cell is edited (not in table context)
      }
      break;

    case KEY_CODES.BACKSPACE:
    case KEY_CODES.DELETE:
    case KEY_CODES.HOME:
    case KEY_CODES.END:
      stopImmediatePropagation(event); // backspace, delete, home, end should only work locally when cell is edited (not in table context)
      break;
  }

  if ([KEY_CODES.ARROW_UP, KEY_CODES.ARROW_RIGHT, KEY_CODES.ARROW_DOWN, KEY_CODES.ARROW_LEFT].indexOf(event.keyCode) === -1) {
    that.autoResize.resize(String.fromCharCode(event.keyCode));
  }
};

<<<<<<< HEAD
=======

>>>>>>> 7f6e9637
TextEditor.prototype.open = function() {
  this.refreshDimensions(); // need it instantly, to prevent https://github.com/handsontable/handsontable/issues/348

  this.instance.addHook('beforeKeyDown', onBeforeKeyDown);
};

TextEditor.prototype.close = function(tdOutside) {
  this.textareaParentStyle.display = 'none';

  this.autoResize.unObserve();

  if (document.activeElement === this.TEXTAREA) {
    this.instance.listen(); // don't refocus the table if user focused some cell outside of HT on purpose
  }
  this.instance.removeHook('beforeKeyDown', onBeforeKeyDown);
};

TextEditor.prototype.focus = function() {
  this.TEXTAREA.focus();
  setCaretPosition(this.TEXTAREA, this.TEXTAREA.value.length);
};

TextEditor.prototype.createElements = function() {
  //    this.$body = $(document.body);

  this.TEXTAREA = document.createElement('TEXTAREA');

  addClass(this.TEXTAREA, 'handsontableInput');

  this.textareaStyle = this.TEXTAREA.style;
  this.textareaStyle.width = 0;
  this.textareaStyle.height = 0;

  this.TEXTAREA_PARENT = document.createElement('DIV');
  addClass(this.TEXTAREA_PARENT, 'handsontableInputHolder');

  this.textareaParentStyle = this.TEXTAREA_PARENT.style;
  this.textareaParentStyle.top = 0;
  this.textareaParentStyle.left = 0;
  this.textareaParentStyle.display = 'none';

  this.TEXTAREA_PARENT.appendChild(this.TEXTAREA);

  this.instance.rootElement.appendChild(this.TEXTAREA_PARENT);

  var that = this;
  this.instance._registerTimeout(setTimeout(function() {
    that.refreshDimensions();
  }, 0));
};


TextEditor.prototype.getEditedCell = function() {
  var editorSection = this.checkEditorSection(),
      editedCell;

  switch (editorSection) {
    case 'top':
      editedCell = this.instance.view.wt.wtOverlays.topOverlay.clone.wtTable.getCell({
        row: this.row,
        col: this.col
      });
      this.textareaParentStyle.zIndex = 101;
      break;
    case 'top-left-corner':
      editedCell = this.instance.view.wt.wtOverlays.topLeftCornerOverlay.clone.wtTable.getCell({
        row: this.row,
        col: this.col
      });
      this.textareaParentStyle.zIndex = 103;
      break;
    case 'bottom-left-corner':
      editedCell = this.instance.view.wt.wtOverlays.bottomLeftCornerOverlay.clone.wtTable.getCell({
        row: this.row,
        col: this.col
      });
      this.textareaParentStyle.zIndex = 103;
      break;
    case 'left':
      editedCell = this.instance.view.wt.wtOverlays.leftOverlay.clone.wtTable.getCell({
        row: this.row,
        col: this.col
      });
      this.textareaParentStyle.zIndex = 102;
      break;
    case 'bottom':
      editedCell = this.instance.view.wt.wtOverlays.bottomOverlay.clone.wtTable.getCell({
        row: this.row,
        col: this.col
      });
      this.textareaParentStyle.zIndex = 102;
      break;
    default:
      editedCell = this.instance.getCell(this.row, this.col);
      this.textareaParentStyle.zIndex = '';
      break;
  }

  return editedCell != -1 && editedCell != -2 ? editedCell : void 0;
};

TextEditor.prototype.refreshDimensions = function() {
  if (this.state !== Handsontable.EditorState.EDITING) {
    return;
  }
  this.TD = this.getEditedCell();

  // TD is outside of the viewport.
  if (!this.TD) {
    this.close(true);

    return;
  }
  var currentOffset = offset(this.TD),
      containerOffset = offset(this.instance.rootElement),
      scrollableContainer = getScrollableElement(this.TD),
      totalRowsCount = this.instance.countRows(),
      editTop = currentOffset.top - containerOffset.top - 1 - (scrollableContainer.scrollTop || 0),
      editLeft = currentOffset.left - containerOffset.left - 1 - (scrollableContainer.scrollLeft || 0),

      settings = this.instance.getSettings(),
      rowHeadersCount = settings.rowHeaders ? 1 : 0,
      colHeadersCount = settings.colHeaders ? 1 : 0,
      editorSection = this.checkEditorSection(),
      backgroundColor = this.TD.style.backgroundColor,
      cssTransformOffset;

  // TODO: Refactor this to the new instance.getCell method (from #ply-59), after 0.12.1 is released
  switch (editorSection) {
    case 'top':
      cssTransformOffset = getCssTransform(this.instance.view.wt.wtOverlays.topOverlay.clone.wtTable.holder.parentNode);
      break;
    case 'left':
      cssTransformOffset = getCssTransform(this.instance.view.wt.wtOverlays.leftOverlay.clone.wtTable.holder.parentNode);
      break;
    case 'top-left-corner':
      cssTransformOffset = getCssTransform(this.instance.view.wt.wtOverlays.topLeftCornerOverlay.clone.wtTable.holder.parentNode);
      break;
    case 'bottom-left-corner':
      cssTransformOffset = getCssTransform(this.instance.view.wt.wtOverlays.bottomLeftCornerOverlay.clone.wtTable.holder.parentNode);
      break;
    case 'bottom':
      cssTransformOffset = getCssTransform(this.instance.view.wt.wtOverlays.bottomOverlay.clone.wtTable.holder.parentNode);
      break;
  }

  if (colHeadersCount && this.instance.getSelected()[0] === 0 ||
      (settings.fixedRowsBottom && this.instance.getSelected()[0] === totalRowsCount - settings.fixedRowsBottom)) {

    editTop += 1;
  }

  if (this.instance.getSelected()[1] === 0) {
    editLeft += 1;
  }

  if (cssTransformOffset && cssTransformOffset != -1) {
    this.textareaParentStyle[cssTransformOffset[0]] = cssTransformOffset[1];
  } else {
    resetCssTransform(this.textareaParentStyle);
  }

  this.textareaParentStyle.top = editTop + 'px';
  this.textareaParentStyle.left = editLeft + 'px';
  // end prepare textarea position

  var cellTopOffset = this.TD.offsetTop - this.instance.view.wt.wtOverlays.topOverlay.getScrollPosition(),
      cellLeftOffset = this.TD.offsetLeft - this.instance.view.wt.wtOverlays.leftOverlay.getScrollPosition();

  let width = innerWidth(this.TD) - 8;
  // 10 is TEXTAREAs padding
  let maxWidth = this.instance.view.maximumVisibleElementWidth(cellLeftOffset) - 9;
  let height = this.TD.scrollHeight + 1;
  // 10 is TEXTAREAs border and padding
  let maxHeight = Math.max(this.instance.view.maximumVisibleElementHeight(cellTopOffset) - 2, 23);

  const cellComputedStyle = getComputedStyle(this.TD);

  this.TEXTAREA.style.fontSize = cellComputedStyle.fontSize;
  this.TEXTAREA.style.fontFamily = cellComputedStyle.fontFamily;

  this.TEXTAREA.style.backgroundColor = ''; // RESET STYLE

  this.TEXTAREA.style.backgroundColor = backgroundColor ? backgroundColor : getComputedStyle(this.TEXTAREA).backgroundColor;

  this.autoResize.init(this.TEXTAREA, {
    minHeight: Math.min(height, maxHeight),
    maxHeight: maxHeight, // TEXTAREA should never be wider than visible part of the viewport (should not cover the scrollbar)
    minWidth: Math.min(width, maxWidth),
    maxWidth: maxWidth // TEXTAREA should never be wider than visible part of the viewport (should not cover the scrollbar)
  }, true);

  this.textareaParentStyle.display = 'block';
};

TextEditor.prototype.bindEvents = function() {
  var editor = this;

  this.eventManager.addEventListener(this.TEXTAREA, 'cut', function(event) {
    stopPropagation(event);
  });

  this.eventManager.addEventListener(this.TEXTAREA, 'paste', function(event) {
    stopPropagation(event);
  });

  this.instance.addHook('afterScrollVertically', function() {
    editor.refreshDimensions();
  });

  this.instance.addHook('afterColumnResize', function() {
    editor.refreshDimensions();
    editor.focus();
  });

  this.instance.addHook('afterRowResize', function() {
    editor.refreshDimensions();
    editor.focus();
  });

  this.instance.addHook('afterDestroy', function() {
    editor.eventManager.destroy();
  });
};

TextEditor.prototype.destroy = function() {
  this.eventManager.destroy();
};

export {TextEditor};

registerEditor('text', TextEditor);<|MERGE_RESOLUTION|>--- conflicted
+++ resolved
@@ -134,10 +134,7 @@
   }
 };
 
-<<<<<<< HEAD
-=======
-
->>>>>>> 7f6e9637
+
 TextEditor.prototype.open = function() {
   this.refreshDimensions(); // need it instantly, to prevent https://github.com/handsontable/handsontable/issues/348
 
