(function (Handsontable) {
  'use strict';

  Handsontable.EditorState = {
    VIRGIN: 'STATE_VIRGIN', //before editing
    EDITING: 'STATE_EDITING',
    WAITING: 'STATE_WAITING', //waiting for async validation
    FINISHED: 'STATE_FINISHED'
  };

  function BaseEditor(instance) {
    this.instance = instance;
    this.state = Handsontable.EditorState.VIRGIN;

    this._opened = false;
    this._closeCallback = null;

    this.init();
  }

  BaseEditor.prototype._fireCallbacks = function(result) {
    if(this._closeCallback){
      this._closeCallback(result);
      this._closeCallback = null;
    }

  }

  BaseEditor.prototype.init = function(){};

  BaseEditor.prototype.getValue = function(){
    throw Error('Editor getValue() method unimplemented');
  };

  BaseEditor.prototype.setValue = function(newValue){
    throw Error('Editor setValue() method unimplemented');
  };

  BaseEditor.prototype.open = function(){
    throw Error('Editor open() method unimplemented');
  };

  BaseEditor.prototype.close = function(){
    throw Error('Editor close() method unimplemented');
  };

  BaseEditor.prototype.prepare = function(row, col, prop, td, originalValue, cellProperties){
    this.TD = td;
    this.row = row;
    this.col = col;
    this.prop = prop;
    this.originalValue = originalValue;
    this.cellProperties = cellProperties;

    this.state = Handsontable.EditorState.VIRGIN;
  };

  BaseEditor.prototype.extend = function(){
    var baseClass = this.constructor;
    function Editor(){
      baseClass.apply(this, arguments);
    }

    function inherit(Child, Parent){
      function Bridge() {
      }

      Bridge.prototype = Parent.prototype;
      Child.prototype = new Bridge();
      Child.prototype.constructor = Child;
      return Child;
    }

    return inherit(Editor, baseClass);
  };

  BaseEditor.prototype.saveValue = function (val, ctrlDown) {
    if (ctrlDown) { //if ctrl+enter and multiple cells selected, behave like Excel (finish editing and apply to all cells)
      var sel = this.instance.getSelected();
      this.instance.populateFromArray(sel[0], sel[1], val, sel[2], sel[3], 'edit');
    }
    else {
      this.instance.populateFromArray(this.row, this.col, val, null, null, 'edit');
    }
  };

  BaseEditor.prototype.beginEditing = function(initialValue){
    if (this.state != Handsontable.EditorState.VIRGIN) {
      return;
    }

<<<<<<< HEAD
    this.instance.view.scrollViewport({row: this.row, col: this.col});
=======
    if (this.cellProperties.readOnly) {
      return;
    }

    this.instance.view.scrollViewport(new WalkontableCellCoords(this.row, this.col));
>>>>>>> 3f1e5095
    this.instance.view.render();

    this.state = Handsontable.EditorState.EDITING;

    initialValue = typeof initialValue == 'string' ? initialValue : this.originalValue;

    this.setValue(Handsontable.helper.stringify(initialValue));

    this.open();
    this._opened = true;
    this.focus();

    this.instance.view.render(); //only rerender the selections (FillHandle should disappear when beginediting is triggered)
  };

  BaseEditor.prototype.finishEditing = function (restoreOriginalValue, ctrlDown, callback) {

    if (callback) {
      var previousCloseCallback = this._closeCallback;
      this._closeCallback = function (result) {
        if(previousCloseCallback){
          previousCloseCallback(result);
        }

        callback(result);
      };
    }

    if (this.isWaiting()) {
      return;
    }

    if (this.state == Handsontable.EditorState.VIRGIN) {
      var that = this;
      setTimeout(function () {
        that._fireCallbacks(true);
      });
      return;
    }

    if (this.state == Handsontable.EditorState.EDITING) {

      if (restoreOriginalValue) {

        this.cancelChanges();
        return;

      }


      var val = [
        [String.prototype.trim.call(this.getValue())] //String.prototype.trim is defined in Walkontable polyfill.js
      ];

      this.state = Handsontable.EditorState.WAITING;

      this.saveValue(val, ctrlDown);

      if(this.instance.getCellValidator(this.cellProperties)){
        var that = this;
        this.instance.addHookOnce('afterValidate', function (result) {
          that.state = Handsontable.EditorState.FINISHED;
          that.discardEditor(result);
        });
      } else {
        this.state = Handsontable.EditorState.FINISHED;
        this.discardEditor(true);
      }

    }
  };

  BaseEditor.prototype.cancelChanges = function () {
    this.state = Handsontable.EditorState.FINISHED;
    this.discardEditor();
  };

  BaseEditor.prototype.discardEditor = function (result) {
    if (this.state !== Handsontable.EditorState.FINISHED) {
      return;
    }

    if (result === false && this.cellProperties.allowInvalid !== true) { //validator was defined and failed

      this.instance.selectCell(this.row, this.col);
      this.focus();

      this.state = Handsontable.EditorState.EDITING;

      this._fireCallbacks(false);
    }
    else {
      this.close();
      this._opened = false;

      this.state = Handsontable.EditorState.VIRGIN;

      this._fireCallbacks(true);
    }

  };

  BaseEditor.prototype.isOpened = function(){
    return this._opened;
  };

  BaseEditor.prototype.isWaiting = function () {
    return this.state === Handsontable.EditorState.WAITING;
  };

  Handsontable.editors.BaseEditor = BaseEditor;

})(Handsontable);<|MERGE_RESOLUTION|>--- conflicted
+++ resolved
@@ -89,15 +89,7 @@
       return;
     }
 
-<<<<<<< HEAD
-    this.instance.view.scrollViewport({row: this.row, col: this.col});
-=======
-    if (this.cellProperties.readOnly) {
-      return;
-    }
-
     this.instance.view.scrollViewport(new WalkontableCellCoords(this.row, this.col));
->>>>>>> 3f1e5095
     this.instance.view.render();
 
     this.state = Handsontable.EditorState.EDITING;
