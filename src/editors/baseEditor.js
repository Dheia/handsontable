--- conflicted
+++ resolved
@@ -23,10 +23,6 @@
       this._closeCallback(result);
       this._closeCallback = null;
     }
-<<<<<<< HEAD
-
-=======
->>>>>>> c82f11ae
   };
 
   BaseEditor.prototype.init = function(){};
