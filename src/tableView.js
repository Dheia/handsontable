--- conflicted
+++ resolved
@@ -340,8 +340,6 @@
   }
 
   /**
-<<<<<<< HEAD
-=======
    * Translate renderable cell coordinates to visual coordinates.
    *
    * @param {CellCoords} coords The cell coordinates.
@@ -353,18 +351,10 @@
   }
 
   /**
->>>>>>> d0700d86
    * Translate renderable row and column indexes to visual row and column indexes.
    *
    * @param {number} renderableRow Renderable row index.
    * @param {number} renderableColumn Renderable columnIndex.
-<<<<<<< HEAD
-   * @returns {CellCoords}
-   */
-  translateFromRenderableToVisualCoords(renderableRow, renderableColumn) {
-    let visualRow = this.instance.rowIndexMapper.getVisualFromRenderableIndex(renderableRow);
-    let visualColumn = this.instance.columnIndexMapper.getVisualFromRenderableIndex(renderableColumn);
-=======
    * @returns {number[]}
    */
   translateFromRenderableToVisualIndex(renderableRow, renderableColumn) {
@@ -374,24 +364,15 @@
       this.instance.rowIndexMapper.getVisualFromRenderableIndex(renderableRow) : renderableRow;
     let visualColumn = renderableColumn >= 0 ?
       this.instance.columnIndexMapper.getVisualFromRenderableIndex(renderableColumn) : renderableColumn;
->>>>>>> d0700d86
 
     if (visualRow === null) {
       visualRow = renderableRow;
     }
-<<<<<<< HEAD
-
-=======
->>>>>>> d0700d86
     if (visualColumn === null) {
       visualColumn = renderableColumn;
     }
 
-<<<<<<< HEAD
-    return new CellCoords(visualRow, visualColumn);
-=======
     return [visualRow, visualColumn];
->>>>>>> d0700d86
   }
 
   /**
@@ -404,8 +385,6 @@
   }
 
   /**
-<<<<<<< HEAD
-=======
    * Returns the number of renderable rows.
    *
    * @returns {number}
@@ -475,7 +454,6 @@
   }
 
   /**
->>>>>>> d0700d86
    * Defines default configuration and initializes WalkOnTable intance.
    *
    * @private
@@ -490,17 +468,6 @@
       preventWheel: () => this.settings.preventWheel,
       stretchH: () => this.settings.stretchH,
       data: (renderableRow, renderableColumn) => {
-<<<<<<< HEAD
-        const visualColumnIndex = this.instance.columnIndexMapper.getVisualFromRenderableIndex(renderableColumn);
-
-        return this.instance.getDataAtCell(renderableRow, visualColumnIndex);
-      },
-      totalRows: () => this.instance.countRows(),
-      totalColumns: () => this.countRenderableColumns(),
-      fixedColumnsLeft: () => this.settings.fixedColumnsLeft,
-      fixedRowsTop: () => this.settings.fixedRowsTop,
-      fixedRowsBottom: () => this.settings.fixedRowsBottom,
-=======
         return this.instance
           .getDataAtCell(...this.translateFromRenderableToVisualIndex(renderableRow, renderableColumn));
       },
@@ -539,7 +506,6 @@
       shouldRenderBottomOverlay: () => {
         return this.settings.fixedRowsBottom > 0;
       },
->>>>>>> d0700d86
       minSpareRows: () => this.settings.minSpareRows,
       renderAllRows: this.settings.renderAllRows,
       rowHeaders: () => {
@@ -565,16 +531,12 @@
 
         if (this.instance.hasColHeaders()) {
           headerRenderers.push((renderedColumnIndex, TH) => {
-<<<<<<< HEAD
-            this.appendColHeader(renderedColumnIndex, TH);
-=======
             // TODO: Some helper may be needed.
             // We perform translation for columns indexes (without column headers).
             const visualColumnsIndex = renderedColumnIndex >= 0 ?
               this.instance.columnIndexMapper.getVisualFromRenderableIndex(renderedColumnIndex) : renderedColumnIndex;
 
             this.appendColHeader(visualColumnsIndex, TH);
->>>>>>> d0700d86
           });
         }
 
@@ -590,14 +552,6 @@
         // scrolling and dataset is empty (scroll should handle that?).
         return this.instance.getColWidth(visualIndex === null ? renderedColumnIndex : visualIndex);
       },
-<<<<<<< HEAD
-      rowHeight: this.instance.getRowHeight,
-      cellRenderer: (row, renderedColumnIndex, TD) => {
-        const visualColumnIndex = this.instance.columnIndexMapper.getVisualFromRenderableIndex(renderedColumnIndex);
-        const cellProperties = this.instance.getCellMeta(row, visualColumnIndex);
-        const prop = this.instance.colToProp(visualColumnIndex);
-        let value = this.instance.getDataAtRowProp(row, prop);
-=======
       rowHeight: (renderedRowIndex) => {
         const visualIndex = this.instance.rowIndexMapper.getVisualFromRenderableIndex(renderedRowIndex);
 
@@ -620,17 +574,11 @@
         const cellProperties = this.instance.getCellMeta(visualRowToCheck, visualColumnToCheck);
         const prop = this.instance.colToProp(visualColumnToCheck);
         let value = this.instance.getDataAtRowProp(visualRowToCheck, prop);
->>>>>>> d0700d86
 
         if (this.instance.hasHook('beforeValueRender')) {
           value = this.instance.runHooks('beforeValueRender', value, cellProperties);
         }
 
-<<<<<<< HEAD
-        this.instance.runHooks('beforeRenderer', TD, row, visualColumnIndex, prop, value, cellProperties);
-        this.instance.getCellRenderer(cellProperties)(this.instance, TD, row, visualColumnIndex, prop, value, cellProperties);
-        this.instance.runHooks('afterRenderer', TD, row, visualColumnIndex, prop, value, cellProperties);
-=======
         this.instance.runHooks('beforeRenderer', TD, visualRowIndex, visualColumnIndex, prop, value, cellProperties);
         this.instance.getCellRenderer(cellProperties)(
           this.instance,
@@ -642,7 +590,6 @@
           cellProperties
         );
         this.instance.runHooks('afterRenderer', TD, visualRowIndex, visualColumnIndex, prop, value, cellProperties);
->>>>>>> d0700d86
       },
       selections: this.instance.selection.highlight,
       hideBorderOnMouseDownOver: () => this.settings.fragmentSelection,
@@ -654,12 +601,7 @@
         this.instance.refreshDimensions();
       },
       onCellMouseDown: (event, coords, TD, wt) => {
-<<<<<<< HEAD
-        const visualCoords = this.translateFromRenderableToVisualCoords(coords.row, coords.col);
-
-=======
         const visualCoords = this.translateFromRenderableToVisualCoords(coords);
->>>>>>> d0700d86
         const blockCalculations = {
           row: false,
           column: false,
@@ -687,11 +629,7 @@
         this.activeWt = this.wt;
       },
       onCellContextMenu: (event, coords, TD, wt) => {
-<<<<<<< HEAD
-        const visualCoords = this.translateFromRenderableToVisualCoords(coords.row, coords.col);
-=======
         const visualCoords = this.translateFromRenderableToVisualCoords(coords);
->>>>>>> d0700d86
 
         this.activeWt = wt;
         priv.mouseDown = false;
@@ -711,11 +649,7 @@
         this.activeWt = this.wt;
       },
       onCellMouseOut: (event, coords, TD, wt) => {
-<<<<<<< HEAD
-        const visualCoords = this.translateFromRenderableToVisualCoords(coords.row, coords.col);
-=======
         const visualCoords = this.translateFromRenderableToVisualCoords(coords);
->>>>>>> d0700d86
 
         this.activeWt = wt;
         this.instance.runHooks('beforeOnCellMouseOut', event, visualCoords, TD);
@@ -728,11 +662,7 @@
         this.activeWt = this.wt;
       },
       onCellMouseOver: (event, coords, TD, wt) => {
-<<<<<<< HEAD
-        const visualCoords = this.translateFromRenderableToVisualCoords(coords.row, coords.col);
-=======
         const visualCoords = this.translateFromRenderableToVisualCoords(coords);
->>>>>>> d0700d86
 
         const blockCalculations = {
           row: false,
@@ -759,11 +689,7 @@
         this.activeWt = this.wt;
       },
       onCellMouseUp: (event, coords, TD, wt) => {
-<<<<<<< HEAD
-        const visualCoords = this.translateFromRenderableToVisualCoords(coords.row, coords.col);
-=======
         const visualCoords = this.translateFromRenderableToVisualCoords(coords);
->>>>>>> d0700d86
 
         this.activeWt = wt;
         this.instance.runHooks('beforeOnCellMouseUp', event, visualCoords, TD);
@@ -788,19 +714,6 @@
       onScrollVertically: () => this.instance.runHooks('afterScrollVertically'),
       onScrollHorizontally: () => this.instance.runHooks('afterScrollHorizontally'),
       onBeforeRemoveCellClassNames: () => this.instance.runHooks('beforeRemoveCellClassNames'),
-<<<<<<< HEAD
-      onAfterDrawSelection: (currentRow, currentColumn, cornersOfSelection, layerLevel) => {
-        const visualColumnIndex = this.instance.columnIndexMapper.getVisualFromRenderableIndex(currentColumn);
-
-        return this.instance.runHooks('afterDrawSelection', currentRow, visualColumnIndex, cornersOfSelection, layerLevel);
-      },
-      onBeforeDrawBorders: (corners, borderClassName) => {
-        const [startRow, startRenderableColumn, endRow, endRenderableColumn] = corners;
-        const visualCorners = [
-          startRow,
-          this.instance.columnIndexMapper.getVisualFromRenderableIndex(startRenderableColumn),
-          endRow,
-=======
       onAfterDrawSelection: (currentRow, currentColumn, layerLevel) => {
         let cornersOfSelection;
         const [visualRowIndex, visualColumnIndex] =
@@ -828,7 +741,6 @@
           this.instance.rowIndexMapper.getVisualFromRenderableIndex(startRenderableRow),
           this.instance.columnIndexMapper.getVisualFromRenderableIndex(startRenderableColumn),
           this.instance.rowIndexMapper.getVisualFromRenderableIndex(endRenderableRow),
->>>>>>> d0700d86
           this.instance.columnIndexMapper.getVisualFromRenderableIndex(endRenderableColumn),
         ];
 
@@ -842,13 +754,6 @@
         return this.instance.runHooks('beforeStretchingColumnWidth', stretchedWidth, visualColumnIndex);
       },
       onModifyRowHeaderWidth: rowHeaderWidth => this.instance.runHooks('modifyRowHeaderWidth', rowHeaderWidth),
-<<<<<<< HEAD
-      onModifyGetCellCoords: (row, renderableColumnIndex, topmost) => {
-        const visualColumnIndex = renderableColumnIndex >= 0 ?
-          this.instance.columnIndexMapper.getVisualFromRenderableIndex(renderableColumnIndex) : renderableColumnIndex;
-
-        return this.instance.runHooks('modifyGetCellCoords', row, visualColumnIndex, topmost);
-=======
       onModifyGetCellCoords: (renderableRowIndex, renderableColumnIndex, topmost) => {
         const rowMapper = this.instance.rowIndexMapper;
         const columnMapper = this.instance.columnIndexMapper;
@@ -876,7 +781,6 @@
               columnMapper.getFirstNotHiddenIndex(visualColumnTo, -1)) : visualColumnTo
           ];
         }
->>>>>>> d0700d86
       },
       viewportRowCalculatorOverride: (calc) => {
         let viewportOffset = this.settings.viewportRowRenderingOffset;
@@ -1095,34 +999,19 @@
    * Append column header to a TH element.
    *
    * @private
-<<<<<<< HEAD
-   * @param {number} renderedColumnIndex The rendered column index.
-   * @param {HTMLTableHeaderCellElement} TH The table header element.
-   */
-  appendColHeader(renderedColumnIndex, TH) {
-=======
    * @param {number} visualColumnIndex Visual column index.
    * @param {HTMLTableHeaderCellElement} TH The table header element.
    */
   appendColHeader(visualColumnIndex, TH) {
->>>>>>> d0700d86
     if (TH.firstChild) {
       const container = TH.firstChild;
 
       if (hasClass(container, 'relative')) {
-<<<<<<< HEAD
-        this.updateCellHeader(container.querySelector('.colHeader'), renderedColumnIndex, this.instance.getColHeader);
-
-      } else {
-        empty(TH);
-        this.appendColHeader(renderedColumnIndex, TH);
-=======
         this.updateCellHeader(container.querySelector('.colHeader'), visualColumnIndex, this.instance.getColHeader);
 
       } else {
         empty(TH);
         this.appendColHeader(visualColumnIndex, TH);
->>>>>>> d0700d86
       }
 
     } else {
@@ -1132,27 +1021,13 @@
 
       div.className = 'relative';
       span.className = 'colHeader';
-<<<<<<< HEAD
-      this.updateCellHeader(span, renderedColumnIndex, this.instance.getColHeader);
-=======
       this.updateCellHeader(span, visualColumnIndex, this.instance.getColHeader);
->>>>>>> d0700d86
 
       div.appendChild(span);
       TH.appendChild(div);
     }
 
-<<<<<<< HEAD
-    let visualColumnsIndex = this.instance.columnIndexMapper.getVisualFromRenderableIndex(renderedColumnIndex);
-
-    if (visualColumnsIndex === null) {
-      visualColumnsIndex = renderedColumnIndex;
-    }
-
-    this.instance.runHooks('afterGetColHeader', visualColumnsIndex, TH);
-=======
     this.instance.runHooks('afterGetColHeader', visualColumnIndex, TH);
->>>>>>> d0700d86
   }
 
   /**
