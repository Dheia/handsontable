--- conflicted
+++ resolved
@@ -88,11 +88,7 @@
      * @type {Transformation}
      */
     this.transformation = new Transformation(this.selectedRange, {
-<<<<<<< HEAD
-      countRows: () => this.tableProps.countRows(),
-=======
       countRows: () => this.tableProps.countRowsTranslated(),
->>>>>>> d0700d86
       countCols: () => this.tableProps.countColsTranslated(),
       visualToRenderableCoords: coords => this.tableProps.visualToRenderableCoords(coords),
       renderableToVisualCoords: coords => this.tableProps.renderableToVisualCoords(coords),
@@ -167,17 +163,6 @@
     const isColumnNegative = coords.col < 0;
     const selectedByCorner = isRowNegative && isColumnNegative;
 
-<<<<<<< HEAD
-    // We change coordinates of selection to start from 0 (we don't include headers in a selection).
-    if (isRowNegative) {
-      coords.row = 0;
-    }
-    if (isColumnNegative) {
-      coords.col = 0;
-    }
-
-=======
->>>>>>> d0700d86
     this.selectedByCorner = selectedByCorner;
     this.runLocalHooks(`beforeSetRangeStart${fragment ? 'Only' : ''}`, coords);
 
@@ -239,14 +224,10 @@
     this.highlight.getCell().clear();
 
     if (this.highlight.isEnabledFor(CELL_TYPE)) {
-<<<<<<< HEAD
-      this.highlight.getCell().add(this.selectedRange.current().highlight).commit().adjustCoordinates(cellRange);
-=======
       this.highlight.getCell()
         .add(this.selectedRange.current().highlight)
         .commit()
         .adjustCoordinates(cellRange);
->>>>>>> d0700d86
     }
 
     const layerLevel = this.getLayerLevel();
@@ -284,15 +265,10 @@
         this.highlight
           .useLayerLevel(layerLevel - 1)
           .createOrGetArea()
-<<<<<<< HEAD
-          .add(this.selectedRange.previous().from)
-          .commit();
-=======
           .add(previousRange.from)
           .commit()
           // Range may start with hidden indexes. Commit would not found start point (as we add just the `from` coords).
           .adjustCoordinates(previousRange);
->>>>>>> d0700d86
 
         this.highlight.useLayerLevel(layerLevel);
       }
@@ -320,14 +296,6 @@
       }
 
       if (this.settings.selectionMode === 'single') {
-<<<<<<< HEAD
-        headerHighlight.add(cellRange.highlight).commit();
-
-      } else {
-        headerHighlight
-          .add(cellRange.from)
-          .add(cellRange.to)
-=======
         if (this.isSelectedByAnyHeader()) {
           headerCellRange.from.normalize();
         }
@@ -338,7 +306,6 @@
         headerHighlight
           .add(headerCellRange.from)
           .add(headerCellRange.to)
->>>>>>> d0700d86
           .commit();
       }
     }
@@ -564,23 +531,11 @@
    * @param {boolean} [includeColumnHeaders=false] `true` If the selection should include the column headers, `false`
    * otherwise.
    */
-<<<<<<< HEAD
-  selectAll() {
-=======
   selectAll(includeRowHeaders = false, includeColumnHeaders = false) {
->>>>>>> d0700d86
     const nrOfRows = this.tableProps.countRows();
     const nrOfColumns = this.tableProps.countCols();
 
     // We can't select cells when there is no data.
-<<<<<<< HEAD
-    if (nrOfRows === 0 || nrOfColumns === 0) {
-      return;
-    }
-
-    this.clear();
-    this.setRangeStartOnly(new CellCoords(-1, -1));
-=======
     if (!includeRowHeaders && !includeColumnHeaders && (nrOfRows === 0 || nrOfColumns === 0)) {
       return;
     }
@@ -589,7 +544,6 @@
 
     this.clear();
     this.setRangeStartOnly(startCoords);
->>>>>>> d0700d86
     this.selectedByRowHeader.add(this.getLayerLevel());
     this.selectedByColumnHeader.add(this.getLayerLevel());
     this.setRangeEnd(new CellCoords(nrOfRows - 1, nrOfColumns - 1));
@@ -664,11 +618,7 @@
 
     const nrOfColumns = this.tableProps.countCols();
     const nrOfRows = this.tableProps.countRows();
-<<<<<<< HEAD
-    const isValid = nrOfRows > 0 && isValidCoord(start, nrOfColumns) && isValidCoord(end, nrOfColumns);
-=======
     const isValid = isValidCoord(start, nrOfColumns) && isValidCoord(end, nrOfColumns);
->>>>>>> d0700d86
 
     if (isValid) {
       this.setRangeStartOnly(new CellCoords(-1, start));
@@ -693,12 +643,7 @@
 
     if (isValid) {
       this.setRangeStartOnly(new CellCoords(startRow, -1));
-<<<<<<< HEAD
-      // Ternary operator placed below handle situation when there are rows, but there are no columns (#6733).
-      this.setRangeEnd(new CellCoords(endRow, nrOfColumns > 0 ? nrOfColumns - 1 : 0));
-=======
       this.setRangeEnd(new CellCoords(endRow, nrOfColumns - 1));
->>>>>>> d0700d86
       this.finish();
     }
 
@@ -709,15 +654,12 @@
    * Rewrite the rendered state of the selection as visual selection may have a new representation in the DOM.
    */
   refresh() {
-<<<<<<< HEAD
-=======
     const customSelections = this.highlight.getCustomSelections();
 
     customSelections.forEach((customSelection) => {
       customSelection.commit();
     });
 
->>>>>>> d0700d86
     if (!this.isSelected()) {
       return;
     }
