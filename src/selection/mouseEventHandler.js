--- conflicted
+++ resolved
@@ -61,11 +61,7 @@
         selection.setRangeStart(coords);
       }
     } else if (coords.col < 0 && coords.row < 0) {
-<<<<<<< HEAD
-      selection.selectAll();
-=======
       selection.selectAll(true, true);
->>>>>>> d0700d86
     }
   }
 }
