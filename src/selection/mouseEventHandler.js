import { isRightClick as isRightClickEvent, isLeftClick as isLeftClickEvent } from './../helpers/dom/event';
import { CellCoords } from './../3rdparty/walkontable/src';

/**
 * MouseDown handler.
 *
 * @param {object} options The handler options.
 * @param {boolean} options.isShiftKey The flag which indicates if the shift key is pressed.
 * @param {boolean} options.isLeftClick The flag which indicates if the left mouse button is pressed.
 * @param {boolean} options.isRightClick The flag which indicates if the right mouse button is pressed.
 * @param {CellRange} options.coords The CellCoords object with defined visual coordinates.
 * @param {Selection} options.selection The Selection class instance.
 * @param {object} options.controller An object with keys `row`, `column`, `cell` which indicate what
 *                                    operation will be performed in later selection stages.
 */
export function mouseDown({ isShiftKey, isLeftClick, isRightClick, coords, selection, controller }) {
  const currentSelection = selection.isSelected() ? selection.getSelectedRange().current() : null;
  const selectedCorner = selection.isSelectedByCorner();
  const selectedRow = selection.isSelectedByRowHeader();

  if (isShiftKey && currentSelection) {
    if (coords.row >= 0 && coords.col >= 0 && !controller.cells) {
      selection.setRangeEnd(coords);

    } else if ((selectedCorner || selectedRow) && coords.row >= 0 && coords.col >= 0 && !controller.cells) {
      selection.setRangeEnd(new CellCoords(coords.row, coords.col));

    } else if (selectedCorner && coords.row < 0 && !controller.column) {
      selection.setRangeEnd(new CellCoords(currentSelection.to.row, coords.col));

    } else if (selectedRow && coords.col < 0 && !controller.row) {
      selection.setRangeEnd(new CellCoords(coords.row, currentSelection.to.col));

    } else if (((!selectedCorner && !selectedRow && coords.col < 0) ||
               (selectedCorner && coords.col < 0)) && !controller.row) {
      selection.selectRows(currentSelection.from.row, coords.row);

    } else if (((!selectedCorner && !selectedRow && coords.row < 0) ||
               (selectedRow && coords.row < 0)) && !controller.column) {
      selection.selectColumns(currentSelection.from.col, coords.col);
    }
  } else {
    const newCoord = new CellCoords(coords.row, coords.col);

    if (newCoord.row < 0) {
      newCoord.row = 0;
    }
    if (newCoord.col < 0) {
      newCoord.col = 0;
    }

    const allowRightClickSelection = !selection.inInSelection(newCoord);
    const performSelection = isLeftClick || (isRightClick && allowRightClickSelection);

    // clicked row header and when some column was selected
    if (coords.row < 0 && coords.col >= 0 && !controller.column) {
      if (performSelection) {
        selection.selectColumns(coords.col);
      }

    // clicked column header and when some row was selected
    } else if (coords.col < 0 && coords.row >= 0 && !controller.row) {
      if (performSelection) {
        selection.selectRows(coords.row);
      }

    } else if (coords.col >= 0 && coords.row >= 0 && !controller.cells) {
      if (performSelection) {
        selection.setRangeStart(coords);
      }
    } else if (coords.col < 0 && coords.row < 0) {
<<<<<<< HEAD
      selection.selectAll();
=======
      selection.selectAll(true);
>>>>>>> 0eb1eb67
    }
  }
}

/**
 * MouseOver handler.
 *
 * @param {object} options The handler options.
 * @param {boolean} options.isLeftClick Indicates that event was fired using the left mouse button.
 * @param {CellRange} options.coords The CellCoords object with defined visual coordinates.
 * @param {Selection} options.selection The Selection class instance.
 * @param {object} options.controller An object with keys `row`, `column`, `cell` which indicate what
 *                                    operation will be performed in later selection stages.
 */
export function mouseOver({ isLeftClick, coords, selection, controller }) {
  if (!isLeftClick) {
    return;
  }

  const selectedRow = selection.isSelectedByRowHeader();
  const selectedColumn = selection.isSelectedByColumnHeader();
  const countCols = selection.tableProps.countCols();
  const countRows = selection.tableProps.countRows();

  if (selectedColumn && !controller.column) {
    selection.setRangeEnd(new CellCoords(countRows - 1, coords.col));

  } else if (selectedRow && !controller.row) {
    selection.setRangeEnd(new CellCoords(coords.row, countCols - 1));

  } else if (!controller.cell) {
    selection.setRangeEnd(coords);
  }
}

const handlers = new Map([
  ['mousedown', mouseDown],
  ['mouseover', mouseOver],
  ['touchstart', mouseDown],
]);

/**
 * Mouse handler for selection functionality.
 *
 * @param {Event} event An native event to handle.
 * @param {object} options The handler options.
 * @param {CellRange} options.coords The CellCoords object with defined visual coordinates.
 * @param {Selection} options.selection The Selection class instance.
 * @param {object} options.controller An object with keys `row`, `column`, `cell` which indicate what
 *                                    operation will be performed in later selection stages.
 */
export function handleMouseEvent(event, { coords, selection, controller }) {
  handlers.get(event.type)({
    coords,
    selection,
    controller,
    isShiftKey: event.shiftKey,
    isLeftClick: isLeftClickEvent(event) || event.type === 'touchstart',
    isRightClick: isRightClickEvent(event),
  });
}<|MERGE_RESOLUTION|>--- conflicted
+++ resolved
@@ -69,11 +69,7 @@
         selection.setRangeStart(coords);
       }
     } else if (coords.col < 0 && coords.row < 0) {
-<<<<<<< HEAD
-      selection.selectAll();
-=======
       selection.selectAll(true);
->>>>>>> 0eb1eb67
     }
   }
 }
