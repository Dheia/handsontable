import VisualSelection from '../visualSelection';

/**
 * Creates the new instance of Selection, responsible for highlighting row and column headers. This type of selection
 * can occur multiple times.
 *
 * @returns {Selection}
 */
<<<<<<< HEAD
function createHighlight({ visualToRenderableCoords, renderableToVisualCoords, headerClassName, rowClassName, columnClassName }) {
  const s = new VisualSelection({
    visualToRenderableCoords,
    renderableToVisualCoords,
=======
function createHighlight({
  headerClassName,
  rowClassName,
  columnClassName,
  ...restOptions
}) {
  const s = new VisualSelection({
>>>>>>> d0700d86
    className: 'highlight',
    highlightHeaderClassName: headerClassName,
    highlightRowClassName: rowClassName,
    highlightColumnClassName: columnClassName,
    ...restOptions,
  });

  return s;
}

export default createHighlight;<|MERGE_RESOLUTION|>--- conflicted
+++ resolved
@@ -6,12 +6,6 @@
  *
  * @returns {Selection}
  */
-<<<<<<< HEAD
-function createHighlight({ visualToRenderableCoords, renderableToVisualCoords, headerClassName, rowClassName, columnClassName }) {
-  const s = new VisualSelection({
-    visualToRenderableCoords,
-    renderableToVisualCoords,
-=======
 function createHighlight({
   headerClassName,
   rowClassName,
@@ -19,7 +13,6 @@
   ...restOptions
 }) {
   const s = new VisualSelection({
->>>>>>> d0700d86
     className: 'highlight',
     highlightHeaderClassName: headerClassName,
     highlightRowClassName: rowClassName,
