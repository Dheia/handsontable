--- conflicted
+++ resolved
@@ -3,15 +3,8 @@
 /**
  * @returns {Selection}
  */
-<<<<<<< HEAD
-function createHighlight({ visualToRenderableCoords, renderableToVisualCoords, activeHeaderClassName }) {
-  const s = new VisualSelection({
-    visualToRenderableCoords,
-    renderableToVisualCoords,
-=======
 function createHighlight({ activeHeaderClassName, ...restOptions }) {
   const s = new VisualSelection({
->>>>>>> d0700d86
     highlightHeaderClassName: activeHeaderClassName,
     ...restOptions,
   });
