import VisualSelection from '../visualSelection';

/**
 * Creates the new instance of Selection responsible for highlighting area of the selected multiple cells.
 *
 * @returns {Selection}
 */
<<<<<<< HEAD
function createHighlight({ visualToRenderableCoords, renderableToVisualCoords, layerLevel, areaCornerVisible }) {
  const s = new VisualSelection({
    visualToRenderableCoords,
    renderableToVisualCoords,
=======
function createHighlight({ layerLevel, areaCornerVisible, ...restOptions }) {
  const s = new VisualSelection({
>>>>>>> d0700d86
    className: 'area',
    markIntersections: true,
    layerLevel: Math.min(layerLevel, 7),
    border: {
      width: 1,
      color: '#4b89ff',
      cornerVisible: areaCornerVisible,
    },
    ...restOptions,
  });

  return s;
}

export default createHighlight;<|MERGE_RESOLUTION|>--- conflicted
+++ resolved
@@ -5,15 +5,8 @@
  *
  * @returns {Selection}
  */
-<<<<<<< HEAD
-function createHighlight({ visualToRenderableCoords, renderableToVisualCoords, layerLevel, areaCornerVisible }) {
-  const s = new VisualSelection({
-    visualToRenderableCoords,
-    renderableToVisualCoords,
-=======
 function createHighlight({ layerLevel, areaCornerVisible, ...restOptions }) {
   const s = new VisualSelection({
->>>>>>> d0700d86
     className: 'area',
     markIntersections: true,
     layerLevel: Math.min(layerLevel, 7),
