import { rangeEach } from '../../helpers/number';
import { mixin } from '../../helpers/object';
import { isFunction } from '../../helpers/function';
import localHooks from '../../mixins/localHooks';

/**
 * Map for storing mappings from an index to a value.
 */
class IndexMap {
  constructor(initValueOrFn = null) {
    /**
     * List of values for particular indexes.
     *
     * @private
     * @type {Array}
     */
    this.indexedValues = [];
    /**
     * Initial value or function for each existing index.
     *
     * @private
     * @type {*}
     */
    this.initValueOrFn = initValueOrFn;
  }

  /**
   * Get full list of values for particular indexes.
   *
   * @returns {Array}
   */
  getValues() {
    return this.indexedValues;
  }

  /**
   * Get value for the particular index.
   *
   * @param {number} index Index for which value is got.
   * @returns {*}
   */
  getValueAtIndex(index) {
    const values = this.indexedValues;

    if (index < values.length) {
      return values[index];
    }
  }

  /**
   * Set new values for particular indexes.
   *
   * Note: Please keep in mind that `change` hook triggered by the method may not update cache of a collection immediately.
   *
   * @param {Array} values List of set values.
   */
  setValues(values) {
    if (values.length !== this.getLength()) {
      throw new Error('The values must be the same length as the index map.');
    }

    const oldValues = this.indexedValues.slice();

    this.indexedValues = values.slice();

    this.runLocalHooks('change', {
      changeType: 'multiple',
      oldValue: oldValues,
      newValue: this.indexedValues,
    });
  }

  /**
   * Set new value for the particular index.
   *
   * @param {number} index The index.
   * @param {*} value The value to save.
   *
   * Note: Please keep in mind that it is not possible to set value beyond the map (not respecting already set
   * map's size). Please use the `setValues` method when you would like to extend the map.
<<<<<<< HEAD
=======
   * Note: Please keep in mind that `change` hook triggered by the method may not update cache of a collection immediately.
>>>>>>> d0700d86
   *
   * @returns {boolean}
   */
  setValueAtIndex(index, value) {
<<<<<<< HEAD
    if (index < this.getLength()) {
      const oldValue = this.indexedValues[index];

=======
    if (index < this.indexedValues.length) {
>>>>>>> d0700d86
      this.indexedValues[index] = value;

      this.runLocalHooks('change', {
        changeType: 'single',
        oldValue: { index, value: oldValue },
        newValue: { index, value },
      });

      return true;
    }

    return false;
  }

  /**
   * Clear all values to the defaults.
   */
  clear() {
    this.setDefaultValues();
  }

  /**
   * Get length of the index map.
   *
   * @returns {number}
   */
  getLength() {
    return this.getValues().length;
  }

  /**
   * Set default values for elements from `0` to `n`, where `n` is equal to the handled variable.
   *
   * Note: Please keep in mind that `change` hook triggered by the method may not update cache of a collection immediately.
   *
   * @private
   * @param {number} [length] Length of list.
   */
  setDefaultValues(length = this.indexedValues.length) {
    this.indexedValues.length = 0;

    if (isFunction(this.initValueOrFn)) {
      rangeEach(length - 1, index => this.indexedValues.push(this.initValueOrFn(index)));

    } else {
      rangeEach(length - 1, () => this.indexedValues.push(this.initValueOrFn));
    }

    this.runLocalHooks('change', {
      changeType: 'default',
      oldValue: [],
      newValue: this.indexedValues,
    });
  }

  /**
   * Initialize list with default values for particular indexes.
   *
   * @private
   * @param {number} length New length of indexed list.
   * @returns {IndexMap}
   */
  init(length) {
    this.setDefaultValues(length);

    this.runLocalHooks('init');

    return this;
  }

  /**
   * Add values to the list.
   *
   * Note: Please keep in mind that `change` hook triggered by the method may not update cache of a collection immediately.
   *
   * @private
   */
  insert(insertionIndex, insertedIndexes) {
    this.runLocalHooks('change', {
      changeType: 'insert',
      oldValue: void 0,
      newValue: { index: insertionIndex, value: insertedIndexes },
    });
  }

  /**
   * Remove values from the list.
   *
   * Note: Please keep in mind that `change` hook triggered by the method may not update cache of a collection immediately.
   *
   * @private
   */
  remove(removedIndexes) {
    this.runLocalHooks('change', {
      changeType: 'remove',
      oldValue: void 0,
      newValue: { value: removedIndexes },
    });
  }

  destroy() {
    this.runLocalHooks('change', {
      changeType: 'destroy',
      oldValue: this.indexedValues,
      newValue: [],
    });
    this.clearLocalHooks();

    this.indexedValues = null;
    this.initValueOrFn = null;
  }
}

mixin(IndexMap, localHooks);

export default IndexMap;<|MERGE_RESOLUTION|>--- conflicted
+++ resolved
@@ -78,21 +78,12 @@
    *
    * Note: Please keep in mind that it is not possible to set value beyond the map (not respecting already set
    * map's size). Please use the `setValues` method when you would like to extend the map.
-<<<<<<< HEAD
-=======
-   * Note: Please keep in mind that `change` hook triggered by the method may not update cache of a collection immediately.
->>>>>>> d0700d86
+   * Note: Please keep in mind that `change` hook triggered by the method may not update cache of a collection immediately.
    *
    * @returns {boolean}
    */
   setValueAtIndex(index, value) {
-<<<<<<< HEAD
-    if (index < this.getLength()) {
-      const oldValue = this.indexedValues[index];
-
-=======
     if (index < this.indexedValues.length) {
->>>>>>> d0700d86
       this.indexedValues[index] = value;
 
       this.runLocalHooks('change', {
