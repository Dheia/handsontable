import { rangeEach } from '../../helpers/number';
import { mixin } from '../../helpers/object';
import { isFunction } from '../../helpers/function';
import localHooks from '../../mixins/localHooks';

/**
 * Map for storing mappings from an index to a value.
 */
class IndexMap {
  constructor(initValueOrFn = null) {
    /**
     * List of values for particular indexes.
     *
     * @private
     * @type {Array}
     */
    this.indexedValues = [];
    /**
     * Initial value or function for each existing index.
     *
     * @private
     * @type {*}
     */
    this.initValueOrFn = initValueOrFn;
  }

  /**
   * Get full list of values for particular indexes.
   *
   * @returns {Array}
   */
  getValues() {
    return this.indexedValues;
  }

  /**
   * Get value for the particular index.
   *
   * @param {number} index Index for which value is got.
   * @returns {*}
   */
  getValueAtIndex(index) {
    const values = this.getValues();

    if (index < values.length) {
      return values[index];
    }
  }

  /**
   * Set new values for particular indexes.
   *
   * Note: Please keep in mind that `change` hook triggered by the method may not update cache of a collection immediately.
   *
   * @param {Array} values List of set values.
   */
  setValues(values) {
    this.indexedValues = values.slice();

    this.runLocalHooks('change');
  }

  /**
   * Set new value for the particular index.
   *
   * @param {number} index The index.
   * @param {*} value The value to save.
   *
   * Note: Please keep in mind that it is not possible to set value beyond the map (not respecting already set
   * map's size). Please use the `setValues` method when you would like to extend the map.
<<<<<<< HEAD
=======
   * Note: Please keep in mind that `change` hook triggered by the method may not update cache of a collection immediately.
>>>>>>> 0eb1eb67
   *
   * @returns {boolean}
   */
  setValueAtIndex(index, value) {
    if (index < this.getLength()) {
      this.indexedValues[index] = value;

      this.runLocalHooks('change');

      return true;
    }

    return false;
  }

  /**
   * Clear all values to the defaults.
   */
  clear() {
    this.setDefaultValues();
  }

  /**
   * Get length of index map.
   *
   * @returns {number}
   */
  getLength() {
    return this.getValues().length;
  }

  /**
   * Set default values for elements from `0` to `n`, where `n` is equal to the handled variable.
   *
   * Note: Please keep in mind that `change` hook triggered by the method may not update cache of a collection immediately.
   *
   * @private
   * @param {number} [length] Length of list.
   */
  setDefaultValues(length = this.indexedValues.length) {
    this.indexedValues.length = 0;

    if (isFunction(this.initValueOrFn)) {
      rangeEach(length - 1, index => this.indexedValues.push(this.initValueOrFn(index)));

    } else {
      rangeEach(length - 1, () => this.indexedValues.push(this.initValueOrFn));
    }

    this.runLocalHooks('change');
  }

  /**
   * Initialize list with default values for particular indexes.
   *
   * @private
   * @param {number} length New length of indexed list.
   * @returns {Array}
   */
  init(length) {
    this.setDefaultValues(length);

    this.runLocalHooks('init');

    return this;
  }

  /**
   * Add values to the list.
   *
   * Note: Please keep in mind that `change` hook triggered by the method may not update cache of a collection immediately.
   *
   * @private
   */
  insert() {
    this.runLocalHooks('change');
  }

  /**
   * Remove values from the list.
   *
   * Note: Please keep in mind that `change` hook triggered by the method may not update cache of a collection immediately.
   *
   * @private
   */
  remove() {
    this.runLocalHooks('change');
  }
}

mixin(IndexMap, localHooks);

export default IndexMap;<|MERGE_RESOLUTION|>--- conflicted
+++ resolved
@@ -68,10 +68,7 @@
    *
    * Note: Please keep in mind that it is not possible to set value beyond the map (not respecting already set
    * map's size). Please use the `setValues` method when you would like to extend the map.
-<<<<<<< HEAD
-=======
    * Note: Please keep in mind that `change` hook triggered by the method may not update cache of a collection immediately.
->>>>>>> 0eb1eb67
    *
    * @returns {boolean}
    */
