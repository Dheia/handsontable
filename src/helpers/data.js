import { getCellType } from './../cellTypes';
import { deepObjectSize, hasOwnProperty, isObject } from './object';

const COLUMN_LABEL_BASE = 'ABCDEFGHIJKLMNOPQRSTUVWXYZ';
const COLUMN_LABEL_BASE_LENGTH = COLUMN_LABEL_BASE.length;

/**
 * Generates spreadsheet-like column names: A, B, C, ..., Z, AA, AB, etc.
 *
 * @param {number} index Column index.
 * @returns {string}
 */
export function spreadsheetColumnLabel(index) {
  let dividend = index + 1;
  let columnLabel = '';
  let modulo;

  while (dividend > 0) {
    modulo = (dividend - 1) % COLUMN_LABEL_BASE_LENGTH;
    columnLabel = String.fromCharCode(65 + modulo) + columnLabel;
    dividend = parseInt((dividend - modulo) / COLUMN_LABEL_BASE_LENGTH, 10);
  }

  return columnLabel;
}

/**
 * Generates spreadsheet-like column index from theirs labels: A, B, C ...., Z, AA, AB, etc.
 *
 * @param {string} label Column label.
 * @returns {number}
 */
export function spreadsheetColumnIndex(label) {
  let result = 0;

  if (label) {
    for (let i = 0, j = label.length - 1; i < label.length; i += 1, j -= 1) {
      result += (COLUMN_LABEL_BASE_LENGTH ** j) * (COLUMN_LABEL_BASE.indexOf(label[i]) + 1);
    }
  }
  result -= 1;

  return result;
}

/**
 * Creates 2D array of Excel-like values "A1", "A2", ...
 *
 * @param {number} rows Number of rows to generate.
 * @param {number} columns Number of columns to generate.
 * @returns {Array}
 */
export function createSpreadsheetData(rows = 100, columns = 4) {
  const _rows = [];
  let i;
  let j;

  for (i = 0; i < rows; i++) {
    const row = [];

    for (j = 0; j < columns; j++) {
      row.push(spreadsheetColumnLabel(j) + (i + 1));
    }
    _rows.push(row);
  }

  return _rows;
}

/**
 * Creates 2D array of Excel-like values "A1", "A2", as an array of objects.
 *
 * @param {number} rows Number of rows to generate.
 * @param {number} colCount Number of columns to generate.
 * @returns {Array}
 */
export function createSpreadsheetObjectData(rows = 100, colCount = 4) {
  const _rows = [];
  let i;
  let j;

  for (i = 0; i < rows; i++) {
    const row = {};

    for (j = 0; j < colCount; j++) {
      row[`prop${j}`] = spreadsheetColumnLabel(j) + (i + 1);
    }
    _rows.push(row);
  }

  return _rows;
}

/**
 * Generates an empty data object.
 *
 * @param {number} rows Number of rows to generate.
 * @param {number} columns Number of columns to generate.
 * @returns {Array}
 */
export function createEmptySpreadsheetData(rows, columns) {
  const data = [];
  let row;

  for (let i = 0; i < rows; i++) {
    row = [];
    for (let j = 0; j < columns; j++) {
      row.push('');
    }
    data.push(row);
  }

  return data;
}

/**
 * @param {Array} input The data to translate.
 * @returns {Array}
 */
export function translateRowsToColumns(input) {
  const output = [];
  let i;
  let ilen;
  let j;
  let jlen;
  let olen = 0;

  for (i = 0, ilen = input.length; i < ilen; i++) {
    for (j = 0, jlen = input[i].length; j < jlen; j++) {
      if (j === olen) {
        output.push([]);
        olen += 1;
      }
      output[j].push(input[i][j]);
    }
  }

  return output;
}

/**
 * Factory that produces a function for searching methods (or any properties) which could be defined directly in
 * table configuration or implicitly, within cell type definition.
 *
 * For example: renderer can be defined explicitly using "renderer" property in column configuration or it can be
 * defined implicitly using "type" property.
 *
 * Methods/properties defined explicitly always takes precedence over those defined through "type".
 *
 * If the method/property is not found in an object, searching is continued recursively through prototype chain, until
 * it reaches the Object.prototype.
 *
 *
 * @param {string} methodName Name of the method/property to search (i.e. 'renderer', 'validator', 'copyable').
 * @param {boolean} [allowUndefined] If `false`, the search is continued if methodName has not been found in cell "type".
 * @returns {Function}
 */
export function cellMethodLookupFactory(methodName, allowUndefined) {
  const isUndefinedAllowed = typeof allowUndefined === 'undefined' ? true : allowUndefined;

  return function cellMethodLookup(row, col) {
    return (function getMethodFromProperties(properties) {
      if (!properties) {
        return; // method or property not found
      }

      if (hasOwnProperty(properties, methodName) && properties[methodName] !== void 0) { // check if it is own and is not empty
        return properties[methodName]; // method defined directly

      } else if (hasOwnProperty(properties, 'type') && properties.type) { // check if it is own and is not empty
        if (typeof properties.type !== 'string') {
          throw new Error('Cell "type" must be a string');
        }

        const type = getCellType(properties.type);

        if (hasOwnProperty(type, methodName)) {
          return type[methodName]; // method defined in type.
        } else if (isUndefinedAllowed) {
          return; // method does not defined in type (eg. validator), returns undefined
        }
      }

      return getMethodFromProperties(Object.getPrototypeOf(properties));

    }(typeof row === 'number' ? this.getCellMeta(row, col) : row));
  };
}

/**
 * Transform a data row (either an array or an object) or an array of data rows to array of changes in a form of `[row, prop/col, value]`.
<<<<<<< HEAD
 * Convenient to use with `setDataAtRowProp` and `setSourceDataAtRowProp` methods.
=======
 * Convenient to use with `setDataAtRowProp` and `setSourceDataAtCell` methods.
>>>>>>> 7f4cc8bd
 *
 * @param {Array|object} dataRow Object of row data, array of row data or an array of either.
 * @param {number} rowOffset Row offset to be passed to the resulting change list. Defaults to `0`.
 * @returns {Array} Array of changes (in a form of an array).
 */
export function dataRowToChangesArray(dataRow, rowOffset = 0) {
  let dataRows = dataRow;
  const changesArray = [];

<<<<<<< HEAD
  if (!Array.isArray(dataRow) || (Array.isArray(dataRow) && dataRow.length && !Array.isArray(dataRow[0]))) {
=======
  if (!Array.isArray(dataRow) || !Array.isArray(dataRow[0])) {
>>>>>>> 7f4cc8bd
    dataRows = [dataRow];
  }

  dataRows.forEach((row, rowIndex) => {
    if (Array.isArray(row)) {
      row.forEach((value, column) => {
        changesArray.push([
          rowIndex + rowOffset,
          column,
          value
        ]);
      });

    } else {
      Object.keys(row).forEach((propName) => {
        changesArray.push([
          rowIndex + rowOffset,
          propName,
          row[propName]
        ]);
      });
    }
  });

  return changesArray;
}

/**
 * Count the number of keys (or, basically, columns when the data is an array or arrays) in the first row of the provided dataset.
 *
 * @param {Array} data The dataset.
 * @returns {number} Number of keys in the first row of the dataset.
 */
export function countFirstRowKeys(data) {
  let result = 0;

  if (Array.isArray(data)) {
    if (data[0] && Array.isArray(data[0])) {
      result = data[0].length;

    } else if (data[0] && isObject(data[0])) {
      result = deepObjectSize(data[0]);
    }
  }

  return result;
}<|MERGE_RESOLUTION|>--- conflicted
+++ resolved
@@ -189,11 +189,7 @@
 
 /**
  * Transform a data row (either an array or an object) or an array of data rows to array of changes in a form of `[row, prop/col, value]`.
-<<<<<<< HEAD
- * Convenient to use with `setDataAtRowProp` and `setSourceDataAtRowProp` methods.
-=======
  * Convenient to use with `setDataAtRowProp` and `setSourceDataAtCell` methods.
->>>>>>> 7f4cc8bd
  *
  * @param {Array|object} dataRow Object of row data, array of row data or an array of either.
  * @param {number} rowOffset Row offset to be passed to the resulting change list. Defaults to `0`.
@@ -203,11 +199,7 @@
   let dataRows = dataRow;
   const changesArray = [];
 
-<<<<<<< HEAD
-  if (!Array.isArray(dataRow) || (Array.isArray(dataRow) && dataRow.length && !Array.isArray(dataRow[0]))) {
-=======
   if (!Array.isArray(dataRow) || !Array.isArray(dataRow[0])) {
->>>>>>> 7f4cc8bd
     dataRows = [dataRow];
   }
 
