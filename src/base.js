import './css/bootstrap.css';
import './3rdparty/walkontable/css/walkontable.css';
import './css/handsontable.css';
import './css/mobile.handsontable.css';

import Core from './core';
import { rootInstanceSymbol } from './utils/rootInstance';

// FIXME: Bug in eslint-plugin-import: https://github.com/benmosher/eslint-plugin-import/issues/1883
/* eslint-disable import/named */
import {
  dictionaryKeys,
  getTranslatedPhrase,
  registerLanguageDictionary,
  getLanguagesDictionaries,
  getLanguageDictionary
<<<<<<< HEAD
} from './i18n';
/* eslint-enable import/named */
=======
} from './i18n/registry';
>>>>>>> da32e6b7
import { registerCellType } from './cellTypes/registry';
import { TextCellType } from './cellTypes/textType';

registerCellType(TextCellType);

/**
 * @param {HTMLElement} rootElement The element to which the Handsontable instance is injected.
 * @param {object} userSettings The user defined options.
 * @returns {Core}
 */
function Handsontable(rootElement, userSettings) {
  const instance = new Core(rootElement, userSettings || {}, rootInstanceSymbol);

  instance.init();

  return instance;
}

Handsontable.Core = function(rootElement, userSettings = {}) {
  return new Core(rootElement, userSettings, rootInstanceSymbol);
};

Handsontable.packageName = 'handsontable';
Handsontable.buildDate = process.env.HOT_BUILD_DATE;
Handsontable.version = process.env.HOT_VERSION;

Handsontable.languages = {
  dictionaryKeys,
  getLanguageDictionary,
  getLanguagesDictionaries,
  registerLanguageDictionary,
  getTranslatedPhrase,
};

export default Handsontable;<|MERGE_RESOLUTION|>--- conflicted
+++ resolved
@@ -14,12 +14,8 @@
   registerLanguageDictionary,
   getLanguagesDictionaries,
   getLanguageDictionary
-<<<<<<< HEAD
-} from './i18n';
+} from './i18n/registry';
 /* eslint-enable import/named */
-=======
-} from './i18n/registry';
->>>>>>> da32e6b7
 import { registerCellType } from './cellTypes/registry';
 import { TextCellType } from './cellTypes/textType';
 
