--- conflicted
+++ resolved
@@ -666,22 +666,6 @@
    * @private
    * @param {number} row Row index.
    * @param {number} column Visual column index.
-<<<<<<< HEAD
-   * @returns {Array}
-   */
-  onModifyGetCellCoords(row, column) {
-    const columnMapper = this.hot.columnIndexMapper;
-    const mergeParent = this.mergedCellsCollection.get(row, column);
-
-    // Result of that hook is handled by the Walkontable. We return renderable indexes.
-    return mergeParent && column >= 0 && row >= 0 ? [
-      mergeParent.row, mergeParent.col >= 0 ? columnMapper.getRenderableFromVisualIndex(
-        columnMapper.getFirstNotHiddenIndex(mergeParent.col, 1)) : mergeParent.col,
-      mergeParent.row + mergeParent.rowspan - 1,
-      columnMapper.getRenderableFromVisualIndex(
-        columnMapper.getFirstNotHiddenIndex(mergeParent.col + mergeParent.colspan - 1, -1))
-    ] : void 0;
-=======
    * @returns {Array|undefined} Visual coordinates of the merge.
    */
   onModifyGetCellCoords(row, column) {
@@ -703,7 +687,6 @@
       // Most bottom-right merged cell coords.
       mergeRow + rowspan - 1,
       mergeColumn + colspan - 1];
->>>>>>> d0700d86
   }
 
   /**
@@ -735,16 +718,6 @@
     const mergedCellCopy = isObject(mergedCell) ? clone(mergedCell) : void 0;
 
     if (isObject(mergedCellCopy)) {
-<<<<<<< HEAD
-      const columnMapper = this.hot.columnIndexMapper;
-      const renderedColumnIndex = columnMapper.getRenderableFromVisualIndex(col);
-      const lastMergedColumnIndex = columnMapper.getRenderableFromVisualIndex(
-        columnMapper.getFirstNotHiddenIndex(mergedCellCopy.col + mergedCellCopy.colspan - 1, -1));
-      const maxColSpan = lastMergedColumnIndex - renderedColumnIndex + 1; // Number of rendered columns.
-
-      // We just try to determine some values basing on the actual number of rendered indexes (some columns may be hidden).
-      mergedCellCopy.col = columnMapper.getFirstNotHiddenIndex(mergedCellCopy.col, 1);
-=======
       const { rowIndexMapper: rowMapper, columnIndexMapper: columnMapper } = this.hot;
       const { row: mergeRow, col: mergeColumn, colspan, rowspan } = mergedCellCopy;
       const [lastMergedRowIndex, lastMergedColumnIndex] = this
@@ -762,14 +735,11 @@
       mergedCellCopy.col = columnMapper.getFirstNotHiddenIndex(mergedCellCopy.col, 1);
       // The `rowSpan` property for a `TD` element should be at most equal to number of rendered rows in the merge area.
       mergedCellCopy.rowspan = Math.min(mergedCellCopy.rowspan, maxRowSpan);
->>>>>>> d0700d86
       // The `colSpan` property for a `TD` element should be at most equal to number of rendered columns in the merge area.
       mergedCellCopy.colspan = Math.min(mergedCellCopy.colspan, maxColSpan);
     }
 
     applySpanProperties(TD, mergedCellCopy, row, col);
-<<<<<<< HEAD
-=======
   }
 
   /**
@@ -790,7 +760,6 @@
 
       [coords.row, coords.col] = [mergeParent.row, mergeParent.col];
     }
->>>>>>> d0700d86
   }
 
   /**
@@ -936,13 +905,8 @@
   onAfterViewportColumnCalculatorOverride(calc) {
     const nrOfRows = this.hot.countRows();
 
-<<<<<<< HEAD
-    this.modifyViewportStart(calc, nrOfRows);
-    this.modifyViewportEnd(calc, nrOfRows);
-=======
     this.modifyViewportColumnStart(calc, nrOfRows);
     this.modifyViewportColumnEnd(calc, nrOfRows);
->>>>>>> d0700d86
   }
 
   /**
@@ -952,11 +916,7 @@
    * @param {object} calc The column calculator object.
    * @param {number} nrOfRows Number of visual rows.
    */
-<<<<<<< HEAD
-  modifyViewportStart(calc, nrOfRows) {
-=======
   modifyViewportColumnStart(calc, nrOfRows) {
->>>>>>> d0700d86
     const columnMapper = this.hot.columnIndexMapper;
     const visualStartCol = columnMapper.getVisualFromRenderableIndex(calc.startColumn);
 
@@ -972,11 +932,7 @@
           // We extend viewport when some columns have been merged.
           calc.startColumn = renderableIndexAtMergeStart;
           // We are looking for next merges inside already extended viewport (starting again from column equal to 0).
-<<<<<<< HEAD
-          this.modifyViewportStart.call(this, calc, nrOfRows); // recursively search upwards
-=======
           this.modifyViewportColumnStart(calc, nrOfRows); // recursively search upwards
->>>>>>> d0700d86
 
           return; // Finish the current loop. Everything will be checked from the beginning by above recursion.
         }
@@ -991,11 +947,7 @@
    * @param {object} calc The column calculator object.
    * @param {number} nrOfRows Number of visual rows.
    */
-<<<<<<< HEAD
-  modifyViewportEnd(calc, nrOfRows) {
-=======
   modifyViewportColumnEnd(calc, nrOfRows) {
->>>>>>> d0700d86
     const columnMapper = this.hot.columnIndexMapper;
     const visualEndCol = columnMapper.getVisualFromRenderableIndex(calc.endColumn);
 
@@ -1012,18 +964,12 @@
           // We extend the viewport when some columns have been merged.
           calc.endColumn = renderableIndexAtMergeEnd;
           // We are looking for next merges inside already extended viewport (starting again from column equal to 0).
-<<<<<<< HEAD
-          this.modifyViewportEnd.call(this, calc, nrOfRows); // recursively search upwards
-=======
           this.modifyViewportColumnEnd(calc, nrOfRows); // recursively search upwards
->>>>>>> d0700d86
 
           return; // Finish the current loop. Everything will be checked from the beginning by above recursion.
         }
       }
     }
-<<<<<<< HEAD
-=======
   }
 
   /**
@@ -1065,7 +1011,6 @@
       columnMapper.getRenderableFromVisualIndex(firstNonHiddenColumn) : parentColumn;
 
     return [renderableRow, renderableColumn];
->>>>>>> d0700d86
   }
 
   /**
@@ -1227,11 +1172,7 @@
    * `afterDrawSelection` hook callback. Used to add the additional class name for the entirely-selected merged cells.
    *
    * @private
-<<<<<<< HEAD
-   * @param {number} currentRow Row index of the currently processed cell.
-=======
    * @param {number} currentRow Visual row index of the currently processed cell.
->>>>>>> d0700d86
    * @param {number} currentColumn Visual column index of the currently cell.
    * @param {Array} cornersOfSelection Array of the current selection in a form of `[startRow, startColumn, endRow, endColumn]`.
    * @param {number|undefined} layerLevel Number indicating which layer of selection is currently processed.
