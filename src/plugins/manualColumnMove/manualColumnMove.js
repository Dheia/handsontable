--- conflicted
+++ resolved
@@ -287,20 +287,6 @@
    * Gets the sum of the widths of columns in the provided range.
    *
    * @private
-<<<<<<< HEAD
-   * @param {number} startColumn Visual column index for the start of the selection.
-   * @param {number} endColumn Visual column index for the end of the selection.
-   */
-  changeSelection(startColumn, endColumn) {
-    this.hot.selectColumns(startColumn, endColumn);
-  }
-
-  /**
-   * Gets the sum of the widths of columns in the provided range.
-   *
-   * @private
-=======
->>>>>>> d0700d86
    * @param {number} fromColumn Visual column index.
    * @param {number} toColumn Visual column index.
    * @returns {number}
@@ -410,16 +396,10 @@
     const lastVisible = this.hot.view.wt.wtTable.getLastVisibleColumn();
     const wtTable = this.hot.view.wt.wtTable;
     const scrollableElement = this.hot.view.wt.wtOverlays.scrollableElement;
-<<<<<<< HEAD
-    const scrollLeft = typeof scrollableElement.scrollX === 'number' ? scrollableElement.scrollX : scrollableElement.scrollLeft;
-    let tdOffsetLeft = this.hot.view.THEAD.offsetLeft + this.getColumnsWidth(0, priv.coords - 1);
-    const mouseOffsetLeft = priv.target.eventPageX - (priv.rootElementOffset - (scrollableElement.scrollX === void 0 ? scrollLeft : 0));
-=======
     const scrollLeft = typeof scrollableElement.scrollX === 'number' ?
       scrollableElement.scrollX : scrollableElement.scrollLeft;
     let tdOffsetLeft = this.hot.view.THEAD.offsetLeft + this.getColumnsWidth(0, priv.coords - 1);
     const mouseOffsetLeft = priv.target.eventPageX - (priv.rootElementOffset - (scrollableElement.scrollX === void 0 ? scrollLeft : 0)); // eslint-disable-line max-len
->>>>>>> d0700d86
     const hiderWidth = wtTable.hider.offsetWidth;
     const tbodyOffsetLeft = wtTable.TBODY.offsetLeft;
     const backlightElemMarginLeft = this.backlight.getOffset().left;
@@ -576,11 +556,7 @@
       const scrollableElement = this.hot.view.wt.wtOverlays.scrollableElement;
       const wrapperIsWindow = scrollableElement.scrollX ? scrollableElement.scrollX - priv.rootElementOffset : 0;
 
-<<<<<<< HEAD
-      const mouseOffset = event.layerX - (fixedColumns ? wrapperIsWindow : 0);
-=======
       const mouseOffset = event.offsetX - (fixedColumns ? wrapperIsWindow : 0);
->>>>>>> d0700d86
       const leftOffset = Math.abs(this.getColumnsWidth(start, coords.col - 1) + mouseOffset);
 
       this.backlight.setPosition(topPos, this.getColumnsWidth(countColumnsFrom, start - 1) + leftOffset);
