--- conflicted
+++ resolved
@@ -138,14 +138,6 @@
     };
   }
 
-<<<<<<< HEAD
-  function init() {
-    var instance  = this,
-      pluginEnabled = instance.getSettings().copyPaste !== false;
-
-    if (pluginEnabled && !instance.copyPaste) {
-=======
-
   /**
    * Init plugin
    *
@@ -153,17 +145,16 @@
    * @memberof Handsontable.CopyPaste#
    */
   function init() {
-    var instance  = this;
-    var pluginEnabled = instance.getSettings().copyPaste !== false;
+    var instance  = this,
+      pluginEnabled = instance.getSettings().copyPaste !== false;
 
-    if(pluginEnabled && !instance.copyPaste){
+    if (pluginEnabled && !instance.copyPaste) {
       /**
        * Instance of CopyPaste Plugin {@link Handsontable.CopyPaste}
        * @alias copyPaste
        * @memberof! Handsontable.Core#
        * @type {CopyPaste}
        */
->>>>>>> b17b702b
       instance.copyPaste = new CopyPastePlugin(instance);
 
     } else if (!pluginEnabled && instance.copyPaste) {
