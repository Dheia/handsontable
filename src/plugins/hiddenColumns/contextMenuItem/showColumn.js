<<<<<<< HEAD
=======
import { arrayEach, arrayMap } from '../../../helpers/array';
>>>>>>> d0700d86
import * as C from '../../../i18n/constants';

/**
 * @param {HiddenColumns} hiddenColumnsPlugin The plugin instance.
 * @returns {object}
 */
export default function showColumnItem(hiddenColumnsPlugin) {
  const columns = [];

  return {
    key: 'hidden_columns_show',
    name() {
      const pluralForm = columns.length > 1 ? 1 : 0;

      return this.getTranslatedPhrase(C.CONTEXTMENU_ITEMS_SHOW_COLUMN, pluralForm);
    },
    callback() {
<<<<<<< HEAD
      const [, startVisualColumn, , endVisualColumn] = this.getSelectedLast();
      const noVisibleIndexesBefore =
        this.columnIndexMapper.getFirstNotHiddenIndex(startVisualColumn - 1, -1) === -1;
      const onlyFirstVisibleColumnSelected = noVisibleIndexesBefore && startVisualColumn === endVisualColumn;
      const noVisibleIndexesAfter =
        this.columnIndexMapper.getFirstNotHiddenIndex(endVisualColumn + 1, 1) === null;
      const onlyLastVisibleColumnSelected = noVisibleIndexesAfter && startVisualColumn === endVisualColumn;

      let startPhysicalColumn = this.toPhysicalColumn(startVisualColumn);
      let endPhysicalColumn = this.toPhysicalColumn(endVisualColumn);

      if (onlyFirstVisibleColumnSelected) {
        startPhysicalColumn = 0;
      }

      if (onlyLastVisibleColumnSelected) {
        endPhysicalColumn = this.countSourceCols() - 1; // All columns after the selected column will be shown.
      }

      hiddenColumnsPlugin.showColumns(columns);

      const startVisualColumnAfterAction = this.toVisualColumn(startPhysicalColumn);
      const endVisualColumnAfterAction = this.toVisualColumn(endPhysicalColumn);

      // Selection start and selection end coordinates might be changed after showing some items.
      this.selectColumns(startVisualColumnAfterAction, endVisualColumnAfterAction);
=======
      if (columns.length === 0) {
        return;
      }

      let startVisualColumn = columns[0];
      let endVisualColumn = columns[columns.length - 1];

      // Add to the selection one more visual column on the left.
      startVisualColumn = this.columnIndexMapper
        .getFirstNotHiddenIndex(startVisualColumn - 1, -1) ?? 0;
      // Add to the selection one more visual column on the right.
      endVisualColumn = this.columnIndexMapper
        .getFirstNotHiddenIndex(endVisualColumn + 1, 1) ?? this.countCols() - 1;

      hiddenColumnsPlugin.showColumns(columns);

      // We render columns at first. It was needed for getting fixed columns.
      // Please take a look at #6864 for broader description.
>>>>>>> d0700d86
      this.render();
      this.view.wt.wtOverlays.adjustElementsSize(true);

      const allColumnsSelected = endVisualColumn - startVisualColumn + 1 === this.countCols();

      // When all headers needs to be selected then do nothing. The header selection is
      // automatically handled by corner click.
      if (!allColumnsSelected) {
        this.selectColumns(startVisualColumn, endVisualColumn);
      }
    },
    disabled: false,
    hidden() {
<<<<<<< HEAD
      if (!this.selection.isSelectedByColumnHeader() || hiddenColumnsPlugin.getHiddenColumns().length < 1) {
=======
      const hiddenPhysicalColumns = arrayMap(hiddenColumnsPlugin.getHiddenColumns(), (visualColumnIndex) => {
        return this.toPhysicalColumn(visualColumnIndex);
      });

      if (!(this.selection.isSelectedByColumnHeader() || this.selection.isSelectedByCorner()) ||
          hiddenPhysicalColumns.length < 1) {
>>>>>>> d0700d86
        return true;
      }

      columns.length = 0;
<<<<<<< HEAD

      const [, startColumn, , endColumn] = this.getSelectedLast();
      const visualStartColumn = Math.min(startColumn, endColumn);
      const visualEndColumn = Math.max(startColumn, endColumn);
      const renderableStartColumn = this.columnIndexMapper.getRenderableFromVisualIndex(visualStartColumn);
      const renderableEndColumn = this.columnIndexMapper.getRenderableFromVisualIndex(visualEndColumn);

      if (visualStartColumn === visualEndColumn) {
        // Handled column is the first rendered index and there are some visual indexes before it.
        if (renderableStartColumn === 0 && renderableStartColumn < visualStartColumn) {
          // not trimmed indexes -> array of mappings from visual (native array's index) to physical indexes (value).
          columns.push(...this.columnIndexMapper.getNotTrimmedIndexes().slice(0, visualStartColumn)); // physical indexes

          return false;
        }

        const lastVisualIndex = this.countCols() - 1;
        const lastRenderableIndex = this.columnIndexMapper.getRenderableFromVisualIndex(
          this.columnIndexMapper.getFirstNotHiddenIndex(lastVisualIndex, -1)
        );

        // Handled column is the last rendered index and there are some visual indexes after it.
        if (renderableEndColumn === lastRenderableIndex && lastVisualIndex > visualEndColumn) {
          columns.push(...this.columnIndexMapper.getNotTrimmedIndexes().slice(visualEndColumn + 1));
        }
      } else {
        const visualColumnsInRange = visualEndColumn - visualStartColumn + 1;
        const renderedColumnsInRange = renderableEndColumn - renderableStartColumn + 1;

        if (visualColumnsInRange > renderedColumnsInRange) {
          const hiddenColumns = hiddenColumnsPlugin.getHiddenColumns();
          const physicalIndexesInRange = this.columnIndexMapper.getNotTrimmedIndexes().slice(visualStartColumn + 1, visualEndColumn);

          columns.push(...physicalIndexesInRange.filter(physicalIndex => hiddenColumns.includes(physicalIndex)));
        }
      }

=======

      const selectedRangeLast = this.getSelectedRangeLast();
      const visualStartColumn = selectedRangeLast.getTopLeftCorner().col;
      const visualEndColumn = selectedRangeLast.getBottomRightCorner().col;
      const columnIndexMapper = this.columnIndexMapper;
      const renderableStartColumn = columnIndexMapper.getRenderableFromVisualIndex(visualStartColumn);
      const renderableEndColumn = columnIndexMapper.getRenderableFromVisualIndex(visualEndColumn);
      const notTrimmedColumnIndexes = columnIndexMapper.getNotTrimmedIndexes();
      const physicalColumnIndexes = [];

      if (visualStartColumn !== visualEndColumn) {
        const visualColumnsInRange = visualEndColumn - visualStartColumn + 1;
        const renderedColumnsInRange = renderableEndColumn - renderableStartColumn + 1;

        // Collect not trimmed columns if there are some hidden columns in the selection range.
        if (visualColumnsInRange > renderedColumnsInRange) {
          const physicalIndexesInRange = notTrimmedColumnIndexes.slice(visualStartColumn, visualEndColumn + 1);

          physicalColumnIndexes.push(...physicalIndexesInRange
            .filter(physicalIndex => hiddenPhysicalColumns.includes(physicalIndex)));
        }

      // Handled column is the first rendered index and there are some visual indexes before it.
      } else if (renderableStartColumn === 0 && renderableStartColumn < visualStartColumn) {
        // not trimmed indexes -> array of mappings from visual (native array's index) to physical indexes (value).
        physicalColumnIndexes.push(...notTrimmedColumnIndexes.slice(0, visualStartColumn)); // physical indexes

      // When all columns are hidden and the context menu is triggered using top-left corner.
      } else if (renderableStartColumn === null) {
        // Show all hidden columns.
        physicalColumnIndexes.push(...notTrimmedColumnIndexes.slice(0, this.countCols()));

      } else {
        const lastVisualIndex = this.countCols() - 1;
        const lastRenderableIndex = columnIndexMapper.getRenderableFromVisualIndex(
          columnIndexMapper.getFirstNotHiddenIndex(lastVisualIndex, -1)
        );

        // Handled column is the last rendered index and there are some visual indexes after it.
        if (renderableEndColumn === lastRenderableIndex && lastVisualIndex > visualEndColumn) {
          physicalColumnIndexes.push(...notTrimmedColumnIndexes.slice(visualEndColumn + 1));
        }
      }

      arrayEach(physicalColumnIndexes, (physicalColumnIndex) => {
        columns.push(this.toVisualColumn(physicalColumnIndex));
      });

>>>>>>> d0700d86
      return columns.length === 0;
    }
  };
}<|MERGE_RESOLUTION|>--- conflicted
+++ resolved
@@ -1,7 +1,4 @@
-<<<<<<< HEAD
-=======
 import { arrayEach, arrayMap } from '../../../helpers/array';
->>>>>>> d0700d86
 import * as C from '../../../i18n/constants';
 
 /**
@@ -19,34 +16,6 @@
       return this.getTranslatedPhrase(C.CONTEXTMENU_ITEMS_SHOW_COLUMN, pluralForm);
     },
     callback() {
-<<<<<<< HEAD
-      const [, startVisualColumn, , endVisualColumn] = this.getSelectedLast();
-      const noVisibleIndexesBefore =
-        this.columnIndexMapper.getFirstNotHiddenIndex(startVisualColumn - 1, -1) === -1;
-      const onlyFirstVisibleColumnSelected = noVisibleIndexesBefore && startVisualColumn === endVisualColumn;
-      const noVisibleIndexesAfter =
-        this.columnIndexMapper.getFirstNotHiddenIndex(endVisualColumn + 1, 1) === null;
-      const onlyLastVisibleColumnSelected = noVisibleIndexesAfter && startVisualColumn === endVisualColumn;
-
-      let startPhysicalColumn = this.toPhysicalColumn(startVisualColumn);
-      let endPhysicalColumn = this.toPhysicalColumn(endVisualColumn);
-
-      if (onlyFirstVisibleColumnSelected) {
-        startPhysicalColumn = 0;
-      }
-
-      if (onlyLastVisibleColumnSelected) {
-        endPhysicalColumn = this.countSourceCols() - 1; // All columns after the selected column will be shown.
-      }
-
-      hiddenColumnsPlugin.showColumns(columns);
-
-      const startVisualColumnAfterAction = this.toVisualColumn(startPhysicalColumn);
-      const endVisualColumnAfterAction = this.toVisualColumn(endPhysicalColumn);
-
-      // Selection start and selection end coordinates might be changed after showing some items.
-      this.selectColumns(startVisualColumnAfterAction, endVisualColumnAfterAction);
-=======
       if (columns.length === 0) {
         return;
       }
@@ -65,7 +34,6 @@
 
       // We render columns at first. It was needed for getting fixed columns.
       // Please take a look at #6864 for broader description.
->>>>>>> d0700d86
       this.render();
       this.view.wt.wtOverlays.adjustElementsSize(true);
 
@@ -79,59 +47,16 @@
     },
     disabled: false,
     hidden() {
-<<<<<<< HEAD
-      if (!this.selection.isSelectedByColumnHeader() || hiddenColumnsPlugin.getHiddenColumns().length < 1) {
-=======
       const hiddenPhysicalColumns = arrayMap(hiddenColumnsPlugin.getHiddenColumns(), (visualColumnIndex) => {
         return this.toPhysicalColumn(visualColumnIndex);
       });
 
       if (!(this.selection.isSelectedByColumnHeader() || this.selection.isSelectedByCorner()) ||
           hiddenPhysicalColumns.length < 1) {
->>>>>>> d0700d86
         return true;
       }
 
       columns.length = 0;
-<<<<<<< HEAD
-
-      const [, startColumn, , endColumn] = this.getSelectedLast();
-      const visualStartColumn = Math.min(startColumn, endColumn);
-      const visualEndColumn = Math.max(startColumn, endColumn);
-      const renderableStartColumn = this.columnIndexMapper.getRenderableFromVisualIndex(visualStartColumn);
-      const renderableEndColumn = this.columnIndexMapper.getRenderableFromVisualIndex(visualEndColumn);
-
-      if (visualStartColumn === visualEndColumn) {
-        // Handled column is the first rendered index and there are some visual indexes before it.
-        if (renderableStartColumn === 0 && renderableStartColumn < visualStartColumn) {
-          // not trimmed indexes -> array of mappings from visual (native array's index) to physical indexes (value).
-          columns.push(...this.columnIndexMapper.getNotTrimmedIndexes().slice(0, visualStartColumn)); // physical indexes
-
-          return false;
-        }
-
-        const lastVisualIndex = this.countCols() - 1;
-        const lastRenderableIndex = this.columnIndexMapper.getRenderableFromVisualIndex(
-          this.columnIndexMapper.getFirstNotHiddenIndex(lastVisualIndex, -1)
-        );
-
-        // Handled column is the last rendered index and there are some visual indexes after it.
-        if (renderableEndColumn === lastRenderableIndex && lastVisualIndex > visualEndColumn) {
-          columns.push(...this.columnIndexMapper.getNotTrimmedIndexes().slice(visualEndColumn + 1));
-        }
-      } else {
-        const visualColumnsInRange = visualEndColumn - visualStartColumn + 1;
-        const renderedColumnsInRange = renderableEndColumn - renderableStartColumn + 1;
-
-        if (visualColumnsInRange > renderedColumnsInRange) {
-          const hiddenColumns = hiddenColumnsPlugin.getHiddenColumns();
-          const physicalIndexesInRange = this.columnIndexMapper.getNotTrimmedIndexes().slice(visualStartColumn + 1, visualEndColumn);
-
-          columns.push(...physicalIndexesInRange.filter(physicalIndex => hiddenColumns.includes(physicalIndex)));
-        }
-      }
-
-=======
 
       const selectedRangeLast = this.getSelectedRangeLast();
       const visualStartColumn = selectedRangeLast.getTopLeftCorner().col;
@@ -180,7 +105,6 @@
         columns.push(this.toVisualColumn(physicalColumnIndex));
       });
 
->>>>>>> d0700d86
       return columns.length === 0;
     }
   };
