import BasePlugin from '../_base';
import { addClass } from '../../helpers/dom/element';
import { rangeEach } from '../../helpers/number';
<<<<<<< HEAD
import { arrayEach } from '../../helpers/array';
=======
import { arrayEach, arrayMap, arrayReduce } from '../../helpers/array';
>>>>>>> d0700d86
import { isObject } from '../../helpers/object';
import { isUndefined } from '../../helpers/mixed';
import { registerPlugin } from '../../plugins';
import { SEPARATOR } from '../contextMenu/predefinedItems';
import Hooks from '../../pluginHooks';
import hideColumnItem from './contextMenuItem/hideColumn';
import showColumnItem from './contextMenuItem/showColumn';
import { HidingMap } from '../../translations';

import { HidingMap } from '../../translations';

import './hiddenColumns.css';

const PLUGIN_NAME = 'hiddenColumns';

Hooks.getSingleton().register('beforeHideColumns');
Hooks.getSingleton().register('afterHideColumns');
Hooks.getSingleton().register('beforeUnhideColumns');
Hooks.getSingleton().register('afterUnhideColumns');

/**
 * @plugin HiddenColumns
 *
 * @description
 * Plugin allows to hide certain columns. The hiding is achieved by not rendering the columns. The plugin not modifies
 * the source data and do not participate in data transformation (the shape of data returned by `getData*` methods stays intact).
 *
 * Possible plugin settings:
 *  * `copyPasteEnabled` as `Boolean` (default `true`)
 *  * `columns` as `Array`
 *  * `indicators` as `Boolean` (default `false`).
 *
 * @example
 *
 * ```js
 * const container = document.getElementById('example');
 * const hot = new Handsontable(container, {
 *   data: getData(),
 *   hiddenColumns: {
 *     copyPasteEnabled: true,
 *     indicators: true,
 *     columns: [1, 2, 5]
 *   }
 * });
 *
 * // access to hiddenColumns plugin instance:
 * const hiddenColumnsPlugin = hot.getPlugin('hiddenColumns');
 *
 * // show single column
 * hiddenColumnsPlugin.showColumn(1);
 *
 * // show multiple columns
 * hiddenColumnsPlugin.showColumn(1, 2, 9);
 *
 * // or as an array
 * hiddenColumnsPlugin.showColumns([1, 2, 9]);
 *
 * // hide single column
 * hiddenColumnsPlugin.hideColumn(1);
 *
 * // hide multiple columns
 * hiddenColumnsPlugin.hideColumn(1, 2, 9);
 *
 * // or as an array
 * hiddenColumnsPlugin.hideColumns([1, 2, 9]);
 *
 * // rerender the table to see all changes
 * hot.render();
 * ```
 */
class HiddenColumns extends BasePlugin {
<<<<<<< HEAD
  constructor(hotInstance) {
    super(hotInstance);
    /**
     * Cached plugin settings.
     *
     * @private
     * @type {object}
     */
    this.settings = {};
    /**
     * Map of hidden columns by the plugin.
     *
     * @private
     * @type {null|HidingMap}
     */
    this.hiddenColumnsMap = null;
  }
=======
  /**
   * Cached plugin settings.
   *
   * @private
   * @type {object}
   */
  #settings = {};
  /**
   * Map of hidden columns by the plugin.
   *
   * @private
   * @type {null|HidingMap}
   */
  #hiddenColumnsMap = null;
>>>>>>> d0700d86

  /**
   * Checks if the plugin is enabled in the handsontable settings. This method is executed in {@link Hooks#beforeInit}
   * hook and if it returns `true` than the {@link HiddenColumns#enablePlugin} method is called.
   *
   * @returns {boolean}
   */
  isEnabled() {
    return !!this.hot.getSettings().hiddenColumns;
  }

  /**
   * Enables the plugin functionality for this Handsontable instance.
   */
  enablePlugin() {
    if (this.enabled) {
      return;
    }

<<<<<<< HEAD
    this.hiddenColumnsMap = new HidingMap();
    this.hiddenColumnsMap.addLocalHook('init', () => this.onMapInit());
    this.hot.columnIndexMapper.registerMap(PLUGIN_NAME, this.hiddenColumnsMap);

=======
    const pluginSettings = this.hot.getSettings().hiddenColumns;

    if (isObject(pluginSettings)) {
      this.#settings = pluginSettings;

      if (isUndefined(pluginSettings.copyPasteEnabled)) {
        pluginSettings.copyPasteEnabled = true;
      }
    }

    this.#hiddenColumnsMap = new HidingMap();
    this.#hiddenColumnsMap.addLocalHook('init', () => this.onMapInit());
    this.hot.columnIndexMapper.registerMap(this.pluginName, this.#hiddenColumnsMap);

>>>>>>> d0700d86
    this.addHook('afterContextMenuDefaultOptions', (...args) => this.onAfterContextMenuDefaultOptions(...args));
    this.addHook('afterGetCellMeta', (row, col, cellProperties) => this.onAfterGetCellMeta(row, col, cellProperties));
    this.addHook('modifyColWidth', (width, col) => this.onModifyColWidth(width, col));
    this.addHook('afterGetColHeader', (...args) => this.onAfterGetColHeader(...args));
    this.addHook('modifyCopyableRange', ranges => this.onModifyCopyableRange(ranges));

    super.enablePlugin();
  }

  /**
   * Updates the plugin state. This method is executed when {@link Core#updateSettings} is invoked.
   */
  updatePlugin() {
    this.disablePlugin();
    this.enablePlugin();

    super.updatePlugin();
  }

  /**
   * Disables the plugin functionality for this Handsontable instance.
   */
  disablePlugin() {
<<<<<<< HEAD
    this.hot.columnIndexMapper.unregisterMap(PLUGIN_NAME);
    this.settings = {};
=======
    this.hot.columnIndexMapper.unregisterMap(this.pluginName);
    this.#settings = {};
>>>>>>> d0700d86

    super.disablePlugin();
    this.resetCellsMeta();
  }

  /**
   * Shows the provided columns.
   *
   * @param {number[]} columns Array of visual column indexes.
   */
  showColumns(columns) {
    const currentHideConfig = this.getHiddenColumns();
<<<<<<< HEAD
    const isConfigValid = this.isValidConfig(columns);
=======
    const isValidConfig = this.isValidConfig(columns);
>>>>>>> d0700d86
    let destinationHideConfig = currentHideConfig;
    const hidingMapValues = this.#hiddenColumnsMap.getValues().slice();
    const isAnyColumnShowed = columns.length > 0;

    if (isValidConfig && isAnyColumnShowed) {
      const physicalColumns = columns.map(visualColumn => this.hot.toPhysicalColumn(visualColumn));

      // Preparing new values for hiding map.
      arrayEach(physicalColumns, (physicalColumn) => {
        hidingMapValues[physicalColumn] = false;
      });

      // Preparing new hiding config.
      destinationHideConfig = arrayReduce(hidingMapValues, (hiddenIndexes, isHidden, physicalIndex) => {
        if (isHidden) {
          hiddenIndexes.push(this.hot.toVisualColumn(physicalIndex));
        }

<<<<<<< HEAD
    if (isConfigValid) {
      destinationHideConfig = currentHideConfig.filter(column => columns.includes(column) === false);
    }

    const continueHiding = this.hot.runHooks('beforeUnhideColumns', currentHideConfig, destinationHideConfig, isConfigValid);
=======
        return hiddenIndexes;
      }, []);
    }

    const continueHiding = this.hot
      .runHooks('beforeUnhideColumns', currentHideConfig, destinationHideConfig, isValidConfig && isAnyColumnShowed);
>>>>>>> d0700d86

    if (continueHiding === false) {
      return;
    }

<<<<<<< HEAD
    if (isConfigValid) {
      this.hot.executeBatchOperations(() => {
        arrayEach(columns, (visualColumn) => {
          this.hiddenColumnsMap.setValueAtIndex(this.hot.toPhysicalColumn(visualColumn), false);
        });
      });
    }

    this.hot.runHooks('afterUnhideColumns', currentHideConfig, destinationHideConfig, isConfigValid,
      isConfigValid && destinationHideConfig.length < currentHideConfig.length);
=======
    if (isValidConfig && isAnyColumnShowed) {
      this.#hiddenColumnsMap.setValues(hidingMapValues);
    }

    // @TODO Should call once per render cycle, currently fired separately in different plugins
    this.hot.view.wt.wtOverlays.adjustElementsSize();

    this.hot.runHooks('afterUnhideColumns', currentHideConfig, destinationHideConfig,
      isValidConfig && isAnyColumnShowed, isValidConfig && destinationHideConfig.length < currentHideConfig.length);
>>>>>>> d0700d86
  }

  /**
   * Shows a single column.
   *
   * @param {...number} column Visual column index.
   */
  showColumn(...column) {
    this.showColumns(column);
  }

  /**
   * Hides the columns provided in the array.
   *
   * @param {number[]} columns Array of visual column indexes.
   */
  hideColumns(columns) {
    const currentHideConfig = this.getHiddenColumns();
    const isConfigValid = this.isValidConfig(columns);
    let destinationHideConfig = currentHideConfig;

    if (isConfigValid) {
      destinationHideConfig = Array.from(new Set(currentHideConfig.concat(columns)));
    }

<<<<<<< HEAD
    const continueHiding = this.hot.runHooks('beforeHideColumns', currentHideConfig, destinationHideConfig, isConfigValid);
=======
    const continueHiding = this.hot
      .runHooks('beforeHideColumns', currentHideConfig, destinationHideConfig, isConfigValid);
>>>>>>> d0700d86

    if (continueHiding === false) {
      return;
    }

    if (isConfigValid) {
<<<<<<< HEAD
      this.hot.executeBatchOperations(() => {
        arrayEach(columns, (visualColumn) => {
          this.hiddenColumnsMap.setValueAtIndex(this.hot.toPhysicalColumn(visualColumn), true);
=======
      this.hot.batch(() => {
        arrayEach(columns, (visualColumn) => {
          this.#hiddenColumnsMap.setValueAtIndex(this.hot.toPhysicalColumn(visualColumn), true);
>>>>>>> d0700d86
        });
      });
    }

    this.hot.runHooks('afterHideColumns', currentHideConfig, destinationHideConfig, isConfigValid,
      isConfigValid && destinationHideConfig.length > currentHideConfig.length);
  }

  /**
   * Hides a single column.
   *
   * @param {...number} column Visual column index.
   */
  hideColumn(...column) {
    this.hideColumns(column);
  }

  /**
<<<<<<< HEAD
   * Returns an array of physical indexes of hidden columns.
=======
   * Returns an array of visual indexes of hidden columns.
>>>>>>> d0700d86
   *
   * @returns {number[]}
   */
  getHiddenColumns() {
<<<<<<< HEAD
    return this.hiddenColumnsMap.getHiddenIndexes();
=======
    return arrayMap(this.#hiddenColumnsMap.getHiddenIndexes(), (physicalColumnIndex) => {
      return this.hot.toVisualColumn(physicalColumnIndex);
    });
>>>>>>> d0700d86
  }

  /**
   * Checks if the provided column is hidden.
   *
   * @param {number} column Visual column index.
   * @returns {boolean}
   */
  isHidden(column) {
<<<<<<< HEAD
    return this.hiddenColumnsMap.getValueAtIndex(this.hot.toPhysicalColumn(column)) || false;
=======
    return this.#hiddenColumnsMap.getValueAtIndex(this.hot.toPhysicalColumn(column)) || false;
>>>>>>> d0700d86
  }

  /**
   * Get if trim config is valid. Check whether all of the provided column indexes are within the bounds of the table.
   *
<<<<<<< HEAD
   * @param {Array} hiddenColumns List of hidden row indexes.
=======
   * @param {Array} hiddenColumns List of hidden column indexes.
>>>>>>> d0700d86
   * @returns {boolean}
   */
  isValidConfig(hiddenColumns) {
    const nrOfColumns = this.hot.countCols();

<<<<<<< HEAD
    return hiddenColumns.every(visualColumn => Number.isInteger(visualColumn) && visualColumn >= 0 && visualColumn < nrOfColumns);
=======
    if (Array.isArray(hiddenColumns) && hiddenColumns.length > 0) {
      return hiddenColumns
        .every(visualColumn => Number.isInteger(visualColumn) && visualColumn >= 0 && visualColumn < nrOfColumns);
    }

    return false;
>>>>>>> d0700d86
  }

  /**
   * Reset all rendered cells meta.
   *
   * @private
   */
  resetCellsMeta() {
    arrayEach(this.hot.getCellsMeta(), (meta) => {
      if (meta) {
        meta.skipColumnOnPaste = false;
      }
    });
  }

  /**
   * Adds the additional column width for the hidden column indicators.
   *
   * @private
<<<<<<< HEAD
   * @param {number} width Column width.
=======
   * @param {number|undefined} width Column width.
>>>>>>> d0700d86
   * @param {number} column Visual column index.
   * @returns {number}
   */
  onModifyColWidth(width, column) {
    // Hook is triggered internally only for the visible columns. Conditional will be handled for the API
    // calls of the `getColWidth` function on not visible indexes.
    if (this.isHidden(column)) {
      return 0;
    }

<<<<<<< HEAD
    if (this.settings.indicators && (this.isHidden(column + 1) || this.isHidden(column - 1))) {

      // Add additional space for hidden column indicator.
      if (this.hot.hasColHeaders()) {
=======
    if (this.#settings.indicators && (this.isHidden(column + 1) || this.isHidden(column - 1))) {

      // Add additional space for hidden column indicator.
      if (typeof width === 'number' && this.hot.hasColHeaders()) {
>>>>>>> d0700d86
        return width + 15;
      }
    }
  }

  /**
   * Sets the copy-related cell meta.
   *
   * @private
   * @param {number} row Visual row index.
   * @param {number} column Visual column index.
   * @param {object} cellProperties Object containing the cell properties.
   */
  onAfterGetCellMeta(row, column, cellProperties) {
<<<<<<< HEAD
    if (this.settings.copyPasteEnabled === false && this.isHidden(column)) {
=======
    if (this.#settings.copyPasteEnabled === false && this.isHidden(column)) {
>>>>>>> d0700d86
      // Cell property handled by the `Autofill` and the `CopyPaste` plugins.
      cellProperties.skipColumnOnPaste = true;
    }

<<<<<<< HEAD
    if (this.isHidden(cellProperties.visualCol - 1)) {
=======
    if (this.isHidden(column - 1)) {
>>>>>>> d0700d86
      cellProperties.className = cellProperties.className || '';

      if (cellProperties.className.indexOf('afterHiddenColumn') === -1) {
        cellProperties.className += ' afterHiddenColumn';
      }
    } else if (cellProperties.className) {
      const classArr = cellProperties.className.split(' ');

      if (classArr.length > 0) {
        const containAfterHiddenColumn = classArr.indexOf('afterHiddenColumn');

        if (containAfterHiddenColumn > -1) {
          classArr.splice(containAfterHiddenColumn, 1);
        }

        cellProperties.className = classArr.join(' ');
      }
    }
  }

  /**
   * Modifies the copyable range, accordingly to the provided config.
   *
   * @private
   * @param {Array} ranges An array of objects defining copyable cells.
   * @returns {Array}
   */
  onModifyCopyableRange(ranges) {
<<<<<<< HEAD
    const pluginSettings = this.hot.getSettings().hiddenColumns;

    // Ranges shouldn't be modified when `copyPasteEnabled` option is set to `true` (by default).
    if (!isObject(pluginSettings) || pluginSettings.copyPasteEnabled) {
=======
    // Ranges shouldn't be modified when `copyPasteEnabled` option is set to `true` (by default).
    if (this.#settings.copyPasteEnabled) {
>>>>>>> d0700d86
      return ranges;
    }

    const newRanges = [];

    const pushRange = (startRow, endRow, startCol, endCol) => {
      newRanges.push({ startRow, endRow, startCol, endCol });
    };

    arrayEach(ranges, (range) => {
      let isHidden = true;
      let rangeStart = 0;

      rangeEach(range.startCol, range.endCol, (visualColumn) => {
        if (this.isHidden(visualColumn)) {
          if (!isHidden) {
            pushRange(range.startRow, range.endRow, rangeStart, visualColumn - 1);
          }

          isHidden = true;

        } else {
          if (isHidden) {
            rangeStart = visualColumn;
          }

          if (visualColumn === range.endCol) {
            pushRange(range.startRow, range.endRow, rangeStart, visualColumn);
          }

          isHidden = false;
        }
      });
    });

    return newRanges;
  }

  /**
   * Adds the needed classes to the headers.
   *
   * @private
   * @param {number} column Visual column index.
   * @param {HTMLElement} TH Header's TH element.
   */
  onAfterGetColHeader(column, TH) {
<<<<<<< HEAD
    if (!this.settings.indicators || column === -1) {
=======
    if (!this.#settings.indicators || column < 0) {
>>>>>>> d0700d86
      return;
    }

    const classList = [];
<<<<<<< HEAD

    if (column >= 1 && this.isHidden(column - 1)) {
      classList.push('afterHiddenColumn');
    }

=======

    if (column >= 1 && this.isHidden(column - 1)) {
      classList.push('afterHiddenColumn');
    }

>>>>>>> d0700d86
    if (column < this.hot.countCols() - 1 && this.isHidden(column + 1)) {
      classList.push('beforeHiddenColumn');
    }

    addClass(TH, classList);
  }

  /**
   * Add Show-hide columns to context menu.
   *
   * @private
   * @param {object} options An array of objects containing information about the pre-defined Context Menu items.
   */
  onAfterContextMenuDefaultOptions(options) {
    options.items.push(
      {
        name: SEPARATOR
      },
      hideColumnItem(this),
      showColumnItem(this)
    );
  }

  /**
   * On map initialized hook callback.
   *
   * @private
   */
  onMapInit() {
<<<<<<< HEAD
    const pluginSettings = this.hot.getSettings().hiddenColumns;

    if (isObject(pluginSettings)) {
      this.settings = pluginSettings;

      if (isUndefined(pluginSettings.copyPasteEnabled)) {
        pluginSettings.copyPasteEnabled = true;
      }

      if (Array.isArray(pluginSettings.columns)) {
        this.hideColumns(pluginSettings.columns);
      }
=======
    if (Array.isArray(this.#settings.columns)) {
      this.hideColumns(this.#settings.columns);
>>>>>>> d0700d86
    }
  }

  /**
   * Destroys the plugin instance.
   */
  destroy() {
<<<<<<< HEAD
    this.hot.columnIndexMapper.unregisterMap(PLUGIN_NAME);
=======
    this.hot.columnIndexMapper.unregisterMap(this.pluginName);
    this.#settings = null;
    this.#hiddenColumnsMap = null;
>>>>>>> d0700d86

    super.destroy();
  }
}

registerPlugin(PLUGIN_NAME, HiddenColumns);

export default HiddenColumns;<|MERGE_RESOLUTION|>--- conflicted
+++ resolved
@@ -1,11 +1,7 @@
 import BasePlugin from '../_base';
 import { addClass } from '../../helpers/dom/element';
 import { rangeEach } from '../../helpers/number';
-<<<<<<< HEAD
-import { arrayEach } from '../../helpers/array';
-=======
 import { arrayEach, arrayMap, arrayReduce } from '../../helpers/array';
->>>>>>> d0700d86
 import { isObject } from '../../helpers/object';
 import { isUndefined } from '../../helpers/mixed';
 import { registerPlugin } from '../../plugins';
@@ -77,25 +73,6 @@
  * ```
  */
 class HiddenColumns extends BasePlugin {
-<<<<<<< HEAD
-  constructor(hotInstance) {
-    super(hotInstance);
-    /**
-     * Cached plugin settings.
-     *
-     * @private
-     * @type {object}
-     */
-    this.settings = {};
-    /**
-     * Map of hidden columns by the plugin.
-     *
-     * @private
-     * @type {null|HidingMap}
-     */
-    this.hiddenColumnsMap = null;
-  }
-=======
   /**
    * Cached plugin settings.
    *
@@ -110,7 +87,6 @@
    * @type {null|HidingMap}
    */
   #hiddenColumnsMap = null;
->>>>>>> d0700d86
 
   /**
    * Checks if the plugin is enabled in the handsontable settings. This method is executed in {@link Hooks#beforeInit}
@@ -130,12 +106,6 @@
       return;
     }
 
-<<<<<<< HEAD
-    this.hiddenColumnsMap = new HidingMap();
-    this.hiddenColumnsMap.addLocalHook('init', () => this.onMapInit());
-    this.hot.columnIndexMapper.registerMap(PLUGIN_NAME, this.hiddenColumnsMap);
-
-=======
     const pluginSettings = this.hot.getSettings().hiddenColumns;
 
     if (isObject(pluginSettings)) {
@@ -150,7 +120,6 @@
     this.#hiddenColumnsMap.addLocalHook('init', () => this.onMapInit());
     this.hot.columnIndexMapper.registerMap(this.pluginName, this.#hiddenColumnsMap);
 
->>>>>>> d0700d86
     this.addHook('afterContextMenuDefaultOptions', (...args) => this.onAfterContextMenuDefaultOptions(...args));
     this.addHook('afterGetCellMeta', (row, col, cellProperties) => this.onAfterGetCellMeta(row, col, cellProperties));
     this.addHook('modifyColWidth', (width, col) => this.onModifyColWidth(width, col));
@@ -174,13 +143,8 @@
    * Disables the plugin functionality for this Handsontable instance.
    */
   disablePlugin() {
-<<<<<<< HEAD
-    this.hot.columnIndexMapper.unregisterMap(PLUGIN_NAME);
-    this.settings = {};
-=======
     this.hot.columnIndexMapper.unregisterMap(this.pluginName);
     this.#settings = {};
->>>>>>> d0700d86
 
     super.disablePlugin();
     this.resetCellsMeta();
@@ -193,11 +157,7 @@
    */
   showColumns(columns) {
     const currentHideConfig = this.getHiddenColumns();
-<<<<<<< HEAD
-    const isConfigValid = this.isValidConfig(columns);
-=======
     const isValidConfig = this.isValidConfig(columns);
->>>>>>> d0700d86
     let destinationHideConfig = currentHideConfig;
     const hidingMapValues = this.#hiddenColumnsMap.getValues().slice();
     const isAnyColumnShowed = columns.length > 0;
@@ -216,37 +176,17 @@
           hiddenIndexes.push(this.hot.toVisualColumn(physicalIndex));
         }
 
-<<<<<<< HEAD
-    if (isConfigValid) {
-      destinationHideConfig = currentHideConfig.filter(column => columns.includes(column) === false);
-    }
-
-    const continueHiding = this.hot.runHooks('beforeUnhideColumns', currentHideConfig, destinationHideConfig, isConfigValid);
-=======
         return hiddenIndexes;
       }, []);
     }
 
     const continueHiding = this.hot
       .runHooks('beforeUnhideColumns', currentHideConfig, destinationHideConfig, isValidConfig && isAnyColumnShowed);
->>>>>>> d0700d86
 
     if (continueHiding === false) {
       return;
     }
 
-<<<<<<< HEAD
-    if (isConfigValid) {
-      this.hot.executeBatchOperations(() => {
-        arrayEach(columns, (visualColumn) => {
-          this.hiddenColumnsMap.setValueAtIndex(this.hot.toPhysicalColumn(visualColumn), false);
-        });
-      });
-    }
-
-    this.hot.runHooks('afterUnhideColumns', currentHideConfig, destinationHideConfig, isConfigValid,
-      isConfigValid && destinationHideConfig.length < currentHideConfig.length);
-=======
     if (isValidConfig && isAnyColumnShowed) {
       this.#hiddenColumnsMap.setValues(hidingMapValues);
     }
@@ -256,7 +196,6 @@
 
     this.hot.runHooks('afterUnhideColumns', currentHideConfig, destinationHideConfig,
       isValidConfig && isAnyColumnShowed, isValidConfig && destinationHideConfig.length < currentHideConfig.length);
->>>>>>> d0700d86
   }
 
   /**
@@ -282,27 +221,17 @@
       destinationHideConfig = Array.from(new Set(currentHideConfig.concat(columns)));
     }
 
-<<<<<<< HEAD
-    const continueHiding = this.hot.runHooks('beforeHideColumns', currentHideConfig, destinationHideConfig, isConfigValid);
-=======
     const continueHiding = this.hot
       .runHooks('beforeHideColumns', currentHideConfig, destinationHideConfig, isConfigValid);
->>>>>>> d0700d86
 
     if (continueHiding === false) {
       return;
     }
 
     if (isConfigValid) {
-<<<<<<< HEAD
-      this.hot.executeBatchOperations(() => {
-        arrayEach(columns, (visualColumn) => {
-          this.hiddenColumnsMap.setValueAtIndex(this.hot.toPhysicalColumn(visualColumn), true);
-=======
       this.hot.batch(() => {
         arrayEach(columns, (visualColumn) => {
           this.#hiddenColumnsMap.setValueAtIndex(this.hot.toPhysicalColumn(visualColumn), true);
->>>>>>> d0700d86
         });
       });
     }
@@ -321,22 +250,14 @@
   }
 
   /**
-<<<<<<< HEAD
-   * Returns an array of physical indexes of hidden columns.
-=======
    * Returns an array of visual indexes of hidden columns.
->>>>>>> d0700d86
    *
    * @returns {number[]}
    */
   getHiddenColumns() {
-<<<<<<< HEAD
-    return this.hiddenColumnsMap.getHiddenIndexes();
-=======
     return arrayMap(this.#hiddenColumnsMap.getHiddenIndexes(), (physicalColumnIndex) => {
       return this.hot.toVisualColumn(physicalColumnIndex);
     });
->>>>>>> d0700d86
   }
 
   /**
@@ -346,36 +267,24 @@
    * @returns {boolean}
    */
   isHidden(column) {
-<<<<<<< HEAD
-    return this.hiddenColumnsMap.getValueAtIndex(this.hot.toPhysicalColumn(column)) || false;
-=======
     return this.#hiddenColumnsMap.getValueAtIndex(this.hot.toPhysicalColumn(column)) || false;
->>>>>>> d0700d86
   }
 
   /**
    * Get if trim config is valid. Check whether all of the provided column indexes are within the bounds of the table.
    *
-<<<<<<< HEAD
-   * @param {Array} hiddenColumns List of hidden row indexes.
-=======
    * @param {Array} hiddenColumns List of hidden column indexes.
->>>>>>> d0700d86
    * @returns {boolean}
    */
   isValidConfig(hiddenColumns) {
     const nrOfColumns = this.hot.countCols();
 
-<<<<<<< HEAD
-    return hiddenColumns.every(visualColumn => Number.isInteger(visualColumn) && visualColumn >= 0 && visualColumn < nrOfColumns);
-=======
     if (Array.isArray(hiddenColumns) && hiddenColumns.length > 0) {
       return hiddenColumns
         .every(visualColumn => Number.isInteger(visualColumn) && visualColumn >= 0 && visualColumn < nrOfColumns);
     }
 
     return false;
->>>>>>> d0700d86
   }
 
   /**
@@ -395,11 +304,7 @@
    * Adds the additional column width for the hidden column indicators.
    *
    * @private
-<<<<<<< HEAD
-   * @param {number} width Column width.
-=======
    * @param {number|undefined} width Column width.
->>>>>>> d0700d86
    * @param {number} column Visual column index.
    * @returns {number}
    */
@@ -410,17 +315,10 @@
       return 0;
     }
 
-<<<<<<< HEAD
-    if (this.settings.indicators && (this.isHidden(column + 1) || this.isHidden(column - 1))) {
-
-      // Add additional space for hidden column indicator.
-      if (this.hot.hasColHeaders()) {
-=======
     if (this.#settings.indicators && (this.isHidden(column + 1) || this.isHidden(column - 1))) {
 
       // Add additional space for hidden column indicator.
       if (typeof width === 'number' && this.hot.hasColHeaders()) {
->>>>>>> d0700d86
         return width + 15;
       }
     }
@@ -435,20 +333,12 @@
    * @param {object} cellProperties Object containing the cell properties.
    */
   onAfterGetCellMeta(row, column, cellProperties) {
-<<<<<<< HEAD
-    if (this.settings.copyPasteEnabled === false && this.isHidden(column)) {
-=======
     if (this.#settings.copyPasteEnabled === false && this.isHidden(column)) {
->>>>>>> d0700d86
       // Cell property handled by the `Autofill` and the `CopyPaste` plugins.
       cellProperties.skipColumnOnPaste = true;
     }
 
-<<<<<<< HEAD
-    if (this.isHidden(cellProperties.visualCol - 1)) {
-=======
     if (this.isHidden(column - 1)) {
->>>>>>> d0700d86
       cellProperties.className = cellProperties.className || '';
 
       if (cellProperties.className.indexOf('afterHiddenColumn') === -1) {
@@ -477,15 +367,8 @@
    * @returns {Array}
    */
   onModifyCopyableRange(ranges) {
-<<<<<<< HEAD
-    const pluginSettings = this.hot.getSettings().hiddenColumns;
-
-    // Ranges shouldn't be modified when `copyPasteEnabled` option is set to `true` (by default).
-    if (!isObject(pluginSettings) || pluginSettings.copyPasteEnabled) {
-=======
     // Ranges shouldn't be modified when `copyPasteEnabled` option is set to `true` (by default).
     if (this.#settings.copyPasteEnabled) {
->>>>>>> d0700d86
       return ranges;
     }
 
@@ -532,28 +415,16 @@
    * @param {HTMLElement} TH Header's TH element.
    */
   onAfterGetColHeader(column, TH) {
-<<<<<<< HEAD
-    if (!this.settings.indicators || column === -1) {
-=======
     if (!this.#settings.indicators || column < 0) {
->>>>>>> d0700d86
       return;
     }
 
     const classList = [];
-<<<<<<< HEAD
 
     if (column >= 1 && this.isHidden(column - 1)) {
       classList.push('afterHiddenColumn');
     }
 
-=======
-
-    if (column >= 1 && this.isHidden(column - 1)) {
-      classList.push('afterHiddenColumn');
-    }
-
->>>>>>> d0700d86
     if (column < this.hot.countCols() - 1 && this.isHidden(column + 1)) {
       classList.push('beforeHiddenColumn');
     }
@@ -583,23 +454,8 @@
    * @private
    */
   onMapInit() {
-<<<<<<< HEAD
-    const pluginSettings = this.hot.getSettings().hiddenColumns;
-
-    if (isObject(pluginSettings)) {
-      this.settings = pluginSettings;
-
-      if (isUndefined(pluginSettings.copyPasteEnabled)) {
-        pluginSettings.copyPasteEnabled = true;
-      }
-
-      if (Array.isArray(pluginSettings.columns)) {
-        this.hideColumns(pluginSettings.columns);
-      }
-=======
     if (Array.isArray(this.#settings.columns)) {
       this.hideColumns(this.#settings.columns);
->>>>>>> d0700d86
     }
   }
 
@@ -607,13 +463,9 @@
    * Destroys the plugin instance.
    */
   destroy() {
-<<<<<<< HEAD
-    this.hot.columnIndexMapper.unregisterMap(PLUGIN_NAME);
-=======
     this.hot.columnIndexMapper.unregisterMap(this.pluginName);
     this.#settings = null;
     this.#hiddenColumnsMap = null;
->>>>>>> d0700d86
 
     super.destroy();
   }
