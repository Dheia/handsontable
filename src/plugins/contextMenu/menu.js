import Core from './../../core';
import {
  addClass,
  empty,
  fastInnerHTML,
  getScrollbarWidth,
  isChildOf,
  removeClass,
} from './../../helpers/dom/element';
import {arrayEach, arrayFilter, arrayReduce} from './../../helpers/array';
import Cursor from './cursor';
import EventManager from './../../eventManager';
import {mixin, hasOwnProperty} from './../../helpers/object';
import {debounce} from './../../helpers/function';
import {filterSeparators, hasSubMenu, isDisabled, isItemHidden, isSeparator, isSelectionDisabled, normalizeSelection} from './utils';
import {KEY_CODES} from './../../helpers/unicode';
import localHooks from './../../mixins/localHooks';
import {SEPARATOR} from './predefinedItems';
import {stopImmediatePropagation} from './../../helpers/dom/event';

/**
 * @class Menu
 * @plugin ContextMenu
 */
class Menu {
  constructor(hotInstance, options) {
    this.hot = hotInstance;
    this.options = options || {
      parent: null,
      name: null,
      className: '',
      keepInViewport: true,
      standalone: false
    };
    this.eventManager = new EventManager(this);
    this.container = this.createContainer(this.options.name);
    this.hotMenu = null;
    this.hotSubMenus = {};
    this.parentMenu = this.options.parent || null;
    this.menuItems = null;
    this.origOutsideClickDeselects = null;
    this.keyEvent = false;

    this.offset = {
      above: 0,
      below: 0,
      left: 0,
      right: 0
    };
    this._afterScrollCallback = null;

    this.registerEvents();
  }

  /**
   * Register event listeners.
   *
   * @private
   */
  registerEvents() {
    this.eventManager.addEventListener(document.documentElement, 'mousedown', (event) => this.onDocumentMouseDown(event));
  }

  /**
   * Set array of objects which defines menu items.
   *
   * @param {Array} menuItems Menu items to display.
   */
  setMenuItems(menuItems) {
    this.menuItems = menuItems;
  }

  /**
   * Set offset menu position for specified area (`above`, `below`, `left` or `right`).
   *
   * @param {String} area Specified area name (`above`, `below`, `left` or `right`).
   * @param {Number} offset Offset value.
   */
  setOffset(area, offset = 0) {
    this.offset[area] = offset;
  }

  /**
   * Check if menu is using as sub-menu.
   *
   * @returns {Boolean}
   */
  isSubMenu() {
    return this.parentMenu !== null;
  }

  /**
   * Open menu.
   */
  open() {
    this.container.removeAttribute('style');
    this.container.style.display = 'block';

    const delayedOpenSubMenu = debounce((row) => this.openSubMenu(row), 300);

    let filteredItems = arrayFilter(this.menuItems, (item) => isItemHidden(item, this.hot));

    filteredItems = filterSeparators(filteredItems, SEPARATOR);

    let settings = {
      data: filteredItems,
      colHeaders: false,
      colWidths: [200],
      autoRowSize: false,
      readOnly: true,
      copyPaste: false,
      columns: [{
        data: 'name',
        renderer: (hot, TD, row, col, prop, value) => this.menuItemRenderer(hot, TD, row, col, prop, value)
      }],
      renderAllRows: true,
      fragmentSelection: 'cell',
      disableVisualSelection: 'area',
      beforeKeyDown: (event) => this.onBeforeKeyDown(event),
      afterOnCellMouseOver: (event, coords, TD) => {
        if (this.isAllSubMenusClosed()) {
          delayedOpenSubMenu(coords.row);
        } else {
          this.openSubMenu(coords.row);
        }
      },
      rowHeights: (row) => {
        return filteredItems[row].name === SEPARATOR ? 1 : 23;
      }
    };
    this.origOutsideClickDeselects = this.hot.getSettings().outsideClickDeselects;
    this.hot.getSettings().outsideClickDeselects = false;
    this.hotMenu = new Core(this.container, settings);
    this.hotMenu.addHook('afterInit', () => this.onAfterInit());
    this.hotMenu.addHook('afterSelection', (r, c, r2, c2, preventScrolling) => this.onAfterSelection(r, c, r2, c2, preventScrolling));
    this.hotMenu.init();
    this.hotMenu.listen();
    this.blockMainTableCallbacks();
    this.runLocalHooks('afterOpen');
  }

  /**
   * Close menu.
   *
   * @param {Boolean} [closeParent=false] if `true` try to close parent menu if exists.
   */
  close(closeParent = false) {
    if (!this.isOpened()) {
      return;
    }
    if (closeParent && this.parentMenu) {
      this.parentMenu.close();
    } else {
      this.closeAllSubMenus();
      this.container.style.display = 'none';
      this.releaseMainTableCallbacks();
      this.hotMenu.destroy();
      this.hotMenu = null;
      this.hot.getSettings().outsideClickDeselects = this.origOutsideClickDeselects;
      this.runLocalHooks('afterClose');

      if (this.parentMenu) {
        this.parentMenu.hotMenu.listen();
      }
    }
  }

  /**
   * Open sub menu at the provided row index.
   *
   * @param {Number} row Row index.
   * @returns {Menu|Boolean} Returns created menu or `false` if no one menu was created.
   */
  openSubMenu(row) {
    if (!this.hotMenu) {
      return false;
    }
    let cell = this.hotMenu.getCell(row, 0);

    this.closeAllSubMenus();

    if (!cell || !hasSubMenu(cell)) {
      return false;
    }
    let dataItem = this.hotMenu.getSourceDataAtRow(row);
    let subMenu = new Menu(this.hot, {
      parent: this,
      name: dataItem.name,
      className: this.options.className,
      keepInViewport: true
    });
    subMenu.setMenuItems(dataItem.submenu.items);
    subMenu.open();
    subMenu.setPosition(cell.getBoundingClientRect());
    this.hotSubMenus[dataItem.key] = subMenu;

    return subMenu;
  }

  /**
   * Close sub menu at row index.
   *
   * @param {Number} row Row index.
   */
  closeSubMenu(row) {
    let dataItem = this.hotMenu.getSourceDataAtRow(row);
    let menus = this.hotSubMenus[dataItem.key];

    if (menus) {
      menus.destroy();
      delete this.hotSubMenus[dataItem.key];
    }
  }

  /**
   * Close all opened sub menus.
   */
  closeAllSubMenus() {
    arrayEach(this.hotMenu.getData(), (value, row) => this.closeSubMenu(row));
  }

  /**
   * Checks if all created and opened sub menus are closed.
   *
   * @returns {Boolean}
   */
  isAllSubMenusClosed() {
    return Object.keys(this.hotSubMenus).length === 0;
  }

  /**
   * Destroy instance.
   */
  destroy() {
    this.clearLocalHooks();
    this.close();
    this.parentMenu = null;
    this.eventManager.destroy();
  }

  /**
   * Checks if menu was opened.
   *
   * @returns {Boolean} Returns `true` if menu was opened.
   */
  isOpened() {
    return this.hotMenu !== null;
  }

  /**
   * Execute menu command.
   *
   * @param {Event} [event]
   */
  executeCommand(event) {
    if (!this.isOpened() || !this.hotMenu.getSelected()) {
      return;
    }
    const selectedItem = this.hotMenu.getSourceDataAtRow(this.hotMenu.getSelected()[0]);

    this.runLocalHooks('select', selectedItem, event);

    if (selectedItem.isCommand === false || selectedItem.name === SEPARATOR) {
      return;
    }
    const selRange = this.hot.getSelectedRange();
    const normalizedSelection = selRange ? normalizeSelection(selRange) : {};
    let autoClose = true;

    // Don't close context menu if item is disabled or it has submenu
    if (selectedItem.disabled === true ||
        (typeof selectedItem.disabled === 'function' && selectedItem.disabled.call(this.hot) === true) ||
        selectedItem.submenu) {
      autoClose = false;
    }

    this.runLocalHooks('executeCommand', selectedItem.key, normalizedSelection, event);

    if (this.isSubMenu()) {
      this.parentMenu.runLocalHooks('executeCommand', selectedItem.key, normalizedSelection, event);
    }

    if (autoClose) {
      this.close(true);
    }
  }

  /**
   * Set menu position based on dom event or based on literal object.
   *
   * @param {Event|Object} coords Event or literal Object with coordinates.
   */
  setPosition(coords) {
    const cursor = new Cursor(coords);

    if (this.options.keepInViewport) {
      if (cursor.fitsBelow(this.container)) {
        this.setPositionBelowCursor(cursor);

      } else if (cursor.fitsAbove(this.container)) {
        this.setPositionAboveCursor(cursor);

      } else {
        this.setPositionBelowCursor(cursor);
      }
      if (cursor.fitsOnRight(this.container)) {
        this.setPositionOnRightOfCursor(cursor);
      } else {
        this.setPositionOnLeftOfCursor(cursor);
      }
    } else {
      this.setPositionBelowCursor(cursor);
      this.setPositionOnRightOfCursor(cursor);
    }
  }

  /**
   * Set menu position above cursor object.
   *
   * @param {Cursor} cursor `Cursor` object.
   */
  setPositionAboveCursor(cursor) {
    let top = this.offset.above + cursor.top - this.container.offsetHeight;

    if (this.isSubMenu()) {
      top = cursor.top + cursor.cellHeight - this.container.offsetHeight + 3;
    }
    this.container.style.top = `${top}px`;
  }

  /**
   * Set menu position below cursor object.
   *
   * @param {Cursor} cursor `Cursor` object.
   */
  setPositionBelowCursor(cursor) {
    let top = this.offset.below + cursor.top;

    if (this.isSubMenu()) {
      top = cursor.top - 1;
    }
    this.container.style.top = `${top}px`;
  }

  /**
   * Set menu position on the right of cursor object.
   *
   * @param {Cursor} cursor `Cursor` object.
   */
  setPositionOnRightOfCursor(cursor) {
    let left;

    if (this.isSubMenu()) {
      left = 1 + cursor.left + cursor.cellWidth;
    } else {
      left = this.offset.right + 1 + cursor.left;
    }

    this.container.style.left = `${left}px`;
  }

  /**
   * Set menu position on the left of cursor object.
   *
   * @param {Cursor} cursor `Cursor` object.
   */
  setPositionOnLeftOfCursor(cursor) {
    let left = this.offset.left + cursor.left - this.container.offsetWidth + getScrollbarWidth() + 4;

    this.container.style.left = `${left}px`;
  }

  /**
   * Select first cell in opened menu.
   */
  selectFirstCell() {
    let cell = this.hotMenu.getCell(0, 0);

    if (isSeparator(cell) || isDisabled(cell) || isSelectionDisabled(cell)) {
      this.selectNextCell(0, 0);
    } else {
      this.hotMenu.selectCell(0, 0);
    }
  }

  /**
   * Select last cell in opened menu.
   */
  selectLastCell() {
    let lastRow = this.hotMenu.countRows() - 1;
    let cell = this.hotMenu.getCell(lastRow, 0);

    if (isSeparator(cell) || isDisabled(cell) || isSelectionDisabled(cell)) {
      this.selectPrevCell(lastRow, 0);
    } else {
      this.hotMenu.selectCell(lastRow, 0);
    }
  }

  /**
   * Select next cell in opened menu.
   *
   * @param {Number} row Row index.
   * @param {Number} col Column index.
   */
  selectNextCell(row, col) {
    let nextRow = row + 1;
    let cell = nextRow < this.hotMenu.countRows() ? this.hotMenu.getCell(nextRow, col) : null;

    if (!cell) {
      return;
    }
    if (isSeparator(cell) || isDisabled(cell) || isSelectionDisabled(cell)) {
      this.selectNextCell(nextRow, col);
    } else {
      this.hotMenu.selectCell(nextRow, col);
    }
  }

  /**
   * Select previous cell in opened menu.
   *
   * @param {Number} row Row index.
   * @param {Number} col Column index.
   */
  selectPrevCell(row, col) {
    let prevRow = row - 1;
    let cell = prevRow >= 0 ? this.hotMenu.getCell(prevRow, col) : null;

    if (!cell) {
      return;
    }
    if (isSeparator(cell) || isDisabled(cell) || isSelectionDisabled(cell)) {
      this.selectPrevCell(prevRow, col);
    } else {
      this.hotMenu.selectCell(prevRow, col);
    }
  }

  /**
   * Menu item renderer.
   *
   * @private
   */
  menuItemRenderer(hot, TD, row, col, prop, value) {
    let item = hot.getSourceDataAtRow(row);
    let wrapper = document.createElement('div');

    let isSubMenu = (item) => hasOwnProperty(item, 'submenu');
    let itemIsSeparator = (item) => new RegExp(SEPARATOR, 'i').test(item.name);
    let itemIsDisabled = (item) => item.disabled === true || (typeof item.disabled == 'function' && item.disabled.call(this.hot) === true);
    let itemIsSelectionDisabled = (item) => item.disableSelection;

    if (typeof value === 'function') {
      value = value.call(this.hot);
    }
    empty(TD);
    addClass(wrapper, 'htItemWrapper');
    TD.appendChild(wrapper);

    if (itemIsSeparator(item)) {
      addClass(TD, 'htSeparator');

    } else if (typeof item.renderer === 'function') {
      addClass(TD, 'htCustomMenuRenderer');
      TD.appendChild(item.renderer(hot, wrapper, row, col, prop, value));

    } else {
      fastInnerHTML(wrapper, value);
    }
    if (itemIsDisabled(item)) {
      addClass(TD, 'htDisabled');
      this.eventManager.addEventListener(TD, 'mouseenter', () => hot.deselectCell());

    } else if (itemIsSelectionDisabled(item)) {
      addClass(TD, 'htSelectionDisabled');
      this.eventManager.addEventListener(TD, 'mouseenter', () => hot.deselectCell());

    } else if (isSubMenu(item)) {
      addClass(TD, 'htSubmenu');

      if (itemIsSelectionDisabled(item)) {
        this.eventManager.addEventListener(TD, 'mouseenter', () => hot.deselectCell());
      } else {
        this.eventManager.addEventListener(TD, 'mouseenter', () => hot.selectCell(row, col, void 0, void 0, false, false));
      }
    } else {
      removeClass(TD, 'htSubmenu');
      removeClass(TD, 'htDisabled');

      if (itemIsSelectionDisabled(item)) {
        this.eventManager.addEventListener(TD, 'mouseenter', () => hot.deselectCell());
      } else {
        this.eventManager.addEventListener(TD, 'mouseenter', () => hot.selectCell(row, col, void 0, void 0, false, false));
      }
    }
  }

  /**
   * Create container/wrapper for handsontable.
   *
   * @private
   * @param {String} [name] Class name.
   * @returns {HTMLElement}
   */
  createContainer(name = null) {
    if (name) {
<<<<<<< HEAD
      name = name.replace(/[^A-z0-9]/g, '_');
      name = this.options.className + 'Sub_' + name;
=======
      name = name.replace(/ /g, '_');
      name = `${this.options.className}Sub_${name}`;
>>>>>>> 8febc1ab
    }
    let container;

    if (name) {
      container = document.querySelector(`.${this.options.className}.${name}`);
    } else {
      container = document.querySelector(`.${this.options.className}`);
    }
    if (!container) {
      container = document.createElement('div');
      addClass(container, `htMenu ${this.options.className}`);

      if (name) {
        addClass(container, name);
      }
      document.getElementsByTagName('body')[0].appendChild(container);
    }

    return container;
  }

  /**
   * @private
   */
  blockMainTableCallbacks() {
    this._afterScrollCallback = function() {};
    this.hot.addHook('afterScrollVertically', this._afterScrollCallback);
    this.hot.addHook('afterScrollHorizontally', this._afterScrollCallback);
  }

  /**
   * @private
   */
  releaseMainTableCallbacks() {
    if (this._afterScrollCallback) {
      this.hot.removeHook('afterScrollVertically', this._afterScrollCallback);
      this.hot.removeHook('afterScrollHorizontally', this._afterScrollCallback);
      this._afterScrollCallback = null;
    }
  }

  /**
   * On before key down listener.
   *
   * @private
   * @param {Event} event
   */
  onBeforeKeyDown(event) {
    let selection = this.hotMenu.getSelected();
    let stopEvent = false;
    this.keyEvent = true;

    switch (event.keyCode) {
      case KEY_CODES.ESCAPE:
        this.close();
        stopEvent = true;
        break;

      case KEY_CODES.ENTER:
        if (selection) {
          if (this.hotMenu.getSourceDataAtRow(selection[0]).submenu) {
            stopEvent = true;
          } else {
            this.executeCommand(event);
            this.close(true);
          }
        }
        break;

      case KEY_CODES.ARROW_DOWN:
        if (selection) {
          this.selectNextCell(selection[0], selection[1]);
        } else {
          this.selectFirstCell();
        }
        stopEvent = true;
        break;

      case KEY_CODES.ARROW_UP:
        if (selection) {
          this.selectPrevCell(selection[0], selection[1]);
        } else {
          this.selectLastCell();
        }
        stopEvent = true;
        break;

      case KEY_CODES.ARROW_RIGHT:
        if (selection) {
          let menu = this.openSubMenu(selection[0]);

          if (menu) {
            menu.selectFirstCell();
          }
        }
        stopEvent = true;

        break;

      case KEY_CODES.ARROW_LEFT:
        if (selection && this.isSubMenu()) {
          this.close();

          if (this.parentMenu) {
            this.parentMenu.hotMenu.listen();
          }
          stopEvent = true;
        }
        break;
      default:
        break;
    }
    if (stopEvent) {
      event.preventDefault();
      stopImmediatePropagation(event);
    }

    this.keyEvent = false;
  }

  /**
   * On after init listener.
   *
   * @private
   */
  onAfterInit() {
    const data = this.hotMenu.getSettings().data;
    const hiderStyle = this.hotMenu.view.wt.wtTable.hider.style;
    const holderStyle = this.hotMenu.view.wt.wtTable.holder.style;
    let currentHiderWidth = parseInt(hiderStyle.width, 10);

    let realHeight = arrayReduce(data, (accumulator, value) => accumulator + (value.name === SEPARATOR ? 1 : 26), 0);

    holderStyle.width = `${currentHiderWidth + 22}px`;
    holderStyle.height = `${realHeight + 4}px`;
    hiderStyle.height = holderStyle.height;
  }

  /**
   * On after selection listener.
   *
   * @param {Number} r Selection start row index.
   * @param {Number} c Selection start column index.
   * @param {Number} r2 Selection end row index.
   * @param {Number} c2 Selection end column index.
   * @param {Object} preventScrolling Object with `value` property where its value change will be observed.
   */
  onAfterSelection(r, c, r2, c2, preventScrolling) {
    if (this.keyEvent === false) {
      preventScrolling.value = true;
    }
  }

  /**
   * Document mouse down listener.
   *
   * @private
   * @param {Event} event
   */
  onDocumentMouseDown(event) {
    if (!this.isOpened()) {
      return;
    }
    if (this.container && isChildOf(event.target, this.container)) {
      this.executeCommand(event);
    }
    // Close menu when clicked element is not belongs to menu itself
    if (this.options.standalone && this.hotMenu && !isChildOf(event.target, this.hotMenu.rootElement)) {
      this.close(true);

    // Automatically close menu when clicked element is not belongs to menu or submenu (not necessarily to itself)
    } else if ((this.isAllSubMenusClosed() || this.isSubMenu()) &&
        (!isChildOf(event.target, '.htMenu') && isChildOf(event.target, document))) {
      this.close(true);
    }
  }
}

mixin(Menu, localHooks);

export default Menu;<|MERGE_RESOLUTION|>--- conflicted
+++ resolved
@@ -124,9 +124,7 @@
           this.openSubMenu(coords.row);
         }
       },
-      rowHeights: (row) => {
-        return filteredItems[row].name === SEPARATOR ? 1 : 23;
-      }
+      rowHeights: (row) => (filteredItems[row].name === SEPARATOR ? 1 : 23)
     };
     this.origOutsideClickDeselects = this.hot.getSettings().outsideClickDeselects;
     this.hot.getSettings().outsideClickDeselects = false;
@@ -505,13 +503,8 @@
    */
   createContainer(name = null) {
     if (name) {
-<<<<<<< HEAD
       name = name.replace(/[^A-z0-9]/g, '_');
-      name = this.options.className + 'Sub_' + name;
-=======
-      name = name.replace(/ /g, '_');
       name = `${this.options.className}Sub_${name}`;
->>>>>>> 8febc1ab
     }
     let container;
 
