--- conflicted
+++ resolved
@@ -14,14 +14,6 @@
       return this.getTranslatedPhrase(C.CONTEXTMENU_ITEMS_INSERT_RIGHT);
     },
     callback(key, normalizedSelection) {
-<<<<<<< HEAD
-      const latestSelection = normalizedSelection[Math.max(normalizedSelection.length - 1, 0)];
-      const selectedColumn = latestSelection?.end?.col;
-      // If there is no selection we have clicked on the corner and there is no data.
-      const columnsRight = isDefined(selectedColumn) ? selectedColumn + 1 : 0;
-
-      this.alter('insert_col', columnsRight, 1, 'ContextMenu.columnRight');
-=======
       const isSelectedByCorner = this.selection.isSelectedByCorner();
       let columnRight = 0;
 
@@ -41,7 +33,6 @@
       if (isSelectedByCorner) {
         this.selectAll();
       }
->>>>>>> d0700d86
     },
     disabled() {
       if (!this.isColumnModificationAllowed()) {
@@ -55,27 +46,10 @@
         return true;
       }
 
-<<<<<<< HEAD
-      // There is no selection, because we have clicked on the corner and there is no data (click on the corner by default
-      // select all cells, but there are no cells).
-      if (!anyCellVisible) {
-        return false;
-      }
-
-      if (!selected) {
-        return true;
-      }
-
-      const [startRow, startColumn, endRow] = selected[0];
-      const entireRowSelection = [startRow, 0, endRow, this.countCols() - 1];
-      const rowSelected = entireRowSelection.join(',') === selected.join(',');
-      const onlyOneColumn = this.countCols() === 1;
-=======
       if (this.selection.isSelectedByCorner()) {
         // Enable "Insert column right" always when the menu is triggered by corner click.
         return false;
       }
->>>>>>> d0700d86
 
       return this.selection.isSelectedByRowHeader() ||
         this.countCols() >= this.getSettings().maxCols;
