describe('ContextMenu', () => {
  const id = 'testContainer';

  beforeEach(function() {
    this.$container = $(`<div id="${id}"></div>`).appendTo('body');
  });

  afterEach(function() {
    if (this.$container) {
      destroy();
      this.$container.remove();
    }
  });

  it('should update context menu items by calling `updateSettings` method', async() => {
    handsontable({
      contextMenu: ['row_above', 'row_below', '---------', 'remove_row'],
      height: 100
    });

    contextMenu();

    let items = $('.htContextMenu tbody td');
    let actions = items.not('.htSeparator');
    let separators = items.filter('.htSeparator');

    expect(actions.length).toEqual(3);
    expect(separators.length).toEqual(1);

    expect(actions.text()).toEqual([
      'Insert row above',
      'Insert row below',
      'Remove row',
    ].join(''));

    updateSettings({
      contextMenu: ['remove_row']
    });

    await sleep(300);

    contextMenu();

    items = $('.htContextMenu tbody td');
    actions = items.not('.htSeparator');
    separators = items.filter('.htSeparator');

    expect(actions.length).toEqual(1);
    expect(separators.length).toEqual(0);

    expect(actions.text()).toEqual([
      'Remove row',
    ].join(''));

    updateSettings({
      contextMenu: {
        items: {
          remove_col: true,
          hsep1: '---------',
          custom: { name: 'My custom item' },
        }
      }
    });

    await sleep(300);

    contextMenu();

    items = $('.htContextMenu tbody td');
    actions = items.not('.htSeparator');
    separators = items.filter('.htSeparator');

    expect(actions.length).toEqual(2);
    expect(separators.length).toEqual(1);

    expect(actions.text()).toEqual([
      'Remove column',
      'My custom item',
    ].join(''));
  });

  describe('menu width', () => {
    it('should display the menu with the minimum width', async() => {
      handsontable({
        contextMenu: {
          items: {
            custom1: {
              name: 'a'
            },
            custom2: {
              name: 'b'
            },
          }
        }
      });

      const $menu = $('.htContextMenu');

      contextMenu();

      await sleep(300);

      expect($menu.find('.wtHider').width()).toEqual(215);
      expect($menu.width()).toEqual(218);
    });

    it('should expand menu when one of items is wider then default width of the menu', async() => {
      handsontable({
        contextMenu: {
          items: {
            custom1: {
              name: 'a'
            },
            custom2: {
              name: 'This is very long text which should expand the context menu...'
            },
          }
        }
      });

      const $menu = $('.htContextMenu');

      contextMenu();

      await sleep(300);

      expect($menu.find('.wtHider').width()).toBeGreaterThan(215);
    });

    it('should display a submenu with the minimum width', async() => {
      handsontable({
        contextMenu: {
          items: {
            custom1: {
              name: 'a'
            },
            custom2: {
              name() {
                return 'Menu';
              },
              submenu: {
                items: [{ name: () => 'Submenu' }]
              }
            }
          }
        }
      });

      contextMenu();

      await sleep(300);

      const $item = $('.htContextMenu .ht_master .htCore').find('tbody td').not('.htSeparator').eq(1);

      $item.simulate('mouseover');

      await sleep(300);

      const $contextSubMenu = $(`.htContextMenuSub_${$item.text()}`);

      expect($contextSubMenu.find('.wtHider').width()).toEqual(215);
    });
  });

  describe('menu opening', () => {
    it('should open menu after right click on table cell', () => {
      handsontable({
        contextMenu: true,
        height: 100
      });

      expect(getPlugin('contextMenu')).toBeDefined();
      expect($('.htContextMenu').is(':visible')).toBe(false);

      contextMenu();

      expect($('.htContextMenu').is(':visible')).toBe(true);
    });

    it('should not open context menu after right click on inner htCore', async() => {
      handsontable({
        contextMenu: true,
        height: 100
      });

      contextMenu();

      let eventPrevented = false;
      const rewriteEventPrevention = (e) => {
        eventPrevented = e.defaultPrevented;
      };

      document.addEventListener('contextmenu', rewriteEventPrevention);

      const contextMenuHtCore = $('.htContextMenu .ht_master .htCore')[0];
      const contextmenuEvent = new MouseEvent('contextmenu', { bubbles: true, cancelable: true });

      contextMenuHtCore.dispatchEvent(contextmenuEvent);
      document.removeEventListener('contextmenu', rewriteEventPrevention);

      expect(eventPrevented).toBe(true);
    });

    it('should be possible to define a custom container for ContextMenu\'s UI elements', () => {
      const uiContainer = $('<div/>').addClass('uiContainer');
      spec().$container.append(uiContainer);

      handsontable({
        contextMenu: {
          uiContainer: uiContainer[0],
        },
      });

      contextMenu();

      expect($('.uiContainer .htContextMenu').is(':visible')).toBe(true);
    });

    it('should open context menu in proper position in iframe', async() => {
      const iframeOutside = $('<iframe/>').css({ width: '500px', height: '500px' }).appendTo(spec().$container);
      const docOutside = iframeOutside[0].contentDocument;

      docOutside.open('text/html', 'replace');
      docOutside.write(`
        <!doctype html>
        <head>
          <link type="text/css" rel="stylesheet" href="../dist/handsontable.full.min.css">
        </head>`);
      docOutside.close();

      const iframeInside = $('<iframe/>')
        .css({ margin: '250px 500px 500px 250px', width: '500px', height: '500px' }).appendTo(docOutside.body);
      const docInside = iframeInside[0].contentDocument;

      docInside.open('text/html', 'replace');
      docInside.write(`
        <!doctype html>
        <head>
          <link type="text/css" rel="stylesheet" href="../dist/handsontable.full.min.css">
        </head>`);
      docInside.close();

      const uiContainer = $('<div/>').addClass('uiContainer').appendTo(docOutside.body);
      const container = $('<div/>').css({ marginTop: '500px', marginLeft: '500px' }).appendTo(docInside.body);

      const hot = container.handsontable({
        contextMenu: {
          uiContainer: uiContainer[0],
        },
      }).handsontable('getInstance');

      docOutside.documentElement.scrollTop = 500;
      docOutside.documentElement.scrollLeft = 500;
      docInside.documentElement.scrollTop = 500;
      docInside.documentElement.scrollLeft = 500;

      await sleep(400);

      const cell = hot.getCell(2, 2);
      contextMenu(cell, hot);

      const contextMenuElem = $(docOutside.body).find('.htContextMenu');
      const contextMenuOffset = contextMenuElem.offset();
      const { top: cellTop, left: cellLeft } = cell.getBoundingClientRect();
      const { top: iframeTop, left: iframeLeft } = iframeInside.offset()
      ;
      const cellOffsetTop = cellTop + iframeTop;
      const cellOffsetLeft = cellLeft + iframeLeft;

      expect(contextMenuOffset.top).toBeAroundValue(cellOffsetTop);
      expect(contextMenuOffset.left).toBeAroundValue(cellOffsetLeft);

      container.handsontable('destroy');
    });

    it('should finish selection after right click on table cell', () => {
      const hot = handsontable({
        contextMenu: true,
      });

      const cell = getCell(0, 0);
      const cellOffset = $(cell).offset();

      $(cell).simulate('mousedown', { button: 2 });
      $(cell).simulate('contextmenu', {
        clientX: cellOffset.left - Handsontable.dom.getWindowScrollLeft(hot.rootWindow),
        clientY: cellOffset.top - Handsontable.dom.getWindowScrollTop(hot.rootWindow),
      });

      expect(hot.selection.isInProgress()).toBe(false);
    });

    it('should render context menu on the left and bottom with 1px offset', () => {
      const hot = handsontable({
        contextMenu: [],
        startCols: 10,
        colWidths: 150,
      });

      // We have to be sure we will have enough place on the right and below of { 0, 9 }
      // to render there context menu
      selectCell(4, 9);

      const cell = getCell(0, 9);
      const cellOffset = $(cell).offset();

      $(cell).simulate('mousedown', { button: 2 });
      $(cell).simulate('contextmenu', {
        clientX: cellOffset.left - Handsontable.dom.getWindowScrollLeft(hot.rootWindow),
        clientY: cellOffset.top - Handsontable.dom.getWindowScrollTop(hot.rootWindow),
      });

      const $contextMenu = $(document.body).find('.htContextMenu:visible');

      expect($contextMenu.length).toBe(1);
      expect($contextMenu.offset().top).toBe(cellOffset.top + 1);
    });

    it('should call every selection hooks after right click on table cell', () => {
      const hot = handsontable({
        contextMenu: true,
      });

      const afterSelectionCallback = jasmine.createSpy('afterSelectionCallback');
      const afterSelectionByPropCallback = jasmine.createSpy('afterSelectionByPropCallback');
      const afterSelectionEndCallback = jasmine.createSpy('afterSelectionEndCallback');
      const afterSelectionEndByPropCallback = jasmine.createSpy('afterSelectionEndByPropCallback');

      addHook('afterSelection', afterSelectionCallback);
      addHook('afterSelectionByProp', afterSelectionByPropCallback);
      addHook('afterSelectionEnd', afterSelectionEndCallback);
      addHook('afterSelectionEndByProp', afterSelectionEndByPropCallback);

      const cell = getCell(0, 0);
      const cellOffset = $(cell).offset();

      $(cell).simulate('mousedown', { button: 2 });
      $(cell).simulate('contextmenu', {
        clientX: cellOffset.left - Handsontable.dom.getWindowScrollLeft(hot.rootWindow),
        clientY: cellOffset.top - Handsontable.dom.getWindowScrollTop(hot.rootWindow),
      });

      expect(afterSelectionCallback.calls.count()).toEqual(1);
      expect(afterSelectionByPropCallback.calls.count()).toEqual(1);
      expect(afterSelectionEndCallback.calls.count()).toEqual(1);
      expect(afterSelectionEndByPropCallback.calls.count()).toEqual(1);
      expect(afterSelectionCallback).toHaveBeenCalledWith(0, 0, 0, 0, jasmine.any(Object), 0);
      expect(afterSelectionByPropCallback).toHaveBeenCalledWith(0, 0, 0, 0, jasmine.any(Object), 0);
      expect(afterSelectionEndCallback).toHaveBeenCalledWith(0, 0, 0, 0, 0, void 0);
      expect(afterSelectionEndByPropCallback).toHaveBeenCalledWith(0, 0, 0, 0, 0, void 0);
    });

    it('should not open the menu after clicking an open editor', () => {
      handsontable({
        data: createSpreadsheetData(4, 4),
        contextMenu: true,
        height: 100
      });

      selectCell(2, 2);
      keyDownUp('enter');

      expect(getPlugin('contextMenu')).toBeDefined();
      expect($('.htContextMenu').is(':visible')).toBe(false);

      contextMenu(getActiveEditor().TEXTAREA);

      expect($('.htContextMenu').is(':visible')).toBe(false);
    });

    it('should open menu after right click on header cell when only header cells are visible', () => {
      const hot = handsontable({
        data: [],
        colHeaders: ['Year', 'Kia'],
        columns: [{ data: 0 }, { data: 1 }],
        contextMenu: true,
        height: 100
      });

      expect(hot.getPlugin('contextMenu')).toBeDefined();
      expect($('.htContextMenu').is(':visible')).toBe(false);

      contextMenu(hot.rootElement.querySelector('.ht_clone_top thead th'));

      expect($('.htContextMenu').is(':visible')).toBe(true);
    });

    it('should open menu after right click on selected column header (the current selection should not be changed)', () => {
      const hot = handsontable({
        data: createSpreadsheetData(5, 10),
        colHeaders: true,
        rowHeaders: true,
        contextMenu: true,
        height: 100
      });

      selectColumns(1, 4);

      expect(hot.getPlugin('contextMenu')).toBeDefined();
      expect($('.htContextMenu').is(':visible')).toBe(false);

      contextMenu(hot.rootElement.querySelector('.ht_clone_top thead th:nth-child(4)'));

      expect($('.htContextMenu').is(':visible')).toBe(true);
      expect(`
        |   ║   : * : * : * : * :   :   :   :   :   |
        |===:===:===:===:===:===:===:===:===:===:===|
        | - ║   : A : 0 : 0 : 0 :   :   :   :   :   |
        | - ║   : 0 : 0 : 0 : 0 :   :   :   :   :   |
        | - ║   : 0 : 0 : 0 : 0 :   :   :   :   :   |
        | - ║   : 0 : 0 : 0 : 0 :   :   :   :   :   |
        | - ║   : 0 : 0 : 0 : 0 :   :   :   :   :   |
        `).toBeMatchToSelectionPattern();
    });

    it('should open menu after right click on selected row header (the current selection should not be changed)', () => {
      const hot = handsontable({
        data: createSpreadsheetData(5, 10),
        colHeaders: true,
        rowHeaders: true,
        contextMenu: true,
        height: 100
      });

      selectRows(1, 3);

      expect(hot.getPlugin('contextMenu')).toBeDefined();
      expect($('.htContextMenu').is(':visible')).toBe(false);

      contextMenu(hot.rootElement.querySelector('.ht_clone_left tbody tr:nth-child(3) th'));

      expect($('.htContextMenu').is(':visible')).toBe(true);
      expect(`
        |   ║ - : - : - : - : - : - : - : - : - : - |
        |===:===:===:===:===:===:===:===:===:===:===|
        |   ║   :   :   :   :   :   :   :   :   :   |
        | * ║ A : 0 : 0 : 0 : 0 : 0 : 0 : 0 : 0 : 0 |
        | * ║ 0 : 0 : 0 : 0 : 0 : 0 : 0 : 0 : 0 : 0 |
        | * ║ 0 : 0 : 0 : 0 : 0 : 0 : 0 : 0 : 0 : 0 |
        |   ║   :   :   :   :   :   :   :   :   :   |
        `).toBeMatchToSelectionPattern();
    });

    it('should open menu after right click on header corner', () => {
      const hot = handsontable({
        data: [],
        colHeaders: true,
        rowHeaders: true,
        contextMenu: true,
        height: 100
      });

      expect(hot.getPlugin('contextMenu')).toBeDefined();
      expect($('.htContextMenu').is(':visible')).toBe(false);

      contextMenu(hot.rootElement.querySelector('.ht_clone_top_left_corner thead th'));

      expect($('.htContextMenu').is(':visible')).toBe(true);
    });

    it('should open menu after right click active cell border', () => {
      handsontable({
        contextMenu: true,
        height: 100
      });

      expect(getPlugin('contextMenu')).toBeDefined();
      expect($('.htContextMenu').is(':visible')).toBe(false);

      selectCell(0, 0);

      spec().$container.find('.wtBorder.current:eq(0)').simulate('contextmenu');

      expect($('.htContextMenu').is(':visible')).toBe(true);
    });
  });

  describe('menu closing', () => {
    it('should close menu after click', () => {
      handsontable({
        contextMenu: true,
        height: 100
      });

      contextMenu();

      expect($('.htContextMenu').is(':visible')).toBe(true);

      mouseDown(spec().$container);

      expect($('.htContextMenu').is(':visible')).toBe(false);
    });

    it('should close menu after left click on menu item (Windows OS simulation)', () => {
      Handsontable.helper.setPlatformMeta({ platform: 'Win' }); // Let HoT think that it runs on Windows OS
      handsontable({
        data: createSpreadsheetData(4, 4),
        contextMenu: ['row_above', 'remove_row', '---------', 'alignment'],
        height: 400,
      });

      selectCell(0, 0);
      contextMenu();

      $('.htContextMenu .ht_master .htCore')
        .find('tbody td')
        .not('.htSeparator')
        .eq(0)
        .simulate('mousedown')
        .simulate('mouseup');

      expect($('.htContextMenu').is(':visible')).toBe(false);

      Handsontable.helper.setPlatformMeta(); // Reset platform
    });

    it('should close menu after left click on menu item (macOS and others OS simulation)', () => {
      Handsontable.helper.setPlatformMeta({ platform: 'MacIntel' }); // Let HoT think that it runs on macOS
      handsontable({
        data: createSpreadsheetData(4, 4),
        contextMenu: ['row_above', 'remove_row', '---------', 'alignment'],
        height: 400,
      });

      selectCell(0, 0);
      contextMenu();

      $('.htContextMenu .ht_master .htCore')
        .find('tbody td')
        .not('.htSeparator')
        .eq(0)
        .simulate('mousedown')
        .simulate('mouseup');

      expect($('.htContextMenu').is(':visible')).toBe(false);

      Handsontable.helper.setPlatformMeta(); // Reset platform
    });

    it('should close menu after right click on menu item (Windows OS simulation, #6507#issuecomment-582392301)', () => {
      Handsontable.helper.setPlatformMeta({ platform: 'Win' }); // Let HoT think that it runs on Windows OS
      handsontable({
        data: createSpreadsheetData(4, 4),
        contextMenu: ['row_above', 'remove_row', '---------', 'alignment'],
        height: 400,
        beforeOnCellContextMenu(event) {
          // Block event priopagation to test if the "contextmenu" handler closes the menu.
          Handsontable.dom.stopImmediatePropagation(event);
        }
      });

      selectCell(0, 0);
      contextMenu();

      // Order of events occurrence on Windows machines is "mousedown" -> "mouseup" -> "contextmenu" (other OS'
      // have "mousedown" -> "contextmenu" -> "mouseup").
      $('.htContextMenu .ht_master .htCore')
        .find('tbody td')
        .not('.htSeparator')
        .eq(0)
        .simulate('mousedown', { button: 2 })
        .simulate('mouseup', { button: 2 })
        .simulate('contextmenu');

      expect($('.htContextMenu').is(':visible')).toBe(false);

      Handsontable.helper.setPlatformMeta(); // Reset platform
    });

    it('should close menu after right click on menu item (mac OS and others OS simulation, #6507#issuecomment-582392301)', () => {
      Handsontable.helper.setPlatformMeta({ platform: 'MacIntel' }); // Let HoT think that it runs on macOS
      handsontable({
        data: createSpreadsheetData(4, 4),
        contextMenu: ['row_above', 'remove_row', '---------', 'alignment'],
        height: 400,
      });

      selectCell(0, 0);
      contextMenu();

      // Order of events occurrence on macOS machines is "mousedown" -> "contextmenu" -> "mouseup"
      $('.htContextMenu .ht_master .htCore')
        .find('tbody td')
        .not('.htSeparator')
        .eq(0)
        .simulate('mousedown', { button: 2 })
        .simulate('contextmenu')
        .simulate('mouseup', { button: 2 });

      expect($('.htContextMenu').is(':visible')).toBe(false);

      Handsontable.helper.setPlatformMeta(); // Reset platform
    });

    it('should close menu after click under the menu', () => {
      handsontable({
        data: createSpreadsheetData(500, 10),
        contextMenu: true,
        height: 500
      });

      contextMenu();

      expect($('.htContextMenu').is(':visible')).toBe(true);

      const rect = $('.htContextMenu')[0].getBoundingClientRect();
      const x = parseInt(rect.left + (rect.width / 2), 10);
      const y = parseInt(rect.top + rect.height, 10);
      mouseDown(document.elementFromPoint(x, y));

      expect($('.htContextMenu').is(':visible')).toBe(false);
    });
  });

  describe('menu disabled', () => {
    it('should not open menu after right click', () => {
      handsontable({
        contextMenu: true,
        height: 100
      });

      getPlugin('contextMenu').disablePlugin();

      expect($('.htContextMenu').is(':visible')).toBe(false);

      contextMenu();

      expect($('.htContextMenu').is(':visible')).toBe(false);
    });

    it('should not create context menu if it\'s disabled in constructor options', () => {
      handsontable({
        contextMenu: false,
        height: 100
      });

      expect(getPlugin('contextMenu').isEnabled()).toBe(false);
    });

    it('should reenable menu', async() => {
      handsontable({
        contextMenu: true,
        height: 100
      });

      const plugin = getPlugin('contextMenu');

      plugin.disablePlugin();

      expect($('.htContextMenu').is(':visible')).toBe(false);

      contextMenu();

      expect($('.htContextMenu').is(':visible')).toBe(false);

      plugin.enablePlugin();

      await sleep(300);

      contextMenu();

      expect($('.htContextMenu').is(':visible')).toBe(true);
    });

    it('should reenable menu with updateSettings when it was disabled in constructor', async() => {
      handsontable({
        contextMenu: false,
        height: 100
      });

      const plugin = getPlugin('contextMenu');

      expect(plugin.isEnabled()).toBe(false);

      updateSettings({
        contextMenu: true
      });

      expect(plugin.isEnabled()).toBe(true);

      expect($('.htContextMenu').is(':visible')).toBe(false);

      contextMenu();

      await sleep(300);

      expect($('.htContextMenu').is(':visible')).toBe(true);
    });

    it('should disable menu with updateSettings when it was enabled in constructor', () => {
      handsontable({
        contextMenu: true,
        height: 100
      });

      const plugin = getPlugin('contextMenu');

      expect(plugin.isEnabled()).toBe(true);

      updateSettings({
        contextMenu: false
      });

      expect(plugin.isEnabled()).toBe(false);
    });

    it('should work properly (remove row) after destroy and new init', () => {
      const test = function() {
        handsontable({
          startRows: 5,
          contextMenu: ['remove_row'],
          height: 100
        });
        selectCell(0, 0);
        contextMenu();

        const action = $('.htContextMenu .ht_master .htCore tbody').find('td').not('.htSeparator').eq(0);

        action.simulate('mousedown').simulate('mouseup');

        expect(getData().length).toEqual(4);
      };
      test();

      destroy();

      test();
    });
  });

  describe('menu hidden items', () => {
    it('should remove separators from top, bottom and duplicated', () => {
      handsontable({
        contextMenu: [
          '---------',
          '---------',
          'row_above',
          '---------',
          '---------',
          'row_below',
          '---------',
          'remove_row'
        ],
        height: 100
      });

      contextMenu();

      const items = $('.htContextMenu tbody td');
      const actions = items.not('.htSeparator');
      const separators = items.filter('.htSeparator');

      expect(actions.length).toEqual(3);
      expect(separators.length).toEqual(2);
    });

    it('should hide option if hidden function return true', () => {
      handsontable({
        startCols: 5,
        colHeaders: true,
        contextMenu: [
          {
            key: '',
            name: 'Custom option',
            hidden() {
              return !this.selection.isSelectedByColumnHeader();
            }
          }
        ]
      });

      contextMenu();
      let items = $('.htContextMenu tbody td');
      let actions = items.not('.htSeparator');

      expect(actions.length).toEqual(1);
      expect($('.htContextMenu tbody td.htDisabled').text()).toBe([
        'No available options',
      ].join(''));

      const header = $('.ht_clone_top thead th').eq(1);

      header.simulate('mousedown');
      header.simulate('mouseup');
      contextMenu();

      items = $('.htContextMenu tbody td');
      actions = items.not('.htSeparator');
      expect(actions.length).toEqual(1);
    });
  });

  describe('menu destroy', () => {
    it('should close context menu when HOT is being destroyed', () => {
      handsontable({
        contextMenu: true,
        height: 100
      });

      contextMenu();

      expect($('.htContextMenu').is(':visible')).toBe(true);

      destroy();

      expect($('.htContextMenu').is(':visible')).toBe(false);
    });
  });

  describe('subMenu', () => {
    it('should not open subMenu immediately', () => {
      handsontable({
        data: createSpreadsheetData(4, 4),
        contextMenu: true,
        height: 100
      });

      contextMenu();

      const item = $('.htContextMenu .ht_master .htCore').find('tbody td').not('.htSeparator').eq(9);
      item.simulate('mouseover');
      const contextSubMenu = $(`.htContextMenuSub_${item.text()}`).find('tbody td');

      expect(contextSubMenu.length).toEqual(0);
    });

    it('should open subMenu with delay', async() => {
      handsontable({
        data: createSpreadsheetData(4, 4),
        contextMenu: true,
        height: 100
      });

      contextMenu();

      const item = $('.htContextMenu .ht_master .htCore').find('tbody td').not('.htSeparator').eq(9);

      item.simulate('mouseover');

      await sleep(300);

      const contextSubMenu = $(`.htContextMenuSub_${item.text()}`);

      expect(contextSubMenu.length).toEqual(1);
    });

    it('should NOT open subMenu if there is no subMenu for item', () => {
      handsontable({
        data: createSpreadsheetData(4, 4),
        contextMenu: true,
        height: 100
      });

      contextMenu();

      const item = $('.htContextMenu .ht_master .htCore').find('tbody td').not('.htSeparator').eq(8);

      item.simulate('mouseover');

      expect(item.hasClass('htSubmenu')).toBe(false);

      const contextSubMenu = $(`.htContextMenuSub_${item.text()}`);

      expect(contextSubMenu.length).toEqual(0);
    });

    it('should not throw error when opening multi-level menu with name declared as `function` #4550', async() => {
      const spy = spyOn(window, 'onerror');

      handsontable({
        data: createSpreadsheetData(4, 4),
        contextMenu: {
          items: {
            alignment: {
              name() {
                return 'Alignment';
              },
              submenu: {
                items: [
                  { key: 'alignment:left', name: 'Align to LEFT' }
                ]
              }
            }
          }
        }
      });

      contextMenu();

      const $submenu = $('.htSubmenu');

      $submenu.simulate('mouseover');

      await sleep(350);

      expect(spy).not.toHaveBeenCalled();
    });

    it('should not throw error when opening multi-level menu with name declared as `function` which return value not castable to string', async() => {
      const spy = spyOn(window, 'onerror');

      handsontable({
        data: createSpreadsheetData(4, 4),
        contextMenu: {
          items: {
            alignment: {
              name() {
                return void 0;
              },
              submenu: {
                items: [
                  { key: 'alignment:left', name: 'Align to LEFT' }
                ]
              }
            },
            custom1: {
              name() {
                return null;
              },
              submenu: {
                items: [
                  { key: 'custom1:test', name: 'Test1' }
                ]
              }
            },
            custom2: {
              name() {
                return 0;
              },
              submenu: {
                items: [
                  { key: 'custom2:test', name: 'Test2' }
                ]
              }
            }
          }
        }
      });

      contextMenu();

      const $submenu1 = $('.htSubmenu').eq(0);

      $submenu1.simulate('mouseover');

      await sleep(350);

      const $submenu2 = $('.htSubmenu').eq(1);

      $submenu2.simulate('mouseover');

      await sleep(350);

      const $submenu3 = $('.htSubmenu').eq(2);

      $submenu3.simulate('mouseover');

      await sleep(350);

      expect(spy).not.toHaveBeenCalled();
    });

    it('should open subMenu on the left of main menu if on the right there\'s no space left', async() => {
      handsontable({
        data: createSpreadsheetData(4, Math.floor(window.innerWidth / 50)),
        contextMenu: true,
        width: window.innerWidth
      });

      selectCell(0, countCols() - 1);
      contextMenu();

      const item = $('.htContextMenu .ht_master .htCore').find('tbody td').not('.htSeparator').eq(9);
      const contextMenuRoot = $('.htContextMenu');

      item.simulate('mouseover');

      await sleep(350);

      expect(item.text()).toBe('Alignment');
      expect(item.hasClass('htSubmenu')).toBe(true);

      const contextSubMenu = $(`.htContextMenuSub_${item.text()}`);

      expect(contextSubMenu.offset().left).toBeLessThan(contextMenuRoot.offset().left - contextSubMenu.width() + 30); // 30 - scroll
    });

    it('should open subMenu on the right of main menu if there\'s free space', async() => {
      handsontable({
        data: createSpreadsheetData(4, Math.floor(window.innerWidth / 50)),
        contextMenu: true,
        width: window.innerWidth
      });

      selectCell(0, countCols() - 10);
      contextMenu();

      const item = $('.htContextMenu .ht_master .htCore').find('tbody td').not('.htSeparator').eq(9);
      const contextMenuRoot = $('.htContextMenu');

      item.simulate('mouseover');

      await sleep(300);

      expect(item.text()).toBe('Alignment');
      expect(item.hasClass('htSubmenu')).toBe(true);

      const contextSubMenu = $(`.htContextMenuSub_${item.text()}`);

      expect(contextSubMenu.offset().left)
        .toBeGreaterThan(contextMenuRoot.offset().left + contextMenuRoot.width() - 30); // 30 - scroll
    });

    it('should open subMenu on the left-bottom of main menu if there\'s free space', async() => {
      handsontable({
        data: createSpreadsheetData(Math.floor(window.innerHeight / 23), Math.floor(window.innerWidth / 50)),
        contextMenu: true,
        height: window.innerHeight,
      });

      window.scrollTo(0, document.body.clientHeight);
      selectCell(0, countCols() - 1);
      contextMenu();

      const item = $('.htContextMenu .ht_master .htCore').find('tbody td').not('.htSeparator').eq(9);
      const contextMenuRoot = $('.htContextMenu');

      item.simulate('mouseover');

      await sleep(300);

      expect(item.text()).toBe('Alignment');
      expect(item.hasClass('htSubmenu')).toBe(true);

      const contextSubMenu = $(`.htContextMenuSub_${item.text()}`);

      expect(parseInt(contextSubMenu.offset().top, 10))
        .toBeAroundValue(parseInt(item.offset().top, 10) - 1);
      expect(parseInt(contextSubMenu.offset().left, 10))
        .toBeLessThan(contextMenuRoot.offset().left - contextSubMenu.width() + 30); // 30 - scroll
    });

    it('should open subMenu on the right-bottom of main menu if there\'s free space', async() => {
      handsontable({
        data: createSpreadsheetData(Math.floor(window.innerHeight / 23), Math.floor(window.innerWidth / 50)),
        contextMenu: true,
        height: window.innerHeight
      });

      window.scrollTo(0, document.body.clientHeight);
      selectCell(0, countCols() - 10);

      contextMenu();

      const item = $('.htContextMenu .ht_master .htCore').find('tbody td').not('.htSeparator').eq(9);
      const contextMenuRoot = $('.htContextMenu');

      item.simulate('mouseover');

      await sleep(300);

      expect(item.text()).toBe('Alignment');
      expect(item.hasClass('htSubmenu')).toBe(true);

      const contextSubMenu = $(`.htContextMenuSub_${item.text()}`);

      expect(parseInt(contextSubMenu.offset().top, 10))
        .toBeAroundValue(parseInt(item.offset().top, 10) - 1);
      expect(parseInt(contextSubMenu.offset().left, 10))
        .toBeGreaterThan(contextMenuRoot.offset().left + contextMenuRoot.width() - 30); // 30 - scroll
    });

    it('should open subMenu on the left-top of main menu if there\'s no free space on bottom', async() => {
      handsontable({
        data: createSpreadsheetData(Math.floor(window.innerHeight / 23), Math.floor(window.innerWidth / 50)),
        contextMenu: true,
        height: window.innerHeight
      });

      selectCell(countRows() - 1, countCols() - 1);
      contextMenu();

      const item = $('.htContextMenu .ht_master .htCore').find('tbody td').not('.htSeparator').eq(9);
      const contextMenuRoot = $('.htContextMenu');

      item.simulate('mouseover');

      await sleep(300);

      expect(item.text()).toBe('Alignment');
      expect(item.hasClass('htSubmenu')).toBe(true);

      const contextSubMenu = $(`.htContextMenuSub_${item.text()}`);

      expect(contextSubMenu.offset().top + contextSubMenu.height() - 28).toBeAroundValue(item.offset().top);
      expect(contextSubMenu.offset().left).toBeLessThan(contextMenuRoot.offset().left - contextSubMenu.width() + 30); // 30 - scroll
    });

    it('should open subMenu on the right-top of main menu if there\'s no free space on bottom', async() => {
      handsontable({
        data: createSpreadsheetData(Math.floor(window.innerHeight / 23), Math.floor(window.innerWidth / 50)),
        contextMenu: true,
        height: window.innerHeight
      });

      selectCell(countRows() - 1, countCols() - 10);
      contextMenu();

      const item = $('.htContextMenu .ht_master .htCore').find('tbody td').not('.htSeparator').eq(9);
      const contextMenuRoot = $('.htContextMenu');

      item.simulate('mouseover');

      await sleep(300);

      expect(item.text()).toBe('Alignment');
      expect(item.hasClass('htSubmenu')).toBe(true);

      const contextSubMenu = $(`.htContextMenuSub_${item.text()}`);

      expect(contextSubMenu.offset().top + contextSubMenu.height() - 28)
        .toBeAroundValue(item.offset().top);
      expect(contextSubMenu.offset().left)
        .toBeGreaterThan(contextMenuRoot.offset().left + contextMenuRoot.width() - 30); // 30 - scroll
    });
  });

  describe('default context menu actions', () => {
    it('should display the default set of actions', () => {
      handsontable({
        contextMenu: true,
        comments: true,
        height: 100
      });

      contextMenu();

      const items = $('.htContextMenu tbody td');
      const actions = items.not('.htSeparator');
      const separators = items.filter('.htSeparator');

      expect(actions.length).toEqual(15);
      expect(separators.length).toEqual(7);

      expect(actions.text()).toEqual([
        'Insert row above',
        'Insert row below',
        'Insert column left',
        'Insert column right',
        'Remove row',
        'Remove column',
        'Undo',
        'Redo',
        'Read only',
        'Alignment',
        'Add comment',
        'Delete comment',
        'Read-only comment',
        'Copy',
        'Cut',
      ].join(''));
    });

    it('should disable column manipulation when row header selected', () => {
      handsontable({
        data: createSpreadsheetData(4, 4),
        contextMenu: true,
        colHeaders: true,
        rowHeaders: true,
        height: 100
      });

      const rowHeader = $('.ht_clone_left .htCore').eq(0).find('tbody').find('th').eq(0);

      simulateClick(rowHeader, 'RMB');
      contextMenu();

      expect($('.htContextMenu tbody td.htDisabled').text()).toBe([
        'Insert column left',
        'Insert column right',
        'Remove columns',
        'Undo',
        'Redo',
      ].join(''));
    });

    it('should disable row manipulation when column header selected', () => {
      handsontable({
        data: createSpreadsheetData(4, 4),
        contextMenu: true,
        colHeaders: true,
        rowHeaders: true,
        height: 100
      });

      const header = $('.ht_clone_top .htCore').find('thead').find('th').eq(2);

      simulateClick(header, 'RMB');
      contextMenu();

      expect($('.htContextMenu tbody td.htDisabled').text()).toBe([
        'Insert row above',
        'Insert row below',
        'Remove rows',
        'Undo',
        'Redo',
      ].join(''));
    });

    it('should disable proper options when corner header was selected and there are visible cells', () => {
      handsontable({
        data: createSpreadsheetData(4, 4),
        contextMenu: true,
        colHeaders: true,
        rowHeaders: true,
        height: 100
      });

      const corner = $('.ht_clone_top_left_corner .htCore')
        .find('thead')
        .find('th')
        .eq(0);

      simulateClick(corner, 'RMB');
      contextMenu(corner);

      expect($('.htContextMenu tbody td.htDisabled').text()).toBe([
<<<<<<< HEAD
        'Insert row above',
        'Insert row below',
        'Insert column left',
        'Insert column right',
        'Remove rows',
        'Remove columns',
=======
        'Undo',
        'Redo',
        'Read only',
        'Alignment',
      ].join(''));
    });

    // This test should be removed when some changes in handling a such dataset will be done. Regression check.
    it('should disable proper options when row header was selected and there are no visible cells #6733', () => {
      handsontable({
        data: [null],
        contextMenu: true,
        colHeaders: true,
        rowHeaders: true
      });

      const header = $('.ht_clone_left .htCore')
        .find('tbody')
        .find('th')
        .eq(0);
      simulateClick(header, 'RMB');
      contextMenu(header);

      expect($('.htContextMenu tbody td.htDisabled').text()).toBe([
        'Insert column left',
        'Insert column right',
        'Remove column',
>>>>>>> d0700d86
        'Undo',
        'Redo',
        'Read only',
        'Alignment',
        'Copy',
        'Cut',
      ].join(''));
    });

<<<<<<< HEAD
    // This test should be removed when some changes in handling a such dataset will be done. Regression check.
    it('should disable proper options when row header was selected and there are no visible cells #6733', () => {
      handsontable({
        data: [null],
        contextMenu: true,
        colHeaders: true,
        rowHeaders: true
      });

      const header = $('.ht_clone_left .htCore')
        .find('tbody')
        .find('th')
        .eq(0);
      simulateClick(header, 'RMB');
      contextMenu(header);

      expect($('.htContextMenu tbody td.htDisabled').text()).toBe([
        'Insert column left',
        'Insert column right',
        'Remove column',
        'Undo',
        'Redo'
      ].join(''));
    });

=======
>>>>>>> d0700d86
    describe('should disable proper options when corner header was selected and there are no visible cells and', () => {
      it('data schema was defined', () => {
        handsontable({
          data: [],
          dataSchema: [],
          contextMenu: true,
          colHeaders: true,
          rowHeaders: true
        });

        const corner = $('.ht_clone_top_left_corner .htCore')
          .find('thead')
          .find('th')
          .eq(0);

        simulateClick(corner, 'RMB');
        contextMenu(corner);

        expect($('.htContextMenu tbody td.htDisabled').text()).toBe([
          'Insert row above',
          'Insert column left',
          'Remove row',
          'Remove column',
          'Undo',
          'Redo',
          'Read only',
          'Alignment',
          'Copy',
          'Cut'
        ].join(''));
      });

      it('data schema was not defined', () => {
        handsontable({
          data: [],
          contextMenu: true,
          colHeaders: true,
          rowHeaders: true
        });

        const corner = $('.ht_clone_top_left_corner .htCore')
          .find('thead')
          .find('th')
          .eq(0);

        simulateClick(corner, 'RMB');
        contextMenu(corner);

        expect($('.htContextMenu tbody td.htDisabled').text()).toBe([
          'Insert row above',
          'Insert column left',
          'Insert column right',
          'Remove row',
          'Remove column',
          'Undo',
          'Redo',
          'Read only',
          'Alignment',
          'Copy',
          'Cut'
        ].join(''));
      });
    });

    it('should insert row above selection', () => {
      handsontable({
        data: createSpreadsheetData(4, 4),
        contextMenu: true,
        height: 400
      });

      const afterCreateRowCallback = jasmine.createSpy('afterCreateRowCallback');
      addHook('afterCreateRow', afterCreateRowCallback);

      expect(countRows()).toEqual(4);

      selectCell(1, 0, 3, 0);
      contextMenu();

      $('.htContextMenu .ht_master .htCore')
        .find('tbody td')
        .not('.htSeparator')
        .eq(0)
        .simulate('mousedown')
        .simulate('mouseup'); // Insert row above

      expect(afterCreateRowCallback).toHaveBeenCalledWith(1, 1, 'ContextMenu.rowAbove', void 0, void 0, void 0);
      expect(countRows()).toEqual(5);
      expect($('.htContextMenu').is(':visible')).toBe(false);
    });

    it('should insert row below selection when initial data is empty', () => {
      handsontable({
        rowHeaders: true,
        colHeaders: true,
        data: [],
        dataSchema: [],
        contextMenu: true,
        height: 400
      });

      const afterCreateRowCallback = jasmine.createSpy('afterCreateRowCallback');

      addHook('afterCreateRow', afterCreateRowCallback);

      expect(countRows()).toEqual(0);

      const cell = $('.ht_clone_top_left_corner .htCore').find('thead').find('th').eq(0);

      simulateClick(cell, 'RMB');
      contextMenu(cell[0]);
      $('.htContextMenu .ht_master .htCore')
        .find('tbody td')
        .not('.htSeparator')
        .eq(1)
        .simulate('mousedown')
        .simulate('mouseup'); // Insert row above

      expect(afterCreateRowCallback).toHaveBeenCalledWith(0, 1, 'ContextMenu.rowBelow', void 0, void 0, void 0);
      expect(countRows()).toEqual(1);
      expect($('.htContextMenu').is(':visible')).toBe(false);
    });

    it('should NOT display insert row selection', () => {
      handsontable({
        contextMenu: true,
        allowInsertRow: false
      });

      contextMenu();

      const items = $('.htContextMenu tbody td');
      const actions = items.not('.htSeparator');
      const separators = items.filter('.htSeparator');

      expect(actions.length).toEqual(10);
      expect(separators.length).toEqual(5);

      expect(actions.text()).toEqual([
        'Insert column left',
        'Insert column right',
        'Remove row',
        'Remove column',
        'Undo',
        'Redo',
        'Read only',
        'Alignment',
        'Copy',
        'Cut'
      ].join(''));
    });

    it('should NOT display insert column selection', () => {
      handsontable({
        contextMenu: true,
        allowInsertColumn: false
      });

      contextMenu();

      const items = $('.htContextMenu tbody td');
      const actions = items.not('.htSeparator');

      expect(actions.length).toEqual(10);

      expect(actions.text()).toEqual([
        'Insert row above',
        'Insert row below',
        'Remove row',
        'Remove column',
        'Undo',
        'Redo',
        'Read only',
        'Alignment',
        'Copy',
        'Cut'
      ].join(''));
    });

    it('should insert row above selection (reverse selection)', () => {
      handsontable({
        data: createSpreadsheetData(4, 4),
        contextMenu: true,
        height: 100
      });

      const afterCreateRowCallback = jasmine.createSpy('afterCreateRowCallback');

      addHook('afterCreateRow', afterCreateRowCallback);

      expect(countRows()).toEqual(4);

      selectCell(3, 0, 1, 0);
      contextMenu();
      $('.htContextMenu .ht_master .htCore')
        .find('tbody td')
        .not('.htSeparator')
        .eq(0)
        .simulate('mousedown')
        .simulate('mouseup'); // Insert row above

      expect(afterCreateRowCallback).toHaveBeenCalledWith(1, 1, 'ContextMenu.rowAbove', void 0, void 0, void 0);
      expect(countRows()).toEqual(5);
      expect($('.htContextMenu').is(':visible')).toBe(false);
    });

    it('should insert row below selection', () => {
      handsontable({
        data: createSpreadsheetData(4, 4),
        contextMenu: true
      });

      const afterCreateRowCallback = jasmine.createSpy('afterCreateRowCallback');

      addHook('afterCreateRow', afterCreateRowCallback);

      expect(countRows()).toEqual(4);

      selectCell(1, 0, 3, 0);
      contextMenu();
      $('.htContextMenu .ht_master .htCore')
        .find('tbody td')
        .not('.htSeparator')
        .eq(1)
        .simulate('mousedown')
        .simulate('mouseup'); // Insert row below

      expect(afterCreateRowCallback).toHaveBeenCalledWith(4, 1, 'ContextMenu.rowBelow', void 0, void 0, void 0);
      expect(countRows()).toEqual(5);
      expect($('.htContextMenu').is(':visible')).toBe(false);
    });

    it('should insert row below selection (reverse selection)', () => {
      handsontable({
        data: createSpreadsheetData(4, 4),
        contextMenu: true
      });

      const afterCreateRowCallback = jasmine.createSpy('afterCreateRowCallback');

      addHook('afterCreateRow', afterCreateRowCallback);

      expect(countRows()).toEqual(4);

      selectCell(3, 0, 1, 0);
      contextMenu();
      $('.htContextMenu .ht_master .htCore')
        .find('tbody td')
        .not('.htSeparator')
        .eq(1)
        .simulate('mousedown')
        .simulate('mouseup'); // Insert row below

      expect(afterCreateRowCallback).toHaveBeenCalledWith(4, 1, 'ContextMenu.rowBelow', void 0, void 0, void 0);
      expect(countRows()).toEqual(5);
      expect($('.htContextMenu').is(':visible')).toBe(false);
    });

    it('should Insert column left of selection', () => {
      handsontable({
        data: createSpreadsheetData(4, 4),
        contextMenu: true,
        width: 400,
        height: 400
      });

      const afterCreateColCallback = jasmine.createSpy('afterCreateColCallback');

      addHook('afterCreateCol', afterCreateColCallback);

      expect(countCols()).toEqual(4);

      selectCell(0, 1, 0, 3);
      contextMenu();
      $('.htContextMenu .ht_master .htCore')
        .find('tbody td')
        .not('.htSeparator')
        .eq(2)
        .simulate('mousedown')
        .simulate('mouseup'); // Insert col left

      expect(afterCreateColCallback).toHaveBeenCalledWith(1, 1, 'ContextMenu.columnLeft', void 0, void 0, void 0);
      expect(countCols()).toEqual(5);
      expect($('.htContextMenu').is(':visible')).toBe(false);
    });

    it('should Insert column right of selection when initial data is empty', () => {
      handsontable({
        rowHeaders: true,
        colHeaders: true,
        data: [],
        dataSchema: [],
        contextMenu: true,
        height: 400
      });

      const afterCreateColCallback = jasmine.createSpy('afterCreateColCallback');

      addHook('afterCreateCol', afterCreateColCallback);

      expect(countCols()).toEqual(0);

      const cell = $('.ht_clone_top_left_corner .htCore').find('thead').find('th').eq(0);

      simulateClick(cell, 'RMB');
      contextMenu(cell[0]);
      $('.htContextMenu .ht_master .htCore')
        .find('tbody td')
        .not('.htSeparator')
        .eq(3)
        .simulate('mousedown')
        .simulate('mouseup'); // Insert column right

      expect(afterCreateColCallback).toHaveBeenCalledWith(0, 1, 'ContextMenu.columnRight', void 0, void 0, void 0);
      expect(countCols()).toEqual(1);
      expect($('.htContextMenu').is(':visible')).toBe(false);
    });

    it('should Insert column left of selection (reverse selection)', () => {
      handsontable({
        data: createSpreadsheetData(4, 4),
        contextMenu: true,
        height: 100
      });

      const afterCreateColCallback = jasmine.createSpy('afterCreateColCallback');

      addHook('afterCreateCol', afterCreateColCallback);

      expect(countCols()).toEqual(4);

      selectCell(0, 3, 0, 1);
      contextMenu();
      $('.htContextMenu .ht_master .htCore')
        .find('tbody td')
        .not('.htSeparator')
        .eq(2)
        .simulate('mousedown')
        .simulate('mouseup'); // Insert col left

      expect(afterCreateColCallback).toHaveBeenCalledWith(1, 1, 'ContextMenu.columnLeft', void 0, void 0, void 0);
      expect(countCols()).toEqual(5);
      expect($('.htContextMenu').is(':visible')).toBe(false);
    });

    it('should Insert column right of selection', () => {
      handsontable({
        data: createSpreadsheetData(4, 4),
        contextMenu: true,
        height: 100
      });

      const afterCreateColCallback = jasmine.createSpy('afterCreateColCallback');

      addHook('afterCreateCol', afterCreateColCallback);

      expect(countCols()).toEqual(4);

      selectCell(0, 1, 0, 3);
      contextMenu();
      $('.htContextMenu .ht_master .htCore')
        .find('tbody td')
        .not('.htSeparator')
        .eq(2)
        .simulate('mousedown')
        .simulate('mouseup'); // Insert col right

      expect(afterCreateColCallback).toHaveBeenCalledWith(1, 1, 'ContextMenu.columnLeft', void 0, void 0, void 0);
      expect(countCols()).toEqual(5);
      expect($('.htContextMenu').is(':visible')).toBe(false);
    });

    it('should Insert column right of selection (reverse selection)', () => {
      handsontable({
        data: createSpreadsheetData(4, 4),
        contextMenu: true,
        height: 100
      });

      const afterCreateColCallback = jasmine.createSpy('afterCreateColCallback');

      addHook('afterCreateCol', afterCreateColCallback);

      expect(countCols()).toEqual(4);

      selectCell(0, 3, 0, 1);
      contextMenu();
      $('.htContextMenu .ht_master .htCore')
        .find('tbody td')
        .not('.htSeparator')
        .eq(3)
        .simulate('mousedown')
        .simulate('mouseup'); // Insert col right

      expect(afterCreateColCallback).toHaveBeenCalledWith(4, 1, 'ContextMenu.columnRight', void 0, void 0, void 0);
      expect(countCols()).toEqual(5);
      expect($('.htContextMenu').is(':visible')).toBe(false);
    });

    it('should remove selected rows', () => {
      handsontable({
        data: createSpreadsheetData(4, 4),
        contextMenu: true,
        height: 100
      });

      const afterRemoveRowCallback = jasmine.createSpy('afterRemoveRowCallback');

      addHook('afterRemoveRow', afterRemoveRowCallback);

      expect(countRows()).toEqual(4);

      selectCell(1, 0, 3, 0);
      contextMenu();
      $('.htContextMenu .ht_master .htCore')
        .find('tbody td')
        .not('.htSeparator')
        .eq(4)
        .simulate('mousedown')
        .simulate('mouseup'); // Remove row

      expect(afterRemoveRowCallback).toHaveBeenCalledWith(1, 3, [1, 2, 3], 'ContextMenu.removeRow', void 0, void 0);
      expect(countRows()).toEqual(1);
      expect($('.htContextMenu').is(':visible')).toBe(false);
    });

    it('should allow to remove the latest row', () => {
      handsontable({
        data: createSpreadsheetData(1, 4),
        contextMenu: true,
        height: 100
      });

      const afterRemoveRowCallback = jasmine.createSpy('afterRemoveRowCallback');

      addHook('afterRemoveRow', afterRemoveRowCallback);

      expect(countRows()).toBe(1);

      selectCell(0, 0, 0, 0);
      contextMenu();

      $('.htContextMenu .ht_master .htCore')
        .find('tbody td')
        .not('.htSeparator')
        .eq(4)
        .simulate('mousedown')
        .simulate('mouseup'); // Remove row

      expect(afterRemoveRowCallback).toHaveBeenCalledWith(0, 1, [0], 'ContextMenu.removeRow', void 0, void 0);
      expect(countRows()).toBe(0);
      expect($('.htContextMenu').is(':visible')).toBe(false);
    });

    it('should remove selected rows (reverse selection)', () => {
      handsontable({
        data: createSpreadsheetData(4, 4),
        contextMenu: true,
        height: 100
      });

      const afterRemoveRowCallback = jasmine.createSpy('afterRemoveRowCallback');

      addHook('afterRemoveRow', afterRemoveRowCallback);

      expect(countRows()).toBe(4);

      selectCell(3, 0, 1, 0);
      contextMenu();
      $('.htContextMenu .ht_master .htCore')
        .find('tbody td')
        .not('.htSeparator')
        .eq(4)
        .simulate('mousedown')
        .simulate('mouseup'); // Remove row

      expect(afterRemoveRowCallback).toHaveBeenCalledWith(1, 3, [1, 2, 3], 'ContextMenu.removeRow', void 0, void 0);
      expect(countRows()).toBe(1);
      expect($('.htContextMenu').is(':visible')).toBe(false);
    });

    it('should remove selected columns', () => {
      handsontable({
        data: createSpreadsheetData(4, 4),
        contextMenu: true,
        height: 100
      });

      const afterRemoveColCallback = jasmine.createSpy('afterRemoveColCallback');

      addHook('afterRemoveCol', afterRemoveColCallback);

      expect(countCols()).toBe(4);

      selectCell(0, 1, 0, 3);
      contextMenu();
      $('.htContextMenu .ht_master .htCore')
        .find('tbody td')
        .not('.htSeparator')
        .eq(5)
        .simulate('mousedown')
        .simulate('mouseup'); // Remove col

      expect(afterRemoveColCallback).toHaveBeenCalledWith(1, 3, [1, 2, 3], 'ContextMenu.removeColumn', void 0, void 0);
      expect(countCols()).toBe(1);
      expect($('.htContextMenu').is(':visible')).toBe(false);
    });

    it('should allow to remove the latest column', () => {
      handsontable({
        data: createSpreadsheetData(4, 1),
        contextMenu: true,
        height: 100
      });

      const afterRemoveColCallback = jasmine.createSpy('afterRemoveColCallback');

      addHook('afterRemoveCol', afterRemoveColCallback);

      expect(countCols()).toBe(1);

      selectCell(0, 0, 0, 0);
      contextMenu();

      $('.htContextMenu .ht_master .htCore')
        .find('tbody td')
        .not('.htSeparator')
        .eq(5)
        .simulate('mousedown')
        .simulate('mouseup'); // Remove column

      expect(afterRemoveColCallback).toHaveBeenCalledWith(0, 1, [0], 'ContextMenu.removeColumn', void 0, void 0);
      expect(countCols()).toBe(0);
      expect($('.htContextMenu').is(':visible')).toBe(false);
    });

    it('should remove selected columns (reverse selection)', () => {
      handsontable({
        data: createSpreadsheetData(4, 4),
        contextMenu: true,
        height: 100
      });

      const afterRemoveColCallback = jasmine.createSpy('afterRemoveColCallback');

      addHook('afterRemoveCol', afterRemoveColCallback);

      expect(countCols()).toEqual(4);

      selectCell(0, 3, 0, 1);

      contextMenu();

      $('.htContextMenu .ht_master .htCore')
        .find('tbody td')
        .not('.htSeparator')
        .eq(5)
        .simulate('mousedown')
        .simulate('mouseup'); // Remove col

      expect(afterRemoveColCallback).toHaveBeenCalledWith(1, 3, [1, 2, 3], 'ContextMenu.removeColumn', void 0, void 0);
      expect(countCols()).toEqual(1);
    });

    it('should undo changes', () => {
      handsontable({
        data: createSpreadsheetData(4, 4),
        contextMenu: true,
        height: 100
      });

      selectCell(0, 0);

      expect(getDataAtCell(0, 0)).toEqual('A1');

      setDataAtCell(0, 0, 'XX');

      expect(getDataAtCell(0, 0)).toEqual('XX');

      contextMenu();

      $('.htContextMenu .ht_master .htCore')
        .find('tbody td')
        .not('.htSeparator')
        .eq(6)
        .simulate('mousedown')
        .simulate('mouseup'); // Undo

      expect(getDataAtCell(0, 0)).toEqual('A1');
    });

    it('should redo changes', () => {
      handsontable({
        data: createSpreadsheetData(4, 4),
        contextMenu: true,
        height: 100
      });

      selectCell(0, 0);

      expect(getDataAtCell(0, 0)).toEqual('A1');

      setDataAtCell(0, 0, 'XX');

      expect(getDataAtCell(0, 0)).toEqual('XX');

      undo();

      expect(getDataAtCell(0, 0)).toEqual('A1');

      contextMenu();

      $('.htContextMenu .ht_master .htCore')
        .find('tbody td')
        .not('.htSeparator')
        .eq(7)
        .simulate('mousedown')
        .simulate('mouseup'); // Redo

      expect(getDataAtCell(0, 0)).toEqual('XX');
    });

    it('should display only the specified actions', () => {
      handsontable({
        data: createSpreadsheetData(4, 4),
        contextMenu: ['remove_row', 'undo'],
        height: 100
      });

      contextMenu();

      expect($('.htContextMenu .ht_master .htCore').find('tbody td').length).toEqual(2);
    });

    it('should not close menu after clicking on submenu root item', () => {
      handsontable({
        data: createSpreadsheetData(4, 4),
        contextMenu: ['row_above', 'remove_row', '---------', 'alignment'],
        height: 400
      });

      selectCell(1, 0, 3, 0);
      contextMenu();

      $('.htContextMenu .ht_master .htCore')
        .find('tbody td')
        .not('.htSeparator')
        .eq(2)
        .simulate('mousedown')
        .simulate('mouseup'); // Alignment
      expect($('.htContextMenu').is(':visible')).toBe(true);
    });

    it('should not deselect submenu while selecting child items', async() => {
      handsontable({
        data: createSpreadsheetData(4, 4),
        contextMenu: ['row_above', 'remove_row', '---------', 'alignment'],
        height: 400
      });

      selectCell(1, 0, 3, 0);
      contextMenu();

      $('.htContextMenu .ht_master .htCore tbody td')
        .not('.htSeparator')
        .eq(2) // "Alignment"
        .simulate('mousemove')
        .simulate('mouseover')
        .simulate('mousedown')
        .simulate('mouseup')
        .simulate('click')
        .simulate('mouseout');

      // wait for a debounced delay in the appearing sub-menu
      await sleep(500);

      $('.htContextMenuSub_Alignment .ht_master .htCore tbody td')
        .not('.htSeparator')
        .eq(0) // "Left"
        .simulate('mousemove')
        .simulate('mouseover')
        .simulate('mousedown'); // Without finishing LMB

      // The selection of the ContextMenu should be active and pointed to "alignment" item
      expect(getPlugin('contextMenu').menu.getSelectedItem().key).toBe('alignment');
    });
  });

  describe('disabling actions', () => {
    it('should not close menu after clicking on disabled item', () => {
      handsontable({
        data: createSpreadsheetData(4, 4),
        contextMenu: ['undo', 'redo'],
        height: 400
      });

      selectCell(1, 0, 3, 0);
      contextMenu();

      $('.htContextMenu .ht_master .htCore')
        .find('tbody td')
        .not('.htSeparator')
        .eq(0)
        .simulate('mousedown')
        .simulate('mouseup'); // Undo

      expect($('.htContextMenu').is(':visible')).toBe(true);
    });

    it('should disable undo and redo action if undoRedo plugin is not enabled ', () => {
      handsontable({
        contextMenu: true,
        undoRedo: false,
        height: 100
      });

      contextMenu();

      const $menu = $('.htContextMenu .ht_master .htCore');

      expect($menu.find('tbody td:eq(9)').text()).toEqual('Undo');
      expect($menu.find('tbody td:eq(9)').hasClass('htDisabled')).toBe(true);
      expect($menu.find('tbody td:eq(10)').text()).toEqual('Redo');
      expect($menu.find('tbody td:eq(10)').hasClass('htDisabled')).toBe(true);
    });

    it('should disable undo when there is nothing to undo ', () => {
      const hot = handsontable({
        contextMenu: true,
        height: 100
      });

      contextMenu();

      let $menu = $(hot.getPlugin('contextMenu').menu.container).find('.ht_master .htCore');

      expect(hot.undoRedo.isUndoAvailable()).toBe(false);
      expect($menu.find('tbody td:eq(9)').text()).toEqual('Undo');
      expect($menu.find('tbody td:eq(9)').hasClass('htDisabled')).toBe(true);

      closeContextMenu();

      setDataAtCell(0, 0, 'foo');

      contextMenu();
      $menu = $(hot.getPlugin('contextMenu').menu.container).find('.ht_master .htCore');
      expect(hot.undoRedo.isUndoAvailable()).toBe(true);
      expect($menu.find('tbody td:eq(9)').hasClass('htDisabled')).toBe(false);
    });

    it('should disable redo when there is nothing to redo ', () => {
      const hot = handsontable({
        contextMenu: true,
        height: 100
      });

      contextMenu();

      let $menu = $(hot.getPlugin('contextMenu').menu.container).find('.ht_master .htCore');

      expect(hot.undoRedo.isRedoAvailable()).toBe(false);
      expect($menu.find('tbody td:eq(10)').text()).toEqual('Redo');
      expect($menu.find('tbody td:eq(10)').hasClass('htDisabled')).toBe(true);

      closeContextMenu();

      setDataAtCell(0, 0, 'foo');
      undo();

      contextMenu();
      $menu = $(hot.getPlugin('contextMenu').menu.container).find('.ht_master .htCore');
      expect(hot.undoRedo.isRedoAvailable()).toBe(true);
      expect($menu.find('tbody td:eq(10)').hasClass('htDisabled')).toBe(false);
    });

    it('should disable Insert row in context menu when maxRows is reached', () => {
      handsontable({
        contextMenu: true,
        maxRows: 6,
        height: 100
      });

      contextMenu();

      let $menu = $(getPlugin('contextMenu').menu.container).find('.ht_master .htCore');

      expect($menu.find('tbody td:eq(0)').text()).toEqual('Insert row above');
      expect($menu.find('tbody td:eq(0)').hasClass('htDisabled')).toBe(false);
      expect($menu.find('tbody td:eq(1)').text()).toEqual('Insert row below');
      expect($menu.find('tbody td:eq(1)').hasClass('htDisabled')).toBe(false);

      closeContextMenu();

      alter('insert_row');

      contextMenu();
      $menu = $(getPlugin('contextMenu').menu.container).find('.ht_master .htCore');

      expect($menu.find('tbody td:eq(0)').hasClass('htDisabled')).toBe(true);
      expect($menu.find('tbody td:eq(1)').hasClass('htDisabled')).toBe(true);
    });

    it('should disable Insert col in context menu when maxCols is reached', () => {
      handsontable({
        contextMenu: true,
        maxCols: 6,
        height: 100
      });

      contextMenu();

      let $menu = $(getPlugin('contextMenu').menu.container).find('.ht_master .htCore');

      expect($menu.find('tbody td:eq(3)').text()).toEqual('Insert column left');
      expect($menu.find('tbody td:eq(3)').hasClass('htDisabled')).toBe(false);
      expect($menu.find('tbody td:eq(4)').text()).toEqual('Insert column right');
      expect($menu.find('tbody td:eq(4)').hasClass('htDisabled')).toBe(false);

      closeContextMenu();

      alter('insert_col');

      contextMenu();
      $menu = $(getPlugin('contextMenu').menu.container).find('.ht_master .htCore');
      expect($menu.find('tbody td:eq(3)').hasClass('htDisabled')).toBe(true);
      expect($menu.find('tbody td:eq(4)').hasClass('htDisabled')).toBe(true);
    });

    it('should NOT disable Insert col in context menu when only one column exists', () => {
      handsontable({
        data: [['single col']],
        contextMenu: true,
        maxCols: 10,
        height: 100
      });

      selectCell(0, 0);
      contextMenu();

      const $menu = $(getPlugin('contextMenu').menu.container).find('.ht_master .htCore');

      expect($menu.find('tbody td:eq(3)').text()).toEqual('Insert column left');
      expect($menu.find('tbody td:eq(3)').hasClass('htDisabled')).toBe(false);
      expect($menu.find('tbody td:eq(4)').text()).toEqual('Insert column right');
      expect($menu.find('tbody td:eq(4)').hasClass('htDisabled')).toBe(false);
    });

    it('should disable Remove col in context menu when rows are selected by headers', () => {
      handsontable({
        contextMenu: ['remove_col', 'remove_row'],
        height: 100,
        colHeaders: true,
        rowHeaders: true
      });

      const $rowsHeaders = spec().$container.find('.ht_clone_left tr th');

      $rowsHeaders.eq(1).simulate('mousedown');
      $rowsHeaders.eq(2).simulate('mouseover');
      $rowsHeaders.eq(3).simulate('mouseover');
      $rowsHeaders.eq(3).simulate('mousemove');
      $rowsHeaders.eq(3).simulate('mouseup');

      contextMenu();

      const $menu = $(getPlugin('contextMenu').menu.container).find('.ht_master .htCore');

      expect($menu.find('tbody td:eq(0)').text()).toEqual('Remove columns');
      expect($menu.find('tbody td:eq(0)').hasClass('htDisabled')).toBe(true);
    });

    it('should disable Remove row in context menu when columns are selected by headers', () => {
      handsontable({
        contextMenu: ['remove_col', 'remove_row'],
        height: 100,
        colHeaders: true,
        rowHeaders: true
      });

      spec().$container.find('thead tr:eq(0) th:eq(1)').simulate('mousedown');
      spec().$container.find('thead tr:eq(0) th:eq(2)').simulate('mouseover');
      spec().$container.find('thead tr:eq(0) th:eq(3)').simulate('mouseover');
      spec().$container.find('thead tr:eq(0) th:eq(3)').simulate('mousemove');
      spec().$container.find('thead tr:eq(0) th:eq(3)').simulate('mouseup');

      contextMenu();

      const $menu = $(getPlugin('contextMenu').menu.container).find('.ht_master .htCore');

      expect($menu.find('tbody td:eq(1)').text()).toEqual('Remove rows');
      expect($menu.find('tbody td:eq(1)').hasClass('htDisabled')).toBe(true);
    });
  });

  describe('custom options', () => {
    it('should have custom items list', () => {
      const callback1 = jasmine.createSpy('callback1');
      const callback2 = jasmine.createSpy('callback2');

      handsontable({
        contextMenu: {
          items: {
            cust1: {
              name: 'CustomItem1',
              callback: callback1
            },
            cust2: {
              name: 'CustomItem2',
              callback: callback2
            }
          }
        },
        height: 100
      });

      contextMenu();

      expect($('.htContextMenu .ht_master .htCore').find('tbody td').length).toEqual(2);
      expect($('.htContextMenu .ht_master .htCore').find('tbody td').text())
        .toEqual(['CustomItem1', 'CustomItem2'].join(''));

      $('.htContextMenu .ht_master .htCore').find('tbody td:eq(0)').simulate('mousedown').simulate('mouseup');

      expect(callback1.calls.count()).toEqual(1);
      expect(callback2.calls.count()).toEqual(0);

      contextMenu();
      $('.htContextMenu .ht_master .htCore').find('tbody td:eq(1)').simulate('mousedown').simulate('mouseup');

      expect(callback1.calls.count()).toEqual(1);
      expect(callback2.calls.count()).toEqual(1);
    });

    it('should have custom items list (defined as a function)', () => {
      let enabled = false;

      handsontable({
        contextMenu: {
          items: {
            cust1: {
              name() {
                return !enabled ? 'Enable my custom option' : 'Disable my custom option';
              },
              callback() { }
            }
          }
        },
        height: 100
      });

      contextMenu();

      expect($('.htContextMenu .ht_master .htCore').find('tbody td').text()).toEqual('Enable my custom option');

      $('.htContextMenu .ht_master .htCore').find('tbody td:eq(0)').simulate('mousedown').simulate('mouseup');

      enabled = true;

      contextMenu();

      expect($('.htContextMenu .ht_master .htCore').find('tbody td').text()).toEqual('Disable my custom option');
    });

    it('should bind HOT instace to menu\'s `name` function', () => {
      let thisInsideFunction;

      const hot = handsontable({
        contextMenu: {
          items: {
            cust1: {
              name() {
                thisInsideFunction = this;

                return 'Example';
              },
            }
          }
        },
        height: 100
      });

      contextMenu();

      expect(thisInsideFunction).toEqual(hot);
    });

    it('should enable to define item options globally', () => {
      const callback = jasmine.createSpy('callback');

      handsontable({
        contextMenu: {
          callback,
          items: {
            cust1: {
              name: 'CustomItem1'
            },
            cust2: {
              name: 'CustomItem2'
            }
          }
        },
        height: 100
      });

      contextMenu();

      $('.htContextMenu .ht_master .htCore').find('tbody td:eq(0)').simulate('mousedown').simulate('mouseup');

      expect(callback.calls.count()).toEqual(1);

      contextMenu();
      $('.htContextMenu .ht_master .htCore').find('tbody td:eq(1)').simulate('mousedown').simulate('mouseup');

      expect(callback.calls.count()).toEqual(2);
    });

    it('should override default items options', () => {
      const callback = jasmine.createSpy('callback');

      handsontable({
        contextMenu: {
          items: {
            remove_row: {
              callback
            },
            remove_col: {
              name: 'Delete column'
            }
          }
        },
        height: 100
      });

      contextMenu();

      expect($('.htContextMenu .ht_master .htCore').find('tbody td').length).toEqual(2);
      expect($('.htContextMenu .ht_master .htCore').find('tbody td').text())
        .toEqual(['Remove row', 'Delete column'].join(''));

      $('.htContextMenu .ht_master .htCore').find('tbody td:eq(0)').simulate('mousedown').simulate('mouseup');

      expect(callback.calls.count()).toEqual(1);

      expect(countCols()).toEqual(5);

      contextMenu();
      $('.htContextMenu .ht_master .htCore').find('tbody td:eq(1)').simulate('mousedown').simulate('mouseup');

      expect(countCols()).toEqual(4);
    });

    it('should fire item callback after item has been clicked', () => {
      const customItem = {
        name: 'Custom item',
        callback() {}
      };

      spyOn(customItem, 'callback');

      handsontable({
        contextMenu: {
          items: {
            customItemKey: customItem
          }
        },
        height: 100
      });

      contextMenu();

      $('.htContextMenu .ht_master .htCore').find('tbody td:eq(0)').simulate('mousedown').simulate('mouseup');

      expect(customItem.callback.calls.count()).toEqual(1);
      expect(customItem.callback.calls.argsFor(0)[0]).toEqual('customItemKey');
    });

    it('should sanitize HTML for custom item', () => {
      handsontable({
        contextMenu: {
          items: {
            customItemKey: {
              name: '<img src onerror="xss()"> XSS item',
            }
          }
        },
      });

      contextMenu();

      expect($('.htContextMenu .ht_master .htCore').find('tbody td').html())
        .toBe('<div class="htItemWrapper"><img src=""> XSS item</div>');
    });
  });

  describe('keyboard navigation', () => {
    describe('no item selected', () => {
      it('should select the first item in menu, when user hits ARROW_DOWN', () => {
        handsontable({
          contextMenu: true,
          height: 100
        });

        contextMenu();
        const menuHot = getPlugin('contextMenu').menu.hotMenu;

        expect(menuHot.getSelected()).toBeUndefined();

        keyDownUp('arrow_down');

        expect(menuHot.getSelected()).toEqual([[0, 0, 0, 0]]);
      });

      it('should scroll down, when user hits ARROW_DOWN for item in menu below the viewport', () => {
        spec().$container.css({ marginTop: '4000px' });

        handsontable({
          height: 100,
          contextMenu: {
            items: {
              item1: { name: 'Item1' },
              item2: { name: 'Item2' },
              item3: { name: 'Item3' },
              item4: { name: 'Item4' },
              item5: { name: 'Item5' },
              item6: { name: 'Item6' },
              item7: { name: 'Item7' },
              item8: { name: 'Item8' },
              item9: { name: 'Item9' },
              item10: { name: 'Item10' },
              item11: { name: 'Item11' },
              item12: { name: 'Item12' },
              item13: { name: 'Item13' },
              item14: { name: 'Item14' },
              item15: { name: 'Item15' },
              item16: { name: 'Item16' },
              item17: { name: 'Item17' },
              item18: { name: 'Item18' },
              item19: { name: 'Item19' },
              item20: { name: 'Item20' },
              item21: { name: 'Item21' },
              item22: { name: 'Item22' },
              item23: { name: 'Item23' },
              item24: { name: 'Item24' },
              item25: { name: 'Item25' },
              item26: { name: 'Item26' },
              item27: { name: 'Item27' },
              item28: { name: 'Item28' },
              item29: { name: 'Item29' },
              item30: { name: 'Item30' },
              item31: { name: 'Item31' },
              item32: { name: 'Item32' },
              item33: { name: 'Item33' },
              item34: { name: 'Item34' },
              item35: { name: 'Item35' },
              item36: { name: 'Item36' },
              item37: { name: 'Item37' },
              item38: { name: 'Item38' },
              item39: { name: 'Item39' },
              item40: { name: 'Item40' }
            }
          }
        });

        contextMenu();

        keyDownUp('arrow_down');
        keyDownUp('arrow_down');
        keyDownUp('arrow_down');
        keyDownUp('arrow_down');
        keyDownUp('arrow_down');
        keyDownUp('arrow_down');
        keyDownUp('arrow_down');
        keyDownUp('arrow_down');
        keyDownUp('arrow_down');
        keyDownUp('arrow_down');
        keyDownUp('arrow_down');
        keyDownUp('arrow_down');
        keyDownUp('arrow_down');
        keyDownUp('arrow_down');
        keyDownUp('arrow_down');
        keyDownUp('arrow_down');
        keyDownUp('arrow_down');
        keyDownUp('arrow_down');
        keyDownUp('arrow_down');
        keyDownUp('arrow_down');
        keyDownUp('arrow_down');
        keyDownUp('arrow_down');
        keyDownUp('arrow_down');
        keyDownUp('arrow_down');
        keyDownUp('arrow_down');
        keyDownUp('arrow_down');
        keyDownUp('arrow_down');
        keyDownUp('arrow_down');
        keyDownUp('arrow_down');
        keyDownUp('arrow_down');
        keyDownUp('arrow_down');
        keyDownUp('arrow_down');
        keyDownUp('arrow_down');
        keyDownUp('arrow_down');
        keyDownUp('arrow_down');
        keyDownUp('arrow_down');
        keyDownUp('arrow_down');
        keyDownUp('arrow_down');
        keyDownUp('arrow_down');
        keyDownUp('arrow_down');

        const scrollHeight = typeof window.scrollY !== 'undefined' ?
          window.scrollY : document.documentElement.scrollTop;

        expect(scrollHeight).not.toBe(0);
      });

      it('should select the first NOT DISABLED item in menu, when user hits ARROW_DOWN', () => {
        handsontable({
          contextMenu: {
            items: {
              item1: {
                name: 'Item1',
                disabled: true
              },
              item2: {
                name: 'Item2',
                disabled: true
              },
              item3: {
                name: 'Item3'
              }
            }
          },
          height: 100
        });

        contextMenu();

        const menuHot = getPlugin('contextMenu').menu.hotMenu;

        expect(menuHot.getSelected()).toBeUndefined();

        keyDownUp('arrow_down');

        expect(menuHot.getSelected()).toEqual([[2, 0, 2, 0]]);
      });

      it('should select the first item in the menu, even when external input is focused (#6550)', () => {
        handsontable({
          contextMenu: true,
          height: 100
        });

        const input = document.createElement('input');

        document.body.appendChild(input);
        contextMenu();

        const menuHot = getPlugin('contextMenu').menu.hotMenu;

        expect(menuHot.getSelected()).toBeUndefined();

        input.focus();
        keyDownUp('arrow_down');

        expect(menuHot.getSelected()).toEqual([[0, 0, 0, 0]]);

        document.body.removeChild(input);
      });

      it('should NOT select any items in menu, when user hits ARROW_DOWN and there is no items enabled', () => {
        handsontable({
          contextMenu: {
            items: {
              item1: {
                name: 'Item1',
                disabled: true
              },
              item2: {
                name: 'Item2',
                disabled: true
              },
              item3: {
                name: 'Item3',
                disabled: true
              }
            }
          },
          height: 100
        });

        contextMenu();

        const menuHot = getPlugin('contextMenu').menu.hotMenu;

        expect(menuHot.getSelected()).toBeUndefined();

        keyDownUp('arrow_down');

        expect(menuHot.getSelected()).toBeUndefined();
      });

      it('should select the last item in menu, when user hits ARROW_UP', () => {
        handsontable({
          contextMenu: {
            items: {
              item1: 'Item1',
              item2: 'Item2',
              item3: 'Item3'
            }
          },
          height: 100
        });

        contextMenu();

        const menuHot = getPlugin('contextMenu').menu.hotMenu;

        expect(menuHot.getSelected()).toBeUndefined();

        keyDownUp('arrow_up');

        expect(menuHot.getSelected()).toEqual([[2, 0, 2, 0]]);
      });

      it('should select the last NOT DISABLED item in menu, when user hits ARROW_UP', () => {
        handsontable({
          contextMenu: {
            items: {
              item1: {
                name: 'Item1'
              },
              item2: {
                name: 'Item2',
                disabled: true
              },
              item3: {
                name: 'Item3',
                disabled: true
              }
            }
          },
          height: 100
        });

        contextMenu();

        const menuHot = getPlugin('contextMenu').menu.hotMenu;

        expect(menuHot.getSelected()).toBeUndefined();

        keyDownUp('arrow_up');

        expect(menuHot.getSelected()).toEqual([[0, 0, 0, 0]]);
      });

      it('should NOT select any items in menu, when user hits ARROW_UP and there is no items enabled', () => {
        handsontable({
          contextMenu: {
            items: {
              item1: {
                name: 'Item1',
                disabled: true
              },
              item2: {
                name: 'Item2',
                disabled: true
              },
              item3: {
                name: 'Item3',
                disabled: true
              }
            }
          },
          height: 100
        });

        contextMenu();

        const menuHot = getPlugin('contextMenu').menu.hotMenu;

        expect(menuHot.getSelected()).toBeUndefined();

        keyDownUp('arrow_up');

        expect(menuHot.getSelected()).toBeUndefined();
      });
    });

    describe('item selected', () => {

      it('should select next item when user hits ARROW_DOWN', () => {
        handsontable({
          contextMenu: {
            items: {
              item1: {
                name: 'Item1'
              },
              item2: {
                name: 'Item2'
              },
              item3: {
                name: 'Item3'
              }
            }
          },
          height: 100
        });

        contextMenu();

        const menuHot = getPlugin('contextMenu').menu.hotMenu;

        keyDownUp('arrow_down');

        expect(menuHot.getSelected()).toEqual([[0, 0, 0, 0]]);

        keyDownUp('arrow_down');

        expect(menuHot.getSelected()).toEqual([[1, 0, 1, 0]]);

        keyDownUp('arrow_down');

        expect(menuHot.getSelected()).toEqual([[2, 0, 2, 0]]);
      });

      it('should select next item (skipping disabled items) when user hits ARROW_DOWN', () => {
        handsontable({
          contextMenu: {
            items: {
              item1: {
                name: 'Item1'
              },
              item2: {
                name: 'Item2',
                disabled: true
              },
              item3: {
                name: 'Item3'
              }
            }
          },
          height: 100
        });

        contextMenu();

        const menuHot = getPlugin('contextMenu').menu.hotMenu;

        keyDownUp('arrow_down');

        expect(menuHot.getSelected()).toEqual([[0, 0, 0, 0]]);

        keyDownUp('arrow_down');

        expect(menuHot.getSelected()).toEqual([[2, 0, 2, 0]]);
      });

      it('should select next item (skipping separators) when user hits ARROW_DOWN', () => {
        handsontable({
          contextMenu: {
            items: {
              item1: {
                name: 'Item1'
              },
              sep1: Handsontable.plugins.ContextMenu.SEPARATOR,
              item2: {
                name: 'Item2'
              },
              item3: {
                name: 'Item3'
              }
            }
          },
          height: 100
        });

        contextMenu();

        const menuHot = getPlugin('contextMenu').menu.hotMenu;

        keyDownUp('arrow_down');

        expect(menuHot.getSelected()).toEqual([[0, 0, 0, 0]]);

        keyDownUp('arrow_down');

        expect(menuHot.getSelected()).toEqual([[2, 0, 2, 0]]);

        keyDownUp('arrow_down');

        expect(menuHot.getSelected()).toEqual([[3, 0, 3, 0]]);
      });

      it('should not change selection when last item is selected and user hits ARROW_DOWN', () => {
        handsontable({
          contextMenu: {
            items: {
              item1: {
                name: 'Item1'
              },
              item2: {
                name: 'Item2'
              },
              item3: {
                name: 'Item3'
              }
            }
          },
          height: 100
        });

        contextMenu();

        const menuHot = getPlugin('contextMenu').menu.hotMenu;

        keyDownUp('arrow_down');

        expect(menuHot.getSelected()).toEqual([[0, 0, 0, 0]]);

        keyDownUp('arrow_down');

        expect(menuHot.getSelected()).toEqual([[1, 0, 1, 0]]);

        keyDownUp('arrow_down');

        expect(menuHot.getSelected()).toEqual([[2, 0, 2, 0]]);

        keyDownUp('arrow_down');

        expect(menuHot.getSelected()).toEqual([[2, 0, 2, 0]]);
      });

      it('should not change selection when last enabled item is selected and user hits ARROW_DOWN', () => {
        handsontable({
          contextMenu: {
            items: {
              item1: {
                name: 'Item1'
              },
              item2: {
                name: 'Item2'
              },
              item3: {
                name: 'Item3',
                disabled: true
              }
            }
          },
          height: 100
        });

        contextMenu();

        const menuHot = getPlugin('contextMenu').menu.hotMenu;

        keyDownUp('arrow_down');

        expect(menuHot.getSelected()).toEqual([[0, 0, 0, 0]]);

        keyDownUp('arrow_down');

        expect(menuHot.getSelected()).toEqual([[1, 0, 1, 0]]);

        keyDownUp('arrow_down');

        expect(menuHot.getSelected()).toEqual([[1, 0, 1, 0]]);
      });

      it('should select next item when user hits ARROW_UP', () => {
        handsontable({
          contextMenu: {
            items: {
              item1: {
                name: 'Item1'
              },
              item2: {
                name: 'Item2'
              },
              item3: {
                name: 'Item3'
              }
            }
          },
          height: 100
        });

        contextMenu();

        const menuHot = getPlugin('contextMenu').menu.hotMenu;

        keyDownUp('arrow_up');

        expect(menuHot.getSelected()).toEqual([[2, 0, 2, 0]]);

        keyDownUp('arrow_up');

        expect(menuHot.getSelected()).toEqual([[1, 0, 1, 0]]);

        keyDownUp('arrow_up');

        expect(menuHot.getSelected()).toEqual([[0, 0, 0, 0]]);
      });

      it('should select next item (skipping disabled items) when user hits ARROW_UP', () => {
        handsontable({
          contextMenu: {
            items: {
              item1: {
                name: 'Item1'
              },
              item2: {
                name: 'Item2',
                disabled: true
              },
              item3: {
                name: 'Item3'
              }
            }
          },
          height: 100
        });

        contextMenu();

        const menuHot = getPlugin('contextMenu').menu.hotMenu;

        keyDownUp('arrow_up');

        expect(menuHot.getSelected()).toEqual([[2, 0, 2, 0]]);

        keyDownUp('arrow_up');

        expect(menuHot.getSelected()).toEqual([[0, 0, 0, 0]]);
      });

      it('should select next item (skipping separators) when user hits ARROW_UP', () => {
        handsontable({
          contextMenu: {
            items: {
              item1: {
                name: 'Item1'
              },
              sep1: Handsontable.plugins.ContextMenu.SEPARATOR,
              item2: {
                name: 'Item2'
              },
              item3: {
                name: 'Item3'
              }
            }
          },
          height: 100
        });

        contextMenu();

        const menuHot = getPlugin('contextMenu').menu.hotMenu;

        keyDownUp('arrow_up');

        expect(menuHot.getSelected()).toEqual([[3, 0, 3, 0]]);

        keyDownUp('arrow_up');

        expect(menuHot.getSelected()).toEqual([[2, 0, 2, 0]]);

        keyDownUp('arrow_up');

        expect(menuHot.getSelected()).toEqual([[0, 0, 0, 0]]);
      });

      it('should not change selection when first item is selected and user hits ARROW_UP', () => {
        handsontable({
          contextMenu: {
            items: {
              item1: {
                name: 'Item1'
              },
              item2: {
                name: 'Item2'
              },
              item3: {
                name: 'Item3'
              }
            }
          },
          height: 100
        });

        contextMenu();

        const menuHot = getPlugin('contextMenu').menu.hotMenu;

        keyDownUp('arrow_up');

        expect(menuHot.getSelected()).toEqual([[2, 0, 2, 0]]);

        keyDownUp('arrow_up');

        expect(menuHot.getSelected()).toEqual([[1, 0, 1, 0]]);

        keyDownUp('arrow_up');

        expect(menuHot.getSelected()).toEqual([[0, 0, 0, 0]]);

        keyDownUp('arrow_up');

        expect(menuHot.getSelected()).toEqual([[0, 0, 0, 0]]);
      });

      it('should not change selection when first enabled item is selected and user hits ARROW_UP', () => {
        handsontable({
          contextMenu: {
            items: {
              item1: {
                name: 'Item1',
                disabled: true
              },
              item2: {
                name: 'Item2'
              },
              item3: {
                name: 'Item3'
              }
            }
          },
          height: 100
        });

        contextMenu();

        const menuHot = getPlugin('contextMenu').menu.hotMenu;

        keyDownUp('arrow_up');

        expect(menuHot.getSelected()).toEqual([[2, 0, 2, 0]]);

        keyDownUp('arrow_up');

        expect(menuHot.getSelected()).toEqual([[1, 0, 1, 0]]);

        keyDownUp('arrow_up');

        expect(menuHot.getSelected()).toEqual([[1, 0, 1, 0]]);
      });

      it('should perform a selected item action, when user hits ENTER', () => {
        const itemAction = jasmine.createSpy('itemAction');
        const hot = handsontable({
          contextMenu: {
            items: {
              item1: {
                name: 'Item1',
                callback: itemAction
              },
              item2: 'Item2'
            }
          },
          height: 100
        });

        contextMenu();

        const menuHot = hot.getPlugin('contextMenu').menu.hotMenu;

        keyDownUp('arrow_down');

        expect(menuHot.getSelected()).toEqual([[0, 0, 0, 0]]);

        expect(itemAction).not.toHaveBeenCalled();

        keyDownUp('enter');

        expect(itemAction).toHaveBeenCalled();
        expect($(hot.getPlugin('contextMenu').menu).is(':visible')).toBe(false);
      });
    });

    it('should close menu when user hits ESC', () => {
      handsontable({
        contextMenu: true,
        height: 100
      });

      contextMenu();

      expect($('.htContextMenu').is(':visible')).toBe(true);

      keyDownUp('esc');

      expect($('.htContextMenu').is(':visible')).toBe(false);
    });

    it('should close sub-menu and parent menu in proper order when user hits ESC twice', async() => {
      handsontable({
        contextMenu: true,
        height: 100
      });

      contextMenu();

      const item = $('.htContextMenu .ht_master .htCore').find('tbody td').not('.htSeparator').eq(9);

      item.simulate('mouseover');

      await sleep(300);

      expect($('.htContextMenuSub_Alignment').is(':visible')).toBe(true);

      keyDownUp('esc');

      expect($('.htContextMenuSub_Alignment').is(':visible')).toBe(false);

      keyDownUp('esc');

      expect($('.htContextMenu').is(':visible')).toBe(false);
    });
  });

  describe('mouse navigation', () => {
    it('should not scroll window position after fireing mouseenter on menu item', () => {
      handsontable({
        data: createSpreadsheetData(1000, 5),
        contextMenu: true,
      });

      selectCell(100, 0);
      contextMenu();
      window.scrollTo(0, 0);
      $('.htContextMenu .ht_master .htCore').find('tr td:eq("0")').simulate('mouseenter');

      const scrollHeight = typeof window.scrollY !== 'undefined' ? window.scrollY : document.documentElement.scrollTop;

      expect(scrollHeight).toBe(0);
    });

    it('should not scroll window position after fireing click on menu', () => {
      handsontable({
        data: createSpreadsheetData(1000, 5),
        contextMenu: {
          items: {
            item1: {
              name: 'Item1'
            },
            sep1: Handsontable.plugins.ContextMenu.SEPARATOR,
            item2: {
              name: 'Item2'
            },
            item3: {
              name: 'Item3'
            }
          }
        }
      });

      selectCell(100, 0);
      contextMenu();
      window.scrollTo(0, 0);
      $('.htContextMenu .ht_master .htCore')
        .find('tbody td')
        .not('.htSeparator')
        .eq(0)
        .simulate('mousedown')
        .simulate('mouseup');

      const scrollHeight = typeof window.scrollY !== 'undefined' ? window.scrollY : document.documentElement.scrollTop;

      expect(scrollHeight).toBe(0);
    });

    it('should fire commend after the \'mouseup\' event triggered by the left mouse button', () => {
      const callback = jasmine.createSpy('callback');

      handsontable({
        contextMenu: {
          items: {
            item1: {
              name: 'Item',
              callback,
            },
          },
        },
        height: 100
      });

      contextMenu();

      const item = $('.htContextMenu .ht_master .htCore').find('tbody td:eq(0)');

      item.simulate('mousedown');

      expect(callback.calls.count()).toBe(0);

      item.simulate('mouseup');

      expect(callback.calls.count()).toBe(1);
    });

    it('should fire commend after the \'mouseup\' event triggered by the middle mouse button', () => {
      const callback = jasmine.createSpy('callback');

      handsontable({
        contextMenu: {
          items: {
            item1: {
              name: 'Item',
              callback,
            },
          },
        },
        height: 100
      });

      contextMenu();

      const item = $('.htContextMenu .ht_master .htCore').find('tbody td:eq(0)');

      item.simulate('mousedown');

      expect(callback.calls.count()).toBe(0);

      item.simulate('mouseup', { button: 1 });

      expect(callback.calls.count()).toBe(1);
    });

    it('should fire commend after the \'mouseup\' event triggered by the right mouse button', () => {
      const callback = jasmine.createSpy('callback');

      handsontable({
        contextMenu: {
          items: {
            item1: {
              name: 'Item',
              callback,
            },
          },
        },
        height: 100
      });

      contextMenu();

      const item = $('.htContextMenu .ht_master .htCore').find('tbody td:eq(0)');

      item.simulate('mousedown');

      expect(callback.calls.count()).toBe(0);

      item.simulate('mouseup', { button: 2 });

      expect(callback.calls.count()).toBe(1);
    });

    it('should not fire commend after the \'contextmenu\' event', () => {
      const callback = jasmine.createSpy('callback');

      handsontable({
        contextMenu: {
          items: {
            item1: {
              name: 'Item',
              callback,
            },
          },
        },
        height: 100
      });

      contextMenu();

      const item = $('.htContextMenu .ht_master .htCore').find('tbody td:eq(0)');

      item.simulate('mousedown');

      expect(callback.calls.count()).toBe(0);

      item.simulate('contextmenu');

      expect(callback.calls.count()).toBe(0);
    });

    it('should not open another instance of ContextMenu after fireing command by the RMB (Windows OS simulation)', () => {
      Handsontable.helper.setPlatformMeta({ platform: 'Win' }); // Let HoT think that it runs on Windows OS
      handsontable({
        contextMenu: {
          items: {
            item1: {
              name: 'Item',
              callback: () => {},
            },
          },
        },
        height: 100
      });

      contextMenu();

      // Order of events occurrence on Windows machines is "mousedown" -> "mouseup" -> "contextmenu"
      $('.htContextMenu .ht_master .htCore').find('tbody td:eq(0)')
        .simulate('mousedown', { button: 2 })
        .simulate('mouseup', { button: 2 })
        .simulate('contextmenu')
      ;

      expect($('.htContextMenu').is(':visible')).toBe(false);

      Handsontable.helper.setPlatformMeta(); // Reset platform
    });

    it('should not open another instance of ContextMenu after fireing command by the RMB (macOS and others simulation)', () => {
      Handsontable.helper.setPlatformMeta({ platform: 'MacIntel' }); // Let HoT think that it runs on macOS
      handsontable({
        contextMenu: {
          items: {
            item1: {
              name: 'Item',
              callback: () => {},
            },
          },
        },
        height: 100
      });

      contextMenu();

      // Order of events occurrence on macOS machines is "mousedown" -> "contextmenu" -> "mouseup"
      $('.htContextMenu .ht_master .htCore').find('tbody td:eq(0)')
        .simulate('mousedown', { button: 2 })
        .simulate('contextmenu')
        .simulate('mouseup', { button: 2 })
      ;

      expect($('.htContextMenu').is(':visible')).toBe(false);

      Handsontable.helper.setPlatformMeta(); // Reset platform
    });
  });

  describe('selection', () => {
    it('should not be cleared when a context menu is triggered on a selected single cell', () => {
      handsontable({
        data: createSpreadsheetData(4, 4),
        contextMenu: true,
        height: 100
      });

      selectCell(0, 0);
      contextMenu();

      expect($('.htContextMenu').is(':visible')).toBe(true);
      expect(getSelected()).toEqual([[0, 0, 0, 0]]);
    });

    it('should not be cleared when a context menu is triggered on a range of selected cells', () => {
      handsontable({
        data: createSpreadsheetData(4, 4),
        contextMenu: true,
        height: 100
      });

      selectCell(0, 0, 2, 2);
      contextMenu();

      expect($('.htContextMenu').is(':visible')).toBe(true);
      expect(getSelected()).toEqual([[0, 0, 2, 2]]);
    });

    it('should not be cleared when a context menu is triggered on the first layer of the non-contiguous selection', () => {
      handsontable({
        data: createSpreadsheetData(10, 10),
        contextMenu: true,
        height: 200
      });

      $(getCell(0, 0)).simulate('mousedown');
      $(getCell(2, 2)).simulate('mouseover');
      $(getCell(2, 2)).simulate('mouseup');

      keyDown('ctrl');

      $(getCell(2, 2)).simulate('mousedown');
      $(getCell(7, 2)).simulate('mouseover');
      $(getCell(7, 2)).simulate('mouseup');

      $(getCell(2, 4)).simulate('mousedown');
      $(getCell(2, 4)).simulate('mouseover');
      $(getCell(2, 4)).simulate('mouseup');

      keyUp('ctrl');
      contextMenu(getCell(0, 0));

      expect($('.htContextMenu').is(':visible')).toBe(true);
      expect(getSelected()).toEqual([[0, 0, 2, 2], [2, 2, 7, 2], [2, 4, 2, 4]]);
    });

    it('should not be cleared when a context menu is triggered on the second layer of the non-contiguous selection', () => {
      handsontable({
        data: createSpreadsheetData(10, 10),
        contextMenu: true,
        height: 200
      });

      $(getCell(0, 0)).simulate('mousedown');
      $(getCell(2, 2)).simulate('mouseover');
      $(getCell(2, 2)).simulate('mouseup');

      keyDown('ctrl');

      $(getCell(2, 2)).simulate('mousedown');
      $(getCell(7, 2)).simulate('mouseover');
      $(getCell(7, 2)).simulate('mouseup');

      $(getCell(2, 4)).simulate('mousedown');
      $(getCell(2, 4)).simulate('mouseover');
      $(getCell(2, 4)).simulate('mouseup');

      keyUp('ctrl');
      contextMenu(getCell(2, 2));

      expect($('.htContextMenu').is(':visible')).toBe(true);
      expect(getSelected()).toEqual([[0, 0, 2, 2], [2, 2, 7, 2], [2, 4, 2, 4]]);
    });

    it('should not be cleared when a context menu is triggered on the last layer of the non-contiguous selection', () => {
      handsontable({
        data: createSpreadsheetData(10, 10),
        contextMenu: true,
        height: 200
      });

      $(getCell(0, 0)).simulate('mousedown');
      $(getCell(2, 2)).simulate('mouseover');
      $(getCell(2, 2)).simulate('mouseup');

      keyDown('ctrl');

      $(getCell(2, 2)).simulate('mousedown');
      $(getCell(7, 2)).simulate('mouseover');
      $(getCell(7, 2)).simulate('mouseup');

      $(getCell(2, 4)).simulate('mousedown');
      $(getCell(2, 4)).simulate('mouseover');
      $(getCell(2, 4)).simulate('mouseup');

      keyUp('ctrl');
      contextMenu(getCell(2, 4));

      expect($('.htContextMenu').is(':visible')).toBe(true);
      expect(getSelected()).toEqual([[0, 0, 2, 2], [2, 2, 7, 2], [2, 4, 2, 4]]);
    });

    it('should properly change selection on right click on headers', () => {
      const hot = handsontable({
        data: createSpreadsheetData(2, 2),
        contextMenu: true,
        colHeaders: true,
        rowHeaders: true,
      });

      selectCell(0, 0);
      contextMenu(getCell(-1, 0));

      expect(getSelected()).toEqual([[-1, 0, 1, 0]]);
      expect(hot.selection.isEntireColumnSelected()).toBe(true);

      selectCell(1, 0);
      contextMenu(getCell(1, -1));

      expect(getSelected()).toEqual([[1, -1, 1, 1]]);
      expect(hot.selection.isEntireRowSelected()).toBe(true);
    });
  });

  describe('working with multiple tables', () => {
    beforeEach(function() {
      this.$container2 = $(`<div id="${id}-2"></div>`).appendTo('body');
    });

    afterEach(function() {
      if (this.$container2) {
        this.$container2.handsontable('destroy');
        this.$container2.remove();
      }
    });

    it('should apply enabling/disabling contextMenu using updateSetting only to particular instance of HOT ', async() => {
      const hot1 = handsontable({
        contextMenu: false,
        height: 100
      });
      const hot2 = spec().$container2.handsontable({
        contextMenu: true,
        height: 100
      }).handsontable('getInstance');
      const contextMenuContainer = $('.htContextMenu');

      contextMenu();
      expect(hot1.getPlugin('contextMenu').isEnabled()).toBe(false);
      expect(contextMenuContainer.is(':visible')).toBe(false);

      contextMenu2();
      expect(hot2.getPlugin('contextMenu').isEnabled()).toBe(true);
      expect($('.htContextMenu').is(':visible')).toBe(true);

      mouseDown(hot2.rootElement); // close menu

      hot1.updateSettings({
        contextMenu: true
      });
      hot2.updateSettings({
        contextMenu: false
      });

      contextMenu2();
      expect(hot2.getPlugin('contextMenu').isEnabled()).toBe(false);

      contextMenu();

      await sleep(300);

      expect($('.htContextMenu').is(':visible')).toBe(true);

      /**
       *
       */
      function contextMenu2() {
        const hot = spec().$container2.data('handsontable');
        let selected = hot.getSelected();

        if (!selected) {
          hot.selectCell(0, 0);
          selected = hot.getSelected();
        }

        const cell = hot.getCell(selected[0][0], selected[0][1]);
        const cellOffset = $(cell).offset();

        $(cell).simulate('contextmenu', {
          pageX: cellOffset.left,
          pageY: cellOffset.top
        });
      }
    });

    it('should perform a contextMenu action only for particular instance of HOT ', () => {
      const hot1 = handsontable({
        contextMenu: true,
        height: 100
      });

      const hot2 = spec().$container2.handsontable({
        contextMenu: true,
        height: 100
      }).handsontable('getInstance');

      hot1.selectCell(0, 0);
      contextMenu();

      expect(hot1.countRows()).toEqual(5);
      expect(hot2.countRows()).toEqual(5);

      $('.htContextMenu .ht_master .htCore').find('tr td:eq("0")').simulate('mousedown').simulate('mouseup'); // insert row above

      expect(hot1.countRows()).toEqual(6);
      expect(hot2.countRows()).toEqual(5);

      hot2.selectCell(0, 0);
      contextMenu2();

      expect(hot1.countRows()).toEqual(6);
      expect(hot2.countRows()).toEqual(5);

      $('.htContextMenu .ht_master .htCore').find('tr td:eq("0")').simulate('mousedown').simulate('mouseup'); // insert row above

      expect(hot1.countRows()).toEqual(6);
      expect(hot2.countRows()).toEqual(6);

      /**
       *
       */
      function contextMenu2() {
        const hot = spec().$container2.data('handsontable');
        let selected = hot.getSelected();

        if (!selected) {
          hot.selectCell(0, 0);
          selected = hot.getSelected();
        }

        const cell = hot.getCell(selected[0][0], selected[0][1]);
        const cellOffset = $(cell).offset();

        $(cell).simulate('contextmenu', {
          pageX: cellOffset.left,
          pageY: cellOffset.top
        });
      }
    });
  });

  describe('context menu with disabled `allowInvalid`', () => {
    it('should not close invalid cell', async() => {
      handsontable({
        data: createSpreadsheetData(10, 10),
        contextMenu: true,
        validator: (value, callback) => callback(false),
        allowInvalid: false
      });

      selectCell(0, 0);
      keyDownUp('enter');

      contextMenu(getCell(2, 2));

      await sleep(100);

      contextMenu(getCell(2, 2));

      await sleep(100);

      expect(getActiveEditor().isOpened()).toBe(true);
    });
  });

  describe('context menu with native scroll', () => {
    beforeEach(function() {
      const wrapper = $('<div></div>').css({
        width: 400,
        height: 200,
        overflow: 'scroll'
      });

      this.$wrapper = this.$container.wrap(wrapper).parent();
    });

    afterEach(function() {
      if (this.$container) {
        destroy();
        this.$container.remove();
      }
      this.$wrapper.remove();
    });

    it('should display menu table is not scrolled', () => {
      handsontable({
        data: createSpreadsheetData(40, 30),
        colWidths: 50, // can also be a number or a function
        rowHeaders: true,
        colHeaders: true,
        contextMenu: true,
        height: 100
      });

      contextMenu();

      expect($('.htContextMenu').is(':visible')).toBe(true);
    });

    it('should display menu table is scrolled', () => {
      const hot = handsontable({
        data: createSpreadsheetData(40, 30),
        colWidths: 50, // can also be a number or a function
        rowHeaders: true,
        colHeaders: true,
        contextMenu: true,
        height: 100
      });

      const mainHolder = hot.view.wt.wtTable.holder;

      $(mainHolder).scrollTop(300);
      $(mainHolder).scroll();

      selectCell(15, 3);
      contextMenu();

      expect($('.htContextMenu').is(':visible')).toBe(true);
    });

    it('should not close the menu, when table is scrolled', () => {
      const hot = handsontable({
        data: createSpreadsheetData(40, 30),
        colWidths: 50, // can also be a number or a function
        rowHeaders: true,
        colHeaders: true,
        contextMenu: true,
        height: 100
      });

      const $mainHolder = $(hot.view.wt.wtTable.holder);

      selectCell(15, 3);
      const scrollTop = $mainHolder.scrollTop();
      contextMenu();

      expect($('.htContextMenu').is(':visible')).toBe(true);

      $mainHolder.scrollTop(scrollTop + 60).scroll();

      expect($('.htContextMenu').is(':visible')).toBe(true);

      contextMenu();

      expect($('.htContextMenu').is(':visible')).toBe(true);

      $mainHolder.scrollTop(scrollTop + 100).scroll();

      expect($('.htContextMenu').is(':visible')).toBe(true);
    });

    it('should not attempt to close menu, when table is scrolled and the menu is already closed', () => {
      const hot = handsontable({
        data: createSpreadsheetData(40, 30),
        colWidths: 50, // can also be a number or a function
        rowHeaders: true,
        colHeaders: true,
        contextMenu: true,
        height: 100
      });

      const mainHolder = $(hot.view.wt.wtTable.holder);

      selectCell(15, 3);

      const scrollTop = mainHolder.scrollTop();

      contextMenu();

      spyOn(hot.getPlugin('contextMenu'), 'close');

      mainHolder.scrollTop(scrollTop + 100).scroll();

      expect(hot.getPlugin('contextMenu').close).not.toHaveBeenCalled();
    });

    it('should not scroll the window when hovering over context menu items (#1897 reopen)', async() => {
      spec().$wrapper.css('overflow', 'visible');

      handsontable({
        data: createSpreadsheetData(403, 303),
        colWidths: 50, // can also be a number or a function
        contextMenu: true
      });

      const beginningScrollX = window.scrollX;

      selectCell(2, 4);
      contextMenu();

      await sleep(100);

      const cmInstance = getPlugin('contextMenu').menu.hotMenu;

      cmInstance.selectCell(3, 0);

      expect(window.scrollX).toBe(beginningScrollX);

      cmInstance.selectCell(4, 0);

      expect(window.scrollX).toBe(beginningScrollX);

      cmInstance.selectCell(6, 0);

      expect(window.scrollX).toBe(beginningScrollX);
    });
  });

  describe('afterContextMenuDefaultOptions hook', () => {
    it('should be called each time the user tries to open the context menu', async() => {
      const cb = jasmine.createSpy();

      handsontable({
        contextMenu: true,
        afterContextMenuDefaultOptions: cb
      });

      expect(cb.calls.count()).toBe(0);

      selectCell(0, 0);
      contextMenu();

      await sleep(100);

      expect(cb.calls.count()).toBe(1);

      contextMenu();

      await sleep(100);

      expect(cb.calls.count()).toBe(2);
    });

    it('should call afterContextMenuDefaultOptions hook with context menu options as the first param', async() => {
      const cb = jasmine.createSpy();

      cb.and.callFake((options) => {
        options.items.cust1 = {
          name: 'My custom item',
          callback() {}
        };
      });

      Handsontable.hooks.add('afterContextMenuDefaultOptions', cb);

      handsontable({
        contextMenu: true,
        height: 100
      });

      contextMenu();

      await sleep(200);

      const $menu = $('.htContextMenu .ht_master .htCore');

      expect($menu.find('tbody td').text()).toContain('My custom item');
      expect(cb.calls.count()).toBe(1);
      expect(cb.calls.argsFor(0)[0].items.cust1.key).toBe('cust1');
      expect(cb.calls.argsFor(0)[0].items.cust1.name).toBe('My custom item');

      Handsontable.hooks.remove('afterContextMenuDefaultOptions', cb);
    });
  });

  describe('beforeContextMenuSetItems hook', () => {
    it('should be called each time the user tries to open the context menu', async() => {
      const cb = jasmine.createSpy();

      handsontable({
        contextMenu: true,
        beforeContextMenuSetItems: cb
      });

      expect(cb.calls.count()).toBe(0);

      selectCell(0, 0);
      contextMenu();

      await sleep(100);

      expect(cb.calls.count()).toBe(1);

      contextMenu();

      await sleep(100);

      expect(cb.calls.count()).toBe(2);
    });

    it('should add new menu item even when item is excluded from plugin settings', async() => {
      const hookListener = function(options) {
        options.push({
          key: 'test',
          name: 'Test'
        });
      };

      Handsontable.hooks.add('beforeContextMenuSetItems', hookListener);

      handsontable({
        contextMenu: ['make_read_only'],
        height: 100
      });

      contextMenu();

      await sleep(200);

      const items = $('.htContextMenu tbody td');
      const actions = items.not('.htSeparator');

      expect(actions.text()).toEqual([
        'Read only',
        'Test',
      ].join(''));

      Handsontable.hooks.remove('beforeContextMenuSetItems', hookListener);
    });

    it('should be called only with items selected in plugin settings', async() => {
      let keys = [];
      const hookListener = function(items) {
        keys = items.map(v => v.key);
      };

      Handsontable.hooks.add('beforeContextMenuSetItems', hookListener);

      handsontable({
        contextMenu: ['make_read_only', 'col_left'],
        height: 100
      });

      contextMenu();

      await sleep(200);

      expect(keys).toEqual(['make_read_only', 'col_left']);

      Handsontable.hooks.remove('beforeContextMenuSetItems', hookListener);
    });
  });

  describe('table listening', () => {
    it('should listen to changes after removing all rows', () => {
      const hot = handsontable({
        data: [[1]],
        rowHeaders: true,
        colHeaders: true,
        contextMenu: ['remove_row'],
      });

      selectRows(0);
      contextMenu();

      $('.htContextMenu .ht_master .htCore tbody td:eq(0)')
        .simulate('mousedown')
        .simulate('mouseup')
        .simulate('click')
      ;

      expect(hot.countRows()).toBe(0);
      expect(hot.isListening()).toBe(true);
    });

    it('should listen to changes after removing all columns', () => {
      const hot = handsontable({
        data: [[1]],
        rowHeaders: true,
        colHeaders: true,
        contextMenu: ['remove_col'],
      });

      selectColumns(0);
      contextMenu();

      $('.htContextMenu .ht_master .htCore tbody td:eq(0)')
        .simulate('mousedown')
        .simulate('mouseup')
        .simulate('click')
      ;

      expect(hot.countCols()).toBe(0);
      expect(hot.isListening()).toBe(true);
    });
  });

  describe('Cleaning up after the context menu', () => {
    it('should not leave any context menu containers after destroying the Handsontable instance', () => {
      handsontable({
        data: createSpreadsheetData(4, 4),
        contextMenu: true,
        height: 100
      });

      contextMenu();

      const item = $('.htContextMenu .ht_master .htCore').find('tbody td').not('.htSeparator').eq(9);
      item.simulate('mouseover');

      destroy();

      expect($('.htMenu').size()).toEqual(0);
      expect($('.htMenu').size()).toEqual(0);
    });
  });

  describe('Changing selection after alter actions from context-menu', () => {
    describe('should keep the row selection in the same position as before inserting the row', () => {
      it('above the selected row', () => {
        handsontable({
          data: createSpreadsheetData(4, 4),
          contextMenu: true,
          rowHeaders: true,
          colHeaders: true
        });

        const header = $('.ht_clone_left .htCore')
          .find('tbody')
          .find('th')
          .eq(0);
        simulateClick(header, 'RMB');
        contextMenu(header);

        $('.htContextMenu .ht_master .htCore')
          .find('tbody td')
          .not('.htSeparator')
          .eq(0)
          .simulate('mousedown')
          .simulate('mouseup'); // Insert row above

        expect(getSelected()).toEqual([
<<<<<<< HEAD
          [1, 0, 1, 3]
=======
          [1, -1, 1, 3]
>>>>>>> d0700d86
        ]);
        expect(getSelectedRangeLast().highlight.row).toBe(1);
        expect(getSelectedRangeLast().highlight.col).toBe(0);
        expect(getSelectedRangeLast().from.row).toBe(1);
<<<<<<< HEAD
        expect(getSelectedRangeLast().from.col).toBe(0);
=======
        expect(getSelectedRangeLast().from.col).toBe(-1);
>>>>>>> d0700d86
        expect(getSelectedRangeLast().to.row).toBe(1);
        expect(getSelectedRangeLast().to.col).toBe(3);
        expect(`
        |   ║ - : - : - : - |
        |===:===:===:===:===|
        |   ║   :   :   :   |
        | * ║ A : 0 : 0 : 0 |
        |   ║   :   :   :   |
        |   ║   :   :   :   |
        |   ║   :   :   :   |
        `).toBeMatchToSelectionPattern();
      });

      it('below the selected row', () => {
        handsontable({
          data: createSpreadsheetData(4, 4),
          contextMenu: true,
          rowHeaders: true,
          colHeaders: true
        });

        const header = $('.ht_clone_left .htCore')
          .find('tbody')
          .find('th')
          .eq(0);
        simulateClick(header, 'RMB');
        contextMenu(header);

        $('.htContextMenu .ht_master .htCore')
          .find('tbody td')
          .not('.htSeparator')
          .eq(1)
          .simulate('mousedown')
          .simulate('mouseup'); // Insert row below

<<<<<<< HEAD
        expect(getSelected()).toEqual([
          [0, 0, 0, 3]
        ]);
        expect(getSelectedRangeLast().highlight.row).toBe(0);
        expect(getSelectedRangeLast().highlight.col).toBe(0);
        expect(getSelectedRangeLast().from.row).toBe(0);
        expect(getSelectedRangeLast().from.col).toBe(0);
=======
        expect(getSelected()).toEqual([[0, -1, 0, 3]]);
        expect(getSelectedRangeLast().highlight.row).toBe(0);
        expect(getSelectedRangeLast().highlight.col).toBe(0);
        expect(getSelectedRangeLast().from.row).toBe(0);
        expect(getSelectedRangeLast().from.col).toBe(-1);
>>>>>>> d0700d86
        expect(getSelectedRangeLast().to.row).toBe(0);
        expect(getSelectedRangeLast().to.col).toBe(3);
        expect(`
        |   ║ - : - : - : - |
        |===:===:===:===:===|
        | * ║ A : 0 : 0 : 0 |
        |   ║   :   :   :   |
        |   ║   :   :   :   |
        |   ║   :   :   :   |
        |   ║   :   :   :   |
        `).toBeMatchToSelectionPattern();
      });
    });
  });
});<|MERGE_RESOLUTION|>--- conflicted
+++ resolved
@@ -1225,14 +1225,6 @@
       contextMenu(corner);
 
       expect($('.htContextMenu tbody td.htDisabled').text()).toBe([
-<<<<<<< HEAD
-        'Insert row above',
-        'Insert row below',
-        'Insert column left',
-        'Insert column right',
-        'Remove rows',
-        'Remove columns',
-=======
         'Undo',
         'Redo',
         'Read only',
@@ -1260,7 +1252,6 @@
         'Insert column left',
         'Insert column right',
         'Remove column',
->>>>>>> d0700d86
         'Undo',
         'Redo',
         'Read only',
@@ -1270,34 +1261,6 @@
       ].join(''));
     });
 
-<<<<<<< HEAD
-    // This test should be removed when some changes in handling a such dataset will be done. Regression check.
-    it('should disable proper options when row header was selected and there are no visible cells #6733', () => {
-      handsontable({
-        data: [null],
-        contextMenu: true,
-        colHeaders: true,
-        rowHeaders: true
-      });
-
-      const header = $('.ht_clone_left .htCore')
-        .find('tbody')
-        .find('th')
-        .eq(0);
-      simulateClick(header, 'RMB');
-      contextMenu(header);
-
-      expect($('.htContextMenu tbody td.htDisabled').text()).toBe([
-        'Insert column left',
-        'Insert column right',
-        'Remove column',
-        'Undo',
-        'Redo'
-      ].join(''));
-    });
-
-=======
->>>>>>> d0700d86
     describe('should disable proper options when corner header was selected and there are no visible cells and', () => {
       it('data schema was defined', () => {
         handsontable({
@@ -3987,20 +3950,12 @@
           .simulate('mouseup'); // Insert row above
 
         expect(getSelected()).toEqual([
-<<<<<<< HEAD
-          [1, 0, 1, 3]
-=======
           [1, -1, 1, 3]
->>>>>>> d0700d86
         ]);
         expect(getSelectedRangeLast().highlight.row).toBe(1);
         expect(getSelectedRangeLast().highlight.col).toBe(0);
         expect(getSelectedRangeLast().from.row).toBe(1);
-<<<<<<< HEAD
-        expect(getSelectedRangeLast().from.col).toBe(0);
-=======
         expect(getSelectedRangeLast().from.col).toBe(-1);
->>>>>>> d0700d86
         expect(getSelectedRangeLast().to.row).toBe(1);
         expect(getSelectedRangeLast().to.col).toBe(3);
         expect(`
@@ -4036,21 +3991,11 @@
           .simulate('mousedown')
           .simulate('mouseup'); // Insert row below
 
-<<<<<<< HEAD
-        expect(getSelected()).toEqual([
-          [0, 0, 0, 3]
-        ]);
-        expect(getSelectedRangeLast().highlight.row).toBe(0);
-        expect(getSelectedRangeLast().highlight.col).toBe(0);
-        expect(getSelectedRangeLast().from.row).toBe(0);
-        expect(getSelectedRangeLast().from.col).toBe(0);
-=======
         expect(getSelected()).toEqual([[0, -1, 0, 3]]);
         expect(getSelectedRangeLast().highlight.row).toBe(0);
         expect(getSelectedRangeLast().highlight.col).toBe(0);
         expect(getSelectedRangeLast().from.row).toBe(0);
         expect(getSelectedRangeLast().from.col).toBe(-1);
->>>>>>> d0700d86
         expect(getSelectedRangeLast().to.row).toBe(0);
         expect(getSelectedRangeLast().to.col).toBe(3);
         expect(`
