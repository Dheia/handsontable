--- conflicted
+++ resolved
@@ -7,10 +7,29 @@
   var sortingEnabled;
 
 
+  this.init = function (source) {
+    var instance = this;
+    var sortingSettings = instance.getSettings().columnSorting;
+    var sortingColumn, sortingOrder;
+
+    sortingEnabled = Boolean(sortingSettings);
+
+    if (sortingEnabled) {
+      instance.sortIndex = [];
+
+      sortingColumn = typeof sortingSettings.column != 'undefined' ? sortingSettings.column: 0;
+      sortingOrder = typeof sortingSettings.column != 'undefined' ? sortingSettings.order : true;
+
+      plugin.sortByColumn.call(instance, sortingSettings.column, sortingSettings.order);
+
+      if(source == 'afterInit'){
+        bindColumnSortingAfterClick.call(instance);
+      }
+    }
+  };
+
   this.setSortingColumn = function(col, order) {
     var instance = this;
-<<<<<<< HEAD
-
 
     if (instance.sortColumn === col && typeof order == 'undefined') {
       instance.sortOrder = !instance.sortOrder;
@@ -20,8 +39,6 @@
 
     instance.sortColumn = col;
 
-
-
   };
 
   this.sortByColumn = function(col, order){
@@ -40,51 +57,10 @@
     instance.rootElement.on('click.handsontable', '.columnSorting', function (e) {
       var $target = $(e.target);
       if ($target.is('.columnSorting')) {
-        var col = $target.closest('th').index();
-        if (instance.getSettings().rowHeaders) {
-          col--;
-=======
-    if (this.getSettings().columnSorting) {
-      this.sortIndex = [];
-      this.rootElement.on('click.handsontable', '.columnSorting', function (e) {
-        var $target = $(e.target);
-        if ($target.is('.columnSorting')) {
-          var col = getColumn($target);
-          if (instance.sortColumn === col) {
-            instance.sortOrder = !instance.sortOrder;
-          }
-          else {
-            instance.sortColumn = col;
-            instance.sortOrder = true;
-          }
-          plugin.sort.call(instance);
-          instance.render();
->>>>>>> f7d872f4
-        }
+        var col = getColumn($target);
         plugin.sortByColumn.call(instance, col);
       }
     });
-  };
-
-  this.init = function (source) {
-    var instance = this;
-    var sortingSettings = instance.getSettings().columnSorting;
-    var sortingColumn, sortingOrder;
-
-    sortingEnabled = Boolean(sortingSettings);
-
-    if (sortingEnabled) {
-      instance.sortIndex = [];
-
-      sortingColumn = typeof sortingSettings.column != 'undefined' ? sortingSettings.column: 0;
-      sortingOrder = typeof sortingSettings.column != 'undefined' ? sortingSettings.order : true;
-
-      plugin.sortByColumn.call(instance, sortingSettings.column, sortingSettings.order);
-
-      if(source == 'afterInit'){
-        bindColumnSortingAfterClick.call(instance);
-      }
-    }
 
     function countRowHeaders($target){
       var $thead = $target.closest('thead');
@@ -101,21 +77,6 @@
     }
   };
 
-<<<<<<< HEAD
-
-
-  this.sort = function () {
-    sortingEnabled = false;
-    var instance = this;
-
-    instance.sortIndex.length = 0;
-
-    for (var i = 0, ilen = this.countRows(); i < ilen; i++) {
-      this.sortIndex.push([i, instance.getDataAtCell(i, this.sortColumn)]);
-    }
-
-    this.sortIndex.sort(function (a, b) {
-=======
   function defaultSort(sortOrder){
     return function(a, b){
       if (a[1] === b[1]) {
@@ -135,7 +96,6 @@
 
   function dateSort(sortOrder){
     return function(a, b){
->>>>>>> f7d872f4
       if (a[1] === b[1]) {
         return 0;
       }
@@ -145,7 +105,7 @@
       if (b[1] === null) {
         return -1;
       }
-      
+
       var aDate = new Date(a[1]);
       var bDate = new Date(b[1]);
 
@@ -157,7 +117,6 @@
   }
 
   this.sort = function () {
-
     var instance = this;
 
     if(typeof instance.sortOrder == 'undefined'){
@@ -165,7 +124,8 @@
     }
 
     sortingEnabled = false;
-    this.sortIndex.length = 0;
+    instance.sortIndex.length = 0;
+
     var colOffset = this.colOffset();
     for (var i = 0, ilen = this.countRows(); i < ilen; i++) {
       this.sortIndex.push([i, instance.getDataAtCell(i, this.sortColumn + colOffset)]);
@@ -195,14 +155,14 @@
   this.onBeforeGetSet = function(getVars){
     var instance = this;
     getVars.row = plugin.translateRow.call(instance, getVars.row);
-  }
+  };
 
   this.untranslateRow = function (row) {
     if (sortingEnabled && this.sortIndex && this.sortIndex.length) {
       for(var i = 0; i < this.sortIndex.length; i++){
-         if(this.sortIndex[i][0] == row){
-           return i;
-         }
+        if(this.sortIndex[i][0] == row){
+          return i;
+        }
       }
     }
   };
@@ -222,12 +182,12 @@
     }
 
     for(var i=0; i < changes.length; i++){
-       if(changes[i][1] == instance.sortColumn){
-         sortColumnChanged = true;
-         selection.row = plugin.translateRow.call(instance, changes[i][0]);
-         selection.col = changes[i][1];
-         break;
-       }
+      if(changes[i][1] == instance.sortColumn){
+        sortColumnChanged = true;
+        selection.row = plugin.translateRow.call(instance, changes[i][0]);
+        selection.col = changes[i][1];
+        break;
+      }
     }
 
     if(sortColumnChanged){
@@ -238,23 +198,15 @@
       },0);
     }
   };
-
 }
 var htSortColumn = new HandsontableColumnSorting();
 
-<<<<<<< HEAD
 Handsontable.PluginHooks.add('afterInit', function(){htSortColumn.init.call(this, 'afterInit')});
 Handsontable.PluginHooks.add('afterUpdateSettings', function(){htSortColumn.init.call(this, 'afterUpdateSettings')});
-Handsontable.PluginHooks.add('beforeGet', htSortColumn.translateRow);
-Handsontable.PluginHooks.add('beforeSet', htSortColumn.translateRow);
-Handsontable.PluginHooks.add('afterGetColHeader', htSortColumn.getColHeader);
-=======
-Handsontable.PluginHooks.add('afterInit', htSortColumn.afterInit);
 Handsontable.PluginHooks.add('beforeGet', htSortColumn.onBeforeGetSet);
 Handsontable.PluginHooks.add('beforeSet', htSortColumn.onBeforeGetSet);
 Handsontable.PluginHooks.add('afterGetColHeader', htSortColumn.getColHeader);
 
 Handsontable.PluginHooks.add('afterCreateRow', htSortColumn.sort);
 Handsontable.PluginHooks.add('afterRemoveRow', htSortColumn.sort);
-Handsontable.PluginHooks.add('afterChange', htSortColumn.afterChangeSort);
->>>>>>> f7d872f4
+Handsontable.PluginHooks.add('afterChange', htSortColumn.afterChangeSort);