--- conflicted
+++ resolved
@@ -141,13 +141,8 @@
    * Check if column at specified column index is hidden.
    *
    * @private
-<<<<<<< HEAD
-   * @param {Number} column Visual column index.
-   * @returns {Boolean}
-=======
    * @param {number} column Column index.
    * @returns {boolean}
->>>>>>> cf661570
    */
   _isHiddenColumn(column) {
     return this.hot.columnIndexMapper.isHidden(this.hot.toPhysicalColumn(column));
