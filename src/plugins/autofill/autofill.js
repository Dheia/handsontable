import BasePlugin from './../_base';
import Hooks from './../../pluginHooks';
import { offset, outerHeight, outerWidth } from './../../helpers/dom/element';
<<<<<<< HEAD
import { arrayEach } from './../../helpers/array';
=======
import { arrayEach, arrayMap } from './../../helpers/array';
>>>>>>> d0700d86
import EventManager from './../../eventManager';
import { registerPlugin } from './../../plugins';
import { CellCoords } from './../../3rdparty/walkontable/src';
import { getDeltas, getDragDirectionAndRange, DIRECTIONS, getMappedFillHandleSetting } from './utils';

Hooks.getSingleton().register('modifyAutofillRange');
Hooks.getSingleton().register('beforeAutofill');
Hooks.getSingleton().register('afterAutofill');

const INSERT_ROW_ALTER_ACTION_NAME = 'insert_row';
const INTERVAL_FOR_ADDING_ROW = 200;

/**
 * This plugin provides "drag-down" and "copy-down" functionalities, both operated using the small square in the right
 * bottom of the cell selection.
 *
 * "Drag-down" expands the value of the selected cells to the neighbouring cells when you drag the small
 * square in the corner.
 *
 * "Copy-down" copies the value of the selection to all empty cells below when you double click the small square.
 *
 * @class Autofill
 * @plugin Autofill
 */

class Autofill extends BasePlugin {
  constructor(hotInstance) {
    super(hotInstance);
    /**
     * Event manager instance.
     *
     * @private
     * @type {EventManager}
     */
    this.eventManager = new EventManager(this);
    /**
     * Specifies if adding new row started.
     *
     * @private
     * @type {boolean}
     */
    this.addingStarted = false;
    /**
     * Specifies if there was mouse down on the cell corner.
     *
     * @private
     * @type {boolean}
     */
    this.mouseDownOnCellCorner = false;
    /**
     * Specifies if mouse was dragged outside Handsontable.
     *
     * @private
     * @type {boolean}
     */
    this.mouseDragOutside = false;
    /**
     * Specifies how many cell levels were dragged using the handle.
     *
     * @private
     * @type {boolean}
     */
    this.handleDraggedCells = 0;
    /**
     * Specifies allowed directions of drag (`'horizontal'` or '`vertical`').
     *
     * @private
     * @type {string[]}
     */
    this.directions = [];
    /**
     * Specifies if can insert new rows if needed.
     *
     * @type {boolean}
     */
    this.autoInsertRow = false;
  }

  /**
   * Checks if the plugin is enabled in the Handsontable settings.
   *
   * @returns {boolean}
   */
  isEnabled() {
    return this.hot.getSettings().fillHandle;
  }

  /**
   * Enables the plugin functionality for this Handsontable instance.
   */
  enablePlugin() {
    if (this.enabled) {
      return;
    }

    this.mapSettings();
    this.registerEvents();

    this.addHook('afterOnCellCornerMouseDown', event => this.onAfterCellCornerMouseDown(event));
    this.addHook('afterOnCellCornerDblClick', event => this.onCellCornerDblClick(event));
    this.addHook('beforeOnCellMouseOver', (event, coords) => this.onBeforeCellMouseOver(coords));

    super.enablePlugin();
  }

  /**
   * Updates the plugin state. This method is executed when {@link Core#updateSettings} is invoked.
   */
  updatePlugin() {
    this.disablePlugin();
    this.enablePlugin();
    super.updatePlugin();
  }

  /**
   * Disables the plugin functionality for this Handsontable instance.
   */
  disablePlugin() {
    this.clearMappedSettings();
    super.disablePlugin();
  }

  /**
   * Gets selection data.
   *
   * @private
   * @returns {object[]} Ranges Array of objects with properties `startRow`, `startCol`, `endRow` and `endCol`.
   */
  getSelectionData() {
<<<<<<< HEAD
    const [startRow, startCol, endRow, endCol] = this.hot.getSelectedLast();
=======
    const selection = this.hot.getSelectedRangeLast();
    const { row: startRow, col: startCol } = selection.getTopLeftCorner();
    const { row: endRow, col: endCol } = selection.getBottomRightCorner();
>>>>>>> d0700d86

    const copyableRanges = this.hot.runHooks('modifyCopyableRange', [{
      startRow,
      startCol,
      endRow,
      endCol
    }]);
    const copyableRows = [];
    const copyableColumns = [];
    const data = [];

    arrayEach(copyableRanges, (range) => {
      for (let visualRow = range.startRow; visualRow <= range.endRow; visualRow += 1) {
        if (copyableRows.indexOf(visualRow) === -1) {
          copyableRows.push(visualRow);
        }
      }

      for (let visualColumn = range.startCol; visualColumn <= range.endCol; visualColumn += 1) {
        if (copyableColumns.indexOf(visualColumn) === -1) {
          copyableColumns.push(visualColumn);
        }
      }
    });

    arrayEach(copyableRows, (row) => {
      const rowSet = [];

      arrayEach(copyableColumns, (column) => {
        rowSet.push(this.hot.getCopyableData(row, column));
      });

      data.push(rowSet);
    });

    return data;
  }

  /**
   * Try to apply fill values to the area in fill border, omitting the selection border.
   *
   * @private
   * @returns {boolean} Reports if fill was applied.
   *
   * @fires Hooks#modifyAutofillRange
   * @fires Hooks#beforeAutofill
   * @fires Hooks#afterAutofill
   */
  fillIn() {
    if (this.hot.selection.highlight.getFill().isEmpty()) {
      return false;
    }

<<<<<<< HEAD
    let cornersOfSelectionAndDragAreas = this.hot.selection.highlight.getFill().getVisualCorners();

    this.resetSelectionOfDraggedArea();

    const cornersOfSelectedCells = this.getCornersOfSelectedCells();

    cornersOfSelectionAndDragAreas = this.hot.runHooks('modifyAutofillRange', cornersOfSelectionAndDragAreas, cornersOfSelectedCells);
=======
    // Fill area may starts or ends with invisible cell. There won't be any information about it as highlighted
    // selection store just renderable indexes (It's part of Walkontable). I extrapolate where the start or/and
    // the end is.
    const [fillStartRow, fillStartColumn, fillEndRow, fillEndColumn] =
      this.hot.selection.highlight.getFill().getVisualCorners();
    const selectionRangeLast = this.hot.getSelectedRangeLast();
    const topLeftCorner = selectionRangeLast.getTopLeftCorner();
    const bottomRightCorner = selectionRangeLast.getBottomRightCorner();
    let cornersOfSelectionAndDragAreas = [
      Math.min(topLeftCorner.row, fillStartRow),
      Math.min(topLeftCorner.col, fillStartColumn),
      Math.max(bottomRightCorner.row, fillEndRow),
      Math.max(bottomRightCorner.col, fillEndColumn),
    ];

    this.resetSelectionOfDraggedArea();

    const cornersOfSelectedCells = [
      topLeftCorner.row,
      topLeftCorner.col,
      bottomRightCorner.row,
      bottomRightCorner.col,
    ];
>>>>>>> d0700d86

    cornersOfSelectionAndDragAreas = this.hot
      .runHooks('modifyAutofillRange', cornersOfSelectionAndDragAreas, cornersOfSelectedCells);

    const {
      directionOfDrag,
      startOfDragCoords,
      endOfDragCoords
    } = getDragDirectionAndRange(cornersOfSelectedCells, cornersOfSelectionAndDragAreas);

    if (startOfDragCoords && startOfDragCoords.row > -1 && startOfDragCoords.col > -1) {
      const selectionData = this.getSelectionData();
      const beforeAutofillHook = this.hot.runHooks('beforeAutofill', startOfDragCoords, endOfDragCoords, selectionData);

      if (beforeAutofillHook === false) {
        this.hot.selection.highlight.getFill().clear();
        this.hot.render();

        return false;
      }

      const deltas = getDeltas(startOfDragCoords, endOfDragCoords, selectionData, directionOfDrag);
      let fillData = selectionData;

      if (['up', 'left'].indexOf(directionOfDrag) > -1) {
        fillData = [];

        let dragLength = null;
        let fillOffset = null;

        if (directionOfDrag === 'up') {
          dragLength = endOfDragCoords.row - startOfDragCoords.row + 1;
          fillOffset = dragLength % selectionData.length;

          for (let i = 0; i < dragLength; i++) {
            fillData.push(selectionData[(i + (selectionData.length - fillOffset)) % selectionData.length]);
          }

        } else {
          dragLength = endOfDragCoords.col - startOfDragCoords.col + 1;
          fillOffset = dragLength % selectionData[0].length;

          for (let i = 0; i < selectionData.length; i++) {
            fillData.push([]);

            for (let j = 0; j < dragLength; j++) {
              fillData[i]
                .push(selectionData[i][(j + (selectionData[i].length - fillOffset)) % selectionData[i].length]);
            }
          }
        }
      }

      this.hot.populateFromArray(
        startOfDragCoords.row,
        startOfDragCoords.col,
        fillData,
        endOfDragCoords.row,
        endOfDragCoords.col,
        `${this.pluginName}.fill`,
        null,
        directionOfDrag,
        deltas
      );

      this.setSelection(cornersOfSelectionAndDragAreas);
      this.hot.runHooks('afterAutofill', startOfDragCoords, endOfDragCoords, selectionData);

    } else {
      // reset to avoid some range bug
      this.hot._refreshBorders();
    }

    return true;
  }

  /**
   * Reduces the selection area if the handle was dragged outside of the table or on headers.
   *
   * @private
   * @param {CellCoords} coords Indexes of selection corners.
   * @returns {CellCoords}
   */
  reduceSelectionAreaIfNeeded(coords) {
    if (coords.row < 0) {
      coords.row = 0;
    }

    if (coords.col < 0) {
      coords.col = 0;
    }
    return coords;
  }

  /**
   * Gets the coordinates of the drag & drop borders.
   *
   * @private
   * @param {CellCoords} coordsOfSelection `CellCoords` coord object.
   * @returns {CellCoords}
   */
  getCoordsOfDragAndDropBorders(coordsOfSelection) {
    const currentSelection = this.hot.getSelectedRangeLast();
    const bottomRightCorner = currentSelection.getBottomRightCorner();
    let coords = coordsOfSelection;

    if (this.directions.includes(DIRECTIONS.vertical) && this.directions.includes(DIRECTIONS.horizontal)) {
      const topLeftCorner = currentSelection.getTopLeftCorner();

      if (bottomRightCorner.col <= coordsOfSelection.col || topLeftCorner.col >= coordsOfSelection.col) {
        coords = new CellCoords(bottomRightCorner.row, coordsOfSelection.col);
      }

      if (bottomRightCorner.row < coordsOfSelection.row || topLeftCorner.row > coordsOfSelection.row) {
        coords = new CellCoords(coordsOfSelection.row, bottomRightCorner.col);
      }

    } else if (this.directions.includes(DIRECTIONS.vertical)) {
      coords = new CellCoords(coordsOfSelection.row, bottomRightCorner.col);

    } else if (this.directions.includes(DIRECTIONS.horizontal)) {
      coords = new CellCoords(bottomRightCorner.row, coordsOfSelection.col);

    } else {
      // wrong direction
      return;
    }

    return this.reduceSelectionAreaIfNeeded(coords);
  }

  /**
   * Show the fill border.
   *
   * @private
   * @param {CellCoords} coordsOfSelection `CellCoords` coord object.
   */
  showBorder(coordsOfSelection) {
    const coordsOfDragAndDropBorders = this.getCoordsOfDragAndDropBorders(coordsOfSelection);

    if (coordsOfDragAndDropBorders) {
      this.redrawBorders(coordsOfDragAndDropBorders);
    }
  }

  /**
   * Add new row.
   *
   * @private
   */
  addRow() {
    this.hot._registerTimeout(() => {
      this.hot.alter(INSERT_ROW_ALTER_ACTION_NAME, void 0, 1, `${this.pluginName}.fill`);

      this.addingStarted = false;
    }, INTERVAL_FOR_ADDING_ROW);
  }

  /**
   * Add new rows if they are needed to continue auto-filling values.
   *
   * @private
   */
  addNewRowIfNeeded() {
    if (!this.hot.selection.highlight.getFill().isEmpty() && this.addingStarted === false && this.autoInsertRow) {
      const cornersOfSelectedCells = this.hot.getSelectedLast();
      const cornersOfSelectedDragArea = this.hot.selection.highlight.getFill().getVisualCorners();
      const nrOfTableRows = this.hot.countRows();

      if (cornersOfSelectedCells[2] < nrOfTableRows - 1 && cornersOfSelectedDragArea[2] === nrOfTableRows - 1) {
        this.addingStarted = true;

        this.addRow();
      }
    }
  }

  /**
<<<<<<< HEAD
   * Get corners of selected cells.
   *
   * @private
   * @returns {Array}
   */
  getCornersOfSelectedCells() {
    if (this.hot.selection.isMultiple()) {
      return this.hot.selection.highlight.createOrGetArea().getVisualCorners();
    }

    return this.hot.selection.highlight.getCell().getVisualCorners();
  }

  /**
=======
>>>>>>> d0700d86
   * Get index of last adjacent filled in row.
   *
   * @private
   * @param {Array} cornersOfSelectedCells Indexes of selection corners.
   * @returns {number} Gives number greater than or equal to zero when selection adjacent can be applied.
   *                   Or -1 when selection adjacent can't be applied.
   */
  getIndexOfLastAdjacentFilledInRow(cornersOfSelectedCells) {
    const data = this.hot.getData();
    const nrOfTableRows = this.hot.countRows();
    let lastFilledInRowIndex;

    for (let rowIndex = cornersOfSelectedCells[2] + 1; rowIndex < nrOfTableRows; rowIndex++) {
      for (let columnIndex = cornersOfSelectedCells[1]; columnIndex <= cornersOfSelectedCells[3]; columnIndex++) {
        const dataInCell = data[rowIndex][columnIndex];

        if (dataInCell) {
          return -1;
        }
      }

      const dataInNextLeftCell = data[rowIndex][cornersOfSelectedCells[1] - 1];
      const dataInNextRightCell = data[rowIndex][cornersOfSelectedCells[3] + 1];

      if (!!dataInNextLeftCell || !!dataInNextRightCell) {
        lastFilledInRowIndex = rowIndex;
      }
    }

    return lastFilledInRowIndex;
  }

  /**
   * Adds a selection from the start area to the specific row index.
   *
   * @private
   * @param {Array} selectStartArea Selection area from which we start to create more comprehensive selection.
   * @param {number} rowIndex The row index into the selection will be added.
   */
  addSelectionFromStartAreaToSpecificRowIndex(selectStartArea, rowIndex) {
    this.hot.selection.highlight.getFill()
      .clear()
      .add(new CellCoords(selectStartArea[0], selectStartArea[1]))
      .add(new CellCoords(rowIndex, selectStartArea[3]))
      .commit();
  }

  /**
   * Sets selection based on passed corners.
   *
   * @private
   * @param {Array} cornersOfArea An array witch defines selection.
   */
  setSelection(cornersOfArea) {
    this.hot.selectCell(...arrayMap(cornersOfArea, index => Math.max(index, 0)), false, false);
  }

  /**
   * Try to select cells down to the last row in the left column and then returns if selection was applied.
   *
   * @private
   * @returns {boolean}
   */
  selectAdjacent() {
    const cornersOfSelectedCells = this.hot.getSelectedLast();
    const lastFilledInRowIndex = this.getIndexOfLastAdjacentFilledInRow(cornersOfSelectedCells);

    if (lastFilledInRowIndex === -1 || lastFilledInRowIndex === void 0) {
      return false;
    }

    this.addSelectionFromStartAreaToSpecificRowIndex(cornersOfSelectedCells, lastFilledInRowIndex);

    return true;

  }

  /**
   * Resets selection of dragged area.
   *
   * @private
   */
  resetSelectionOfDraggedArea() {
    this.handleDraggedCells = 0;

    this.hot.selection.highlight.getFill().clear();
  }

  /**
   * Redraws borders.
   *
   * @private
   * @param {CellCoords} coords `CellCoords` coord object.
   */
  redrawBorders(coords) {
    this.hot.selection.highlight.getFill()
      .clear()
      .add(this.hot.getSelectedRangeLast().from)
      .add(this.hot.getSelectedRangeLast().to)
      .add(coords)
      .commit();

    this.hot.view.render();
  }

  /**
   * Get if mouse was dragged outside.
   *
   * @private
   * @param {MouseEvent} event `mousemove` event properties.
   * @returns {boolean}
   */
  getIfMouseWasDraggedOutside(event) {
    const { documentElement } = this.hot.rootDocument;
    const tableBottom = offset(this.hot.table).top - (this.hot.rootWindow.pageYOffset ||
      documentElement.scrollTop) + outerHeight(this.hot.table);
    const tableRight = offset(this.hot.table).left - (this.hot.rootWindow.pageXOffset ||
      documentElement.scrollLeft) + outerWidth(this.hot.table);

    return event.clientY > tableBottom && event.clientX <= tableRight;
  }

  /**
   * Bind the events used by the plugin.
   *
   * @private
   */
  registerEvents() {
    const { documentElement } = this.hot.rootDocument;

    this.eventManager.addEventListener(documentElement, 'mouseup', () => this.onMouseUp());
    this.eventManager.addEventListener(documentElement, 'mousemove', event => this.onMouseMove(event));
  }

  /**
   * On cell corner double click callback.
   *
   * @private
   */
  onCellCornerDblClick() {
    const selectionApplied = this.selectAdjacent();

    if (selectionApplied) {
      this.fillIn();
    }
  }

  /**
   * On after cell corner mouse down listener.
   *
   * @private
   */
  onAfterCellCornerMouseDown() {
    this.handleDraggedCells = 1;
    this.mouseDownOnCellCorner = true;
  }

  /**
   * On before cell mouse over listener.
   *
   * @private
   * @param {CellCoords} coords `CellCoords` coord object.
   */
  onBeforeCellMouseOver(coords) {
    if (this.mouseDownOnCellCorner && !this.hot.view.isMouseDown() && this.handleDraggedCells) {
      this.handleDraggedCells += 1;

      this.showBorder(coords);
      this.addNewRowIfNeeded();
    }
  }

  /**
   * On mouse up listener.
   *
   * @private
   */
  onMouseUp() {
    if (this.handleDraggedCells) {
      if (this.handleDraggedCells > 1) {
        this.fillIn();
      }

      this.handleDraggedCells = 0;
      this.mouseDownOnCellCorner = false;
    }
  }

  /**
   * On mouse move listener.
   *
   * @private
   * @param {MouseEvent} event `mousemove` event properties.
   */
  onMouseMove(event) {
    const mouseWasDraggedOutside = this.getIfMouseWasDraggedOutside(event);

    if (this.addingStarted === false && this.handleDraggedCells > 0 && mouseWasDraggedOutside) {
      this.mouseDragOutside = true;
      this.addingStarted = true;

    } else {
      this.mouseDragOutside = false;
    }

    if (this.mouseDragOutside && this.autoInsertRow) {
      this.addRow();
    }
  }

  /**
   * Clears mapped settings.
   *
   * @private
   */
  clearMappedSettings() {
    this.directions.length = 0;
    this.autoInsertRow = false;
  }

  /**
   * Map settings.
   *
   * @private
   */
  mapSettings() {
    const mappedSettings = getMappedFillHandleSetting(this.hot.getSettings().fillHandle);
    this.directions = mappedSettings.directions;
    this.autoInsertRow = mappedSettings.autoInsertRow;
  }

  /**
   * Destroys the plugin instance.
   */
  destroy() {
    super.destroy();
  }
}

registerPlugin('autofill', Autofill);

export default Autofill;<|MERGE_RESOLUTION|>--- conflicted
+++ resolved
@@ -1,11 +1,7 @@
 import BasePlugin from './../_base';
 import Hooks from './../../pluginHooks';
 import { offset, outerHeight, outerWidth } from './../../helpers/dom/element';
-<<<<<<< HEAD
-import { arrayEach } from './../../helpers/array';
-=======
 import { arrayEach, arrayMap } from './../../helpers/array';
->>>>>>> d0700d86
 import EventManager from './../../eventManager';
 import { registerPlugin } from './../../plugins';
 import { CellCoords } from './../../3rdparty/walkontable/src';
@@ -135,13 +131,9 @@
    * @returns {object[]} Ranges Array of objects with properties `startRow`, `startCol`, `endRow` and `endCol`.
    */
   getSelectionData() {
-<<<<<<< HEAD
-    const [startRow, startCol, endRow, endCol] = this.hot.getSelectedLast();
-=======
     const selection = this.hot.getSelectedRangeLast();
     const { row: startRow, col: startCol } = selection.getTopLeftCorner();
     const { row: endRow, col: endCol } = selection.getBottomRightCorner();
->>>>>>> d0700d86
 
     const copyableRanges = this.hot.runHooks('modifyCopyableRange', [{
       startRow,
@@ -195,15 +187,6 @@
       return false;
     }
 
-<<<<<<< HEAD
-    let cornersOfSelectionAndDragAreas = this.hot.selection.highlight.getFill().getVisualCorners();
-
-    this.resetSelectionOfDraggedArea();
-
-    const cornersOfSelectedCells = this.getCornersOfSelectedCells();
-
-    cornersOfSelectionAndDragAreas = this.hot.runHooks('modifyAutofillRange', cornersOfSelectionAndDragAreas, cornersOfSelectedCells);
-=======
     // Fill area may starts or ends with invisible cell. There won't be any information about it as highlighted
     // selection store just renderable indexes (It's part of Walkontable). I extrapolate where the start or/and
     // the end is.
@@ -227,7 +210,6 @@
       bottomRightCorner.row,
       bottomRightCorner.col,
     ];
->>>>>>> d0700d86
 
     cornersOfSelectionAndDragAreas = this.hot
       .runHooks('modifyAutofillRange', cornersOfSelectionAndDragAreas, cornersOfSelectedCells);
@@ -406,23 +388,6 @@
   }
 
   /**
-<<<<<<< HEAD
-   * Get corners of selected cells.
-   *
-   * @private
-   * @returns {Array}
-   */
-  getCornersOfSelectedCells() {
-    if (this.hot.selection.isMultiple()) {
-      return this.hot.selection.highlight.createOrGetArea().getVisualCorners();
-    }
-
-    return this.hot.selection.highlight.getCell().getVisualCorners();
-  }
-
-  /**
-=======
->>>>>>> d0700d86
    * Get index of last adjacent filled in row.
    *
    * @private
