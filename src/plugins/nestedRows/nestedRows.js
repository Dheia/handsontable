--- conflicted
+++ resolved
@@ -27,24 +27,6 @@
   constructor(hotInstance) {
     super(hotInstance);
     /**
-<<<<<<< HEAD
-=======
-     * Source data object.
-     *
-     * @private
-     * @type {object}
-     */
-    this.sourceData = null;
-    /**
-     * Reference to the BindRowsWithHeaders plugin.
-     *
-     * @private
-     * @type {object}
-     */
-    this.bindRowsWithHeadersPlugin = null;
-
-    /**
->>>>>>> 64194729
      * Reference to the DataManager instance.
      *
      * @private
