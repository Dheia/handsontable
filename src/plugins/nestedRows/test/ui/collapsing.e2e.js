describe('NestedRows Collapsing UI', () => {
  const id = 'testContainer';

  beforeEach(function() {
    this.$container = $(`<div id="${id}"></div>`).appendTo('body');
  });

  afterEach(function() {
    if (this.$container) {
      destroy();
      this.$container.remove();
    }
  });

  describe('API', () => {
    describe('collapseChildren', () => {
      it('should collapse all children nodes of the row provided as a number', () => {
        const hot = handsontable({
          data: getMoreComplexNestedData(),
          nestedRows: true
        });

        const plugin = getPlugin('nestedRows');

        for (let i = 0; i < plugin.dataManager.countChildren(0); i++) {
          expect(hot.rowIndexMapper.isSkipped(i + 1)).toEqual(false);
        }

        plugin.collapsingUI.collapseChildren(0);

        expect(hot.rowIndexMapper.isSkipped(0)).toEqual(false);

        for (let i = 0; i < plugin.dataManager.countChildren(0); i++) {
          expect(hot.rowIndexMapper.isSkipped(i + 1)).toEqual(true);
        }

        expect(hot.rowIndexMapper.isSkipped(plugin.dataManager.countChildren(0) + 2)).toEqual(false);
      });

      it('should keep collapsed rows after collapsing next ones', () => {
        const hot = handsontable({
          data: getSimplerNestedData(),
          nestedRows: true,
          rowHeaders: true
        });

        const plugin = getPlugin('nestedRows');

        plugin.collapsingUI.collapseChildren(0);

        expect(hot.rowIndexMapper.isSkipped(0)).toEqual(false);
        expect(hot.rowIndexMapper.isSkipped(1)).toEqual(true);
        expect(hot.rowIndexMapper.isSkipped(2)).toEqual(true);
        expect(hot.rowIndexMapper.isSkipped(3)).toEqual(true);
        expect(hot.rowIndexMapper.isSkipped(4)).toEqual(true);
        expect(hot.rowIndexMapper.isSkipped(5)).toEqual(true);
        expect(hot.rowIndexMapper.isSkipped(6)).toEqual(false);

        plugin.collapsingUI.collapseChildren(6);

        expect(hot.rowIndexMapper.isSkipped(0)).toEqual(false);
        expect(hot.rowIndexMapper.isSkipped(1)).toEqual(true);
        expect(hot.rowIndexMapper.isSkipped(2)).toEqual(true);
        expect(hot.rowIndexMapper.isSkipped(3)).toEqual(true);
        expect(hot.rowIndexMapper.isSkipped(4)).toEqual(true);
        expect(hot.rowIndexMapper.isSkipped(5)).toEqual(true);
        expect(hot.rowIndexMapper.isSkipped(6)).toEqual(false);

        expect(hot.rowIndexMapper.isSkipped(6)).toEqual(false);
        expect(hot.rowIndexMapper.isSkipped(7)).toEqual(true);
        expect(hot.rowIndexMapper.isSkipped(8)).toEqual(true);
        expect(hot.rowIndexMapper.isSkipped(9)).toEqual(true);
        expect(hot.rowIndexMapper.isSkipped(10)).toEqual(true);
        expect(hot.rowIndexMapper.isSkipped(11)).toEqual(true);
        expect(hot.rowIndexMapper.isSkipped(12)).toEqual(false);
      });

      it('should collapse all children nodes of the row provided as an object', () => {
<<<<<<< HEAD
        let sourceDataReference = null;

        const hot = handsontable({
          data: getMoreComplexNestedData(),
          nestedRows: true,
          beforeLoadData: (data) => {
            sourceDataReference = data;
          }
=======
        const sourceDataReference = getMoreComplexNestedData();

        const hot = handsontable({
          data: sourceDataReference,
          nestedRows: true
>>>>>>> 7f4cc8bd
        });

        const plugin = getPlugin('nestedRows');
        const child = sourceDataReference[0];

        for (let i = 0; i < plugin.dataManager.countChildren(0); i++) {
          expect(hot.rowIndexMapper.isSkipped(i + 1)).toEqual(false);
        }

        plugin.collapsingUI.collapseChildren(child);

        expect(hot.rowIndexMapper.isSkipped(0)).toEqual(false);

        for (let i = 0; i < plugin.dataManager.countChildren(0); i++) {
          expect(hot.rowIndexMapper.isSkipped(i + 1)).toEqual(true);
        }

        expect(hot.rowIndexMapper.isSkipped(plugin.dataManager.countChildren(0) + 2)).toEqual(false);
      });
    });

    describe('expandChildren', () => {
      it('should collapse all children nodes of the row provided as a number', () => {
        const hot = handsontable({
          data: getMoreComplexNestedData(),
          nestedRows: true
        });

        const plugin = getPlugin('nestedRows');

        plugin.collapsingUI.collapseChildren(0);
        plugin.collapsingUI.expandChildren(0);

        for (let i = 0; i < plugin.dataManager.countChildren(0); i++) {
          expect(hot.rowIndexMapper.isSkipped(i + 1)).toEqual(false);
        }
      });

      it('should collapse all children nodes of the row provided as an object', () => {
        const hot = handsontable({
          data: getMoreComplexNestedData(),
          nestedRows: true,
        });

        const plugin = getPlugin('nestedRows');

        plugin.collapsingUI.collapseChildren(0);
        plugin.collapsingUI.expandChildren(0);

        for (let i = 0; i < plugin.dataManager.countChildren(0); i++) {
          expect(hot.rowIndexMapper.isSkipped(i + 1)).toEqual(false);
        }
      });
    });

    describe('expandRows', () => {
      it('Should make the rows provided in the arguments visible', (done) => {
        handsontable({
          data: getMoreComplexNestedData(),
          nestedRows: true,
          rowHeaders: true
        });

        const plugin = getPlugin('nestedRows');

        plugin.collapsingUI.collapseRows([1, 2, 3, 4, 5], true, true);
        render();

        expect(countRows()).toEqual(8);

        plugin.collapsingUI.expandRows([3], true, true);
        render();

        setTimeout(() => {
          expect(countRows()).toEqual(11);
          done();
        }, 100);
      });
    });

    describe('expandChildren', () => {
      it('Should make the child rows of the provided element visible', (done) => {
        handsontable({
          data: getMoreComplexNestedData(),
          nestedRows: true
        });

        const plugin = getPlugin('nestedRows');

        plugin.collapsingUI.collapseRows([4, 5], false, true);
        render();

        expect(countRows()).toEqual(11);

        plugin.collapsingUI.expandChildren(3);
        render();

        setTimeout(() => {
          expect(countRows()).toEqual(13);
          done();
        }, 100);
      });

      it('Should make the child rows of the provided element visible, even if some of them are already visible', (done) => {
        handsontable({
          data: getMoreComplexNestedData(),
          nestedRows: true
        });

        const plugin = getPlugin('nestedRows');

        plugin.collapsingUI.collapseRows([4, 5], false, true);
        render();

        expect(countRows()).toEqual(11);

        plugin.collapsingUI.expandChildren(0);
        render();

        setTimeout(() => {
          expect(countRows()).toEqual(13);
          done();
        }, 100);
      });
    });

  });
});<|MERGE_RESOLUTION|>--- conflicted
+++ resolved
@@ -76,22 +76,11 @@
       });
 
       it('should collapse all children nodes of the row provided as an object', () => {
-<<<<<<< HEAD
-        let sourceDataReference = null;
-
-        const hot = handsontable({
-          data: getMoreComplexNestedData(),
-          nestedRows: true,
-          beforeLoadData: (data) => {
-            sourceDataReference = data;
-          }
-=======
         const sourceDataReference = getMoreComplexNestedData();
 
         const hot = handsontable({
           data: sourceDataReference,
           nestedRows: true
->>>>>>> 7f4cc8bd
         });
 
         const plugin = getPlugin('nestedRows');
