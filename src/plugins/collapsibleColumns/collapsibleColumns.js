import { arrayEach, arrayFilter, arrayUnique } from '../../helpers/array';
import { rangeEach } from '../../helpers/number';
import { warn } from '../../helpers/console';
import {
  addClass,
  hasClass,
  fastInnerText
} from '../../helpers/dom/element';
import EventManager from '../../eventManager';
import { registerPlugin } from '../../plugins';
import { stopImmediatePropagation } from '../../helpers/dom/event';
import { HidingMap } from '../../translations';
import BasePlugin from '../_base';

const actionDictionary = new Map([
  ['collapse', {
    hideColumn: true,
    beforeHook: 'beforeColumnCollapse',
    afterHook: 'afterColumnCollapse',
  }],
  ['expand', {
    hideColumn: false,
    beforeHook: 'beforeColumnExpand',
    afterHook: 'afterColumnExpand',
  }],
]);

/**
 * @plugin CollapsibleColumns
 *
 * @description
 * The {@link CollapsibleColumns} plugin allows collapsing of columns, covered by a header with the `colspan` property defined.
 *
 * Clicking the "collapse/expand" button collapses (or expands) all "child" headers except the first one.
 *
 * Setting the {@link Options#collapsibleColumns} property to `true` will display a "collapse/expand" button in every header
 * with a defined `colspan` property.
 *
 * To limit this functionality to a smaller group of headers, define the `collapsibleColumns` property as an array
 * of objects, as in the example below.
 *
 * @example
 * ```js
 * const container = document.getElementById('example');
 * const hot = new Handsontable(container, {
 *   data: generateDataObj(),
 *   colHeaders: true,
 *   rowHeaders: true,
 *   nestedHeaders: true,
 *   // enable plugin
 *   collapsibleColumns: true,
 * });
 *
 * // or
 * const hot = new Handsontable(container, {
 *   data: generateDataObj(),
 *   colHeaders: true,
 *   rowHeaders: true,
 *   nestedHeaders: true,
 *   // enable and configure which columns can be collapsed
 *   collapsibleColumns: [
 *     {row: -4, col: 1, collapsible: true},
 *     {row: -3, col: 5, collapsible: true}
 *   ],
 * });
 * ```
 */
class CollapsibleColumns extends BasePlugin {
  /**
   * Cached reference to the NestedHeaders plugin.
   *
   * @private
   * @type {NestedHeaders}
   */
  nestedHeadersPlugin = null;
  /**
   * Event manager instance reference.
   *
   * @private
   * @type {EventManager}
   */
  eventManager = new EventManager(this);
  /**
   * The NestedHeaders plugin StateManager instance.
   *
   * @type {StateManager}
   */
  headerStateManager = null;
  /**
   * Map of collapsed columns by the plugin.
   *
   * @private
   * @type {HidingMap|null}
   */
  #collapsedColumnsMap = null;

  /**
   * Checks if the plugin is enabled in the handsontable settings. This method is executed in {@link Hooks#beforeInit}
   * hook and if it returns `true` than the {@link CollapsibleColumns#enablePlugin} method is called.
   *
   * @returns {boolean}
   */
  isEnabled() {
    return !!this.hot.getSettings().collapsibleColumns;
  }

  /**
   * Enables the plugin functionality for this Handsontable instance.
   */
  enablePlugin() {
    if (this.enabled) {
      return;
    }

    const { nestedHeaders } = this.hot.getSettings();

    if (!nestedHeaders) {
      warn('You need to configure the Nested Headers plugin in order to use collapsible headers.');
    }

    this.#collapsedColumnsMap = new HidingMap();
    this.hot.columnIndexMapper.registerMap(this.pluginName, this.#collapsedColumnsMap);

    this.nestedHeadersPlugin = this.hot.getPlugin('nestedHeaders');
    this.headerStateManager = this.nestedHeadersPlugin.getStateManager();

    this.addHook('init', () => this.onInit());
    this.addHook('afterLoadData', (...args) => this.onAfterLoadData(...args));
    this.addHook('afterGetColHeader', (col, TH) => this.onAfterGetColHeader(col, TH));
    this.addHook('beforeOnCellMouseDown', (event, coords, TD) => this.onBeforeOnCellMouseDown(event, coords, TD));

    super.enablePlugin();
    // @TODO: Workaround for broken plugin initialization abstraction (#6806).
    this.updatePlugin();
  }

  /**
   * Updates the plugin state. This method is executed when {@link Core#updateSettings} is invoked.
   */
  updatePlugin() {
    // @TODO: Workaround for broken plugin initialization abstraction (#6806).
    if (!this.hot.view) {
      return;
    }

    if (!this.nestedHeadersPlugin.detectedOverlappedHeaders) {
      const { collapsibleColumns } = this.hot.getSettings();

      if (typeof collapsibleColumns === 'boolean') {
        // Add `collapsible: true` attribute to all headers with colspan higher than 1.
        this.headerStateManager.mapState((headerSettings) => {
          return { collapsible: headerSettings.origColspan > 1 };
        });

      } else if (Array.isArray(collapsibleColumns)) {
        this.headerStateManager.mergeStateWith(collapsibleColumns);
      }
    }

    super.updatePlugin();
  }

  /**
   * Disables the plugin functionality for this Handsontable instance.
   */
  disablePlugin() {
    this.hot.columnIndexMapper.unregisterMap(this.pluginName);
    this.#collapsedColumnsMap = null;
    this.nestedHeadersPlugin = null;

    this.clearButtons();
    super.disablePlugin();
  }

  /**
   * Clears the expand/collapse buttons.
   *
   * @private
   */
  clearButtons() {
    if (!this.hot.view) {
      return;
    }

    const headerLevels = this.hot.view.wt.getSetting('columnHeaders').length;
    const mainHeaders = this.hot.view.wt.wtTable.THEAD;
    const topHeaders = this.hot.view.wt.wtOverlays.topOverlay.clone.wtTable.THEAD;
    const topLeftCornerHeaders = this.hot.view.wt.wtOverlays.topLeftCornerOverlay ?
      this.hot.view.wt.wtOverlays.topLeftCornerOverlay.clone.wtTable.THEAD : null;

    const removeButton = function(button) {
      if (button) {
        button.parentNode.removeChild(button);
      }
    };

    rangeEach(0, headerLevels - 1, (i) => {
      const masterLevel = mainHeaders.childNodes[i];
      const topLevel = topHeaders.childNodes[i];
      const topLeftCornerLevel = topLeftCornerHeaders ? topLeftCornerHeaders.childNodes[i] : null;

      rangeEach(0, masterLevel.childNodes.length - 1, (j) => {
        let button = masterLevel.childNodes[j].querySelector('.collapsibleIndicator');

        removeButton(button);

        if (topLevel && topLevel.childNodes[j]) {
          button = topLevel.childNodes[j].querySelector('.collapsibleIndicator');

          removeButton(button);
        }

        if (topLeftCornerHeaders && topLeftCornerLevel && topLeftCornerLevel.childNodes[j]) {
          button = topLeftCornerLevel.childNodes[j].querySelector('.collapsibleIndicator');

          removeButton(button);
        }
      });
    }, true);
  }

  /**
   * Expands section at the provided coords.
   *
   * @param {object} coords Contains coordinates information. (`coords.row`, `coords.col`).
   */
  expandSection(coords) {
    this.toggleCollapsibleSection([coords], 'expand');
  }

  /**
   * Collapses section at the provided coords.
   *
   * @param {object} coords Contains coordinates information. (`coords.row`, `coords.col`).
   */
  collapseSection(coords) {
    this.toggleCollapsibleSection([coords], 'collapse');
  }

  /**
   * Collapses or expand all collapsible sections, depending on the action parameter.
   *
   * @param {string} action 'collapse' or 'expand'.
   */
  toggleAllCollapsibleSections(action) {
    const coords = this.headerStateManager.mapNodes(({ collapsible, origColspan, headerLevel, columnIndex }) => {
      if (collapsible === true && origColspan > 1) {
        return {
          row: this.headerStateManager.levelToRowCoords(headerLevel),
          col: columnIndex,
        };
      }
    });

    this.toggleCollapsibleSection(coords, action);
  }

  /**
   * Collapses all collapsible sections.
   */
  collapseAll() {
    this.toggleAllCollapsibleSections('collapse');
  }

  /**
   * Expands all collapsible sections.
   */
  expandAll() {
    this.toggleAllCollapsibleSections('expand');
  }

  /**
   * Collapses/Expands a section.
   *
   * @param {Array} coords Array of coords - section coordinates.
   * @param {string} [action] Action definition ('collapse' or 'expand').
   * @fires Hooks#beforeColumnCollapse
   * @fires Hooks#beforeColumnExpand
   * @fires Hooks#afterColumnCollapse
   * @fires Hooks#afterColumnExpand
   */
  toggleCollapsibleSection(coords, action) {
    if (!actionDictionary.has(action)) {
      throw new Error(`Unsupported action is passed (${action}).`);
    }
    if (!Array.isArray(coords)) {
      return;
    }

    // Ignore coordinates which points to the cells range.
    const filteredCoords = arrayFilter(coords, ({ row }) => row < 0);
    let isActionPossible = filteredCoords.length > 0;

    arrayEach(filteredCoords, ({ row, col: column }) => {
      const { collapsible, isCollapsed } = this.headerStateManager.getHeaderSettings(row, column);

      if (!collapsible || isCollapsed && action === 'collapse' || !isCollapsed && action === 'expand') {
        isActionPossible = false;

        return false;
      }
    });

    const nodeModRollbacks = [];
    const affectedColumnsIndexes = [];

    if (isActionPossible) {
      arrayEach(filteredCoords, ({ row, col: column }) => {
        const {
          colspanCompensation,
          affectedColumns,
          rollbackModification,
        } = this.headerStateManager.triggerNodeModification(action, row, column);

        if (colspanCompensation > 0) {
          affectedColumnsIndexes.push(...affectedColumns);
          nodeModRollbacks.push(rollbackModification);
        }
      });
    }

    const currentCollapsedColumns = this.getCollapsedColumns();
    let destinationCollapsedColumns = [];

    if (action === 'collapse') {
      destinationCollapsedColumns = arrayUnique([...currentCollapsedColumns, ...affectedColumnsIndexes]);

    } else if (action === 'expand') {
<<<<<<< HEAD
      destinationCollapsedColumns = arrayFilter(currentCollapsedColumns, index => !affectedColumnsIndexes.includes(index));
=======
      destinationCollapsedColumns = arrayFilter(currentCollapsedColumns,
        index => !affectedColumnsIndexes.includes(index));
>>>>>>> 0eb1eb67
    }

    const actionTranslator = actionDictionary.get(action);
    const isActionAllowed = this.hot.runHooks(
      actionTranslator.beforeHook,
      currentCollapsedColumns,
      destinationCollapsedColumns,
      isActionPossible,
    );

    if (isActionAllowed === false) {
      // Rollback all header nodes modification (collapse or expand).
      arrayEach(nodeModRollbacks, (nodeModRollback) => {
        nodeModRollback();
      });

      return;
    }

    this.hot.executeBatchOperations(() => {
      arrayEach(affectedColumnsIndexes, (visualColumn) => {
<<<<<<< HEAD
        this.#collapsedColumnsMap.setValueAtIndex(this.hot.toPhysicalColumn(visualColumn), actionTranslator.hideColumn);
=======
        this.#collapsedColumnsMap
          .setValueAtIndex(this.hot.toPhysicalColumn(visualColumn), actionTranslator.hideColumn);
>>>>>>> 0eb1eb67
      });
    });

    const isActionPerformed = this.getCollapsedColumns().length !== currentCollapsedColumns.length;

    this.hot.runHooks(
      actionTranslator.afterHook,
      currentCollapsedColumns,
      destinationCollapsedColumns,
      isActionPossible,
      isActionPerformed,
    );

    this.hot.render();
    this.hot.view.wt.wtOverlays.adjustElementsSize(true);
  }

  /**
   * Gets an array of physical indexes of collapsed columns.
   *
   * @private
   * @returns {number[]}
   */
  getCollapsedColumns() {
    return this.#collapsedColumnsMap.getHiddenIndexes();
  }

  /**
   * Generates the indicator element.
   *
   * @private
   * @param {number} row Row index.
   * @param {number} column Column index.
   * @returns {HTMLElement}
   */
  generateIndicator(row, column) {
    const divEl = this.hot.rootDocument.createElement('div');
    const columnSettings = this.headerStateManager.getHeaderSettings(row, column);

    addClass(divEl, 'collapsibleIndicator');

    if (columnSettings.isCollapsed) {
      addClass(divEl, 'collapsed');
      fastInnerText(divEl, '+');

    } else {
      addClass(divEl, 'expanded');
      fastInnerText(divEl, '-');
    }

    return divEl;
  }

  /**
   * Adds the indicator to the headers.
   *
   * @private
   * @param {number} column Column index.
   * @param {HTMLElement} TH TH element.
   */
  onAfterGetColHeader(column, TH) {
    const TR = TH.parentNode;
    const THEAD = TR.parentNode;
    const row = ((-1) * THEAD.childNodes.length) + Array.prototype.indexOf.call(THEAD.childNodes, TR);
    const { collapsible, origColspan } = this.headerStateManager.getHeaderSettings(row, column);

    if (collapsible && origColspan > 1 && column >= this.hot.getSettings().fixedColumnsLeft) {
      const button = this.generateIndicator(row, column);

      TH.querySelector('div:first-child').appendChild(button);
    }
  }

  /**
   * Indicator mouse event callback.
   *
   * @private
   * @param {object} event Mouse event.
   * @param {object} coords Event coordinates.
   */
  onBeforeOnCellMouseDown(event, coords) {
    if (hasClass(event.target, 'collapsibleIndicator')) {
      if (hasClass(event.target, 'expanded')) {
        this.eventManager.fireEvent(event.target, 'mouseup');
        this.toggleCollapsibleSection([coords], 'collapse');

      } else if (hasClass(event.target, 'collapsed')) {
        this.eventManager.fireEvent(event.target, 'mouseup');
        this.toggleCollapsibleSection([coords], 'expand');
      }

      stopImmediatePropagation(event);
    }
  }

  /**
   * Updates the plugin state after HoT initialization.
   *
   * @private
   */
  onInit() {
    // @TODO: Workaround for broken plugin initialization abstraction (#6806).
    this.updatePlugin();
  }

  /**
   * Updates the plugin state after new dataset load.
   *
   * @private
   * @param {Array[]} sourceData Array of arrays or array of objects containing data.
   * @param {boolean} initialLoad Flag that determines whether the data has been loaded
   *                              during the initialization.
   */
  onAfterLoadData(sourceData, initialLoad) {
    if (!initialLoad) {
      this.updatePlugin();
    }
  }

  /**
   * Destroys the plugin instance.
   */
  destroy() {
    this.#collapsedColumnsMap = null;
    this.hot.columnIndexMapper.unregisterMap(this.pluginName);

    super.destroy();
  }
}

registerPlugin('collapsibleColumns', CollapsibleColumns);

export default CollapsibleColumns;<|MERGE_RESOLUTION|>--- conflicted
+++ resolved
@@ -326,12 +326,8 @@
       destinationCollapsedColumns = arrayUnique([...currentCollapsedColumns, ...affectedColumnsIndexes]);
 
     } else if (action === 'expand') {
-<<<<<<< HEAD
-      destinationCollapsedColumns = arrayFilter(currentCollapsedColumns, index => !affectedColumnsIndexes.includes(index));
-=======
       destinationCollapsedColumns = arrayFilter(currentCollapsedColumns,
         index => !affectedColumnsIndexes.includes(index));
->>>>>>> 0eb1eb67
     }
 
     const actionTranslator = actionDictionary.get(action);
@@ -353,12 +349,8 @@
 
     this.hot.executeBatchOperations(() => {
       arrayEach(affectedColumnsIndexes, (visualColumn) => {
-<<<<<<< HEAD
-        this.#collapsedColumnsMap.setValueAtIndex(this.hot.toPhysicalColumn(visualColumn), actionTranslator.hideColumn);
-=======
         this.#collapsedColumnsMap
           .setValueAtIndex(this.hot.toPhysicalColumn(visualColumn), actionTranslator.hideColumn);
->>>>>>> 0eb1eb67
       });
     });
 
