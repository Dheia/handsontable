--- conflicted
+++ resolved
@@ -164,32 +164,18 @@
    * @param {Number} target Visual row index being a target for the moved rows.
    */
   moveRows(rows, target) {
-<<<<<<< HEAD
-    let blockMoving = {
-      rows: false
-    };
-
-    this.hot.runHooks('beforeRowMove', rows, target, blockMoving);
-
-    if (!blockMoving.rows) {
-=======
     let priv = privatePool.get(this);
     let beforeMoveHook = this.hot.runHooks('beforeRowMove', rows, target);
 
     priv.disallowMoving = beforeMoveHook === false;
 
     if (!priv.disallowMoving) {
->>>>>>> e9931697
       // first we need to rewrite an visual indexes to logical for save reference after move
       arrayEach(rows, (row, index, array) => {
         array[index] = this.rowsMapper.getValueByIndex(row);
       });
 
-<<<<<<< HEAD
       // next, when we have got an logical indexes, we can move rows
-=======
-      // next, when we have got an logical indexes, we can
->>>>>>> e9931697
       arrayEach(rows, (row, index) => {
         let actualPosition = this.rowsMapper.getIndexByValue(row);
 
