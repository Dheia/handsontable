--- conflicted
+++ resolved
@@ -215,67 +215,8 @@
    *
    * @private
    */
-<<<<<<< HEAD
   onAfterLoadData() {
     const settings = this.hot.getSettings().trimRows;
-=======
-  onBeforeCreateRow(index, amount, source) {
-    if (this.isEnabled() && this.trimmedRows.length > 0 && source === 'auto') {
-      return false;
-    }
-  }
-
-  /**
-   * On after create row listener.
-   *
-   * @private
-   * @param {Number} index Visual row index.
-   * @param {Number} amount Defines how many rows removed.
-   */
-  onAfterCreateRow(index, amount) {
-    this.rowsMapper.shiftItems(index, amount);
-
-    this.trimmedRows = arrayMap(this.trimmedRows, (trimmedRow) => {
-      if (trimmedRow >= this.rowsMapper.getValueByIndex(index)) {
-        return trimmedRow + amount;
-      }
-
-      return trimmedRow;
-    });
-  }
-
-  /**
-   * On before remove row listener.
-   *
-   * @private
-   * @param {Number} index Visual row index.
-   * @param {Number} amount Defines how many rows removed.
-   *
-   * @fires Hooks#modifyRow
-   */
-  onBeforeRemoveRow(index, amount) {
-    this.removedRows.length = 0;
-
-    if (index !== false) {
-      // Collect physical row index.
-      rangeEach(index, index + amount - 1, (removedIndex) => {
-        this.removedRows.push(this.hot.runHooks('modifyRow', removedIndex, this.pluginName));
-      });
-    }
-  }
-
-  /**
-   * On after remove row listener.
-   *
-   * @private
-   */
-  onAfterRemoveRow() {
-    this.rowsMapper.unshiftItems(this.removedRows);
-    // TODO: Maybe it can be optimized? N x M checks, where N is number of already trimmed rows and M is number of removed rows.
-    // Decreasing physical indexes (some of them should be updated, because few indexes are missing in new list of indexes after removal).
-    this.trimmedRows = arrayMap(this.trimmedRows, trimmedRow => trimmedRow - this.removedRows.filter(removedRow => removedRow < trimmedRow).length);
-  }
->>>>>>> 5b7697a3
 
     if (Array.isArray(settings)) {
       this.rowIndexMapper.setSkippedIndexes(this.trimmedRowsMap, settings);
