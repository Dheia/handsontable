import {
  addClass,
  removeClass,
  fastInnerHTML,
  empty,
} from '../../helpers/dom/element';
import { arrayEach } from '../../helpers/array';
import { toSingleLine } from '../../helpers/templateLiteralTag';
import { warn } from '../../helpers/console';
import { registerPlugin } from '../../plugins';
import BasePlugin from '../_base';
import StateManager from './stateManager';
import GhostTable from './utils/ghostTable';

import './nestedHeaders.css';

/**
 * @plugin NestedHeaders
 * @description
 * The plugin allows to create a nested header structure, using the HTML's colspan attribute.
 *
 * To make any header wider (covering multiple table columns), it's corresponding configuration array element should be
 * provided as an object with `label` and `colspan` properties. The `label` property defines the header's label,
 * while the `colspan` property defines a number of columns that the header should cover.
 *
 * __Note__ that the plugin supports a *nested* structure, which means, any header cannot be wider than it's "parent". In
 * other words, headers cannot overlap each other.
 * @example
 *
 * ```js
 * const container = document.getElementById('example');
 * const hot = new Handsontable(container, {
 *   date: getData(),
 *   nestedHeaders: [
 *     ['A', {label: 'B', colspan: 8}, 'C'],
 *     ['D', {label: 'E', colspan: 4}, {label: 'F', colspan: 4}, 'G'],
 *     ['H', {label: 'I', colspan: 2}, {label: 'J', colspan: 2}, {label: 'K', colspan: 2}, {label: 'L', colspan: 2}, 'M'],
 *     ['N', 'O', 'P', 'Q', 'R', 'S', 'T', 'U', 'V', 'W']
 *  ],
 * ```
 */
class NestedHeaders extends BasePlugin {
  /**
   * @private
   * @type {StateManager}
   */
  #stateManager = new StateManager();
  /**
   * Custom helper for getting widths of the nested headers.
   *
   * @private
   * @type {GhostTable}
   */
  // @TODO This should be changed after refactor handsontable/utils/ghostTable.
  ghostTable = new GhostTable(this);

  /**
   * The flag which determines that the nested header settings contains overlapping headers
   * configuration.
   *
   * @type {boolean}
   */
  detectedOverlappedHeaders = false;

  /**
   * Check if plugin is enabled.
   *
   * @returns {boolean}
   */
  isEnabled() {
    return !!this.hot.getSettings().nestedHeaders;
  }

  /**
   * Enables the plugin functionality for this Handsontable instance.
   */
  enablePlugin() {
    if (this.enabled) {
      return;
    }

    const { nestedHeaders } = this.hot.getSettings();

    if (!Array.isArray(nestedHeaders) || !Array.isArray(nestedHeaders[0])) {
      warn(toSingleLine`Your Nested Headers plugin configuration is invalid. The settings has to be\x20
                        passed as an array of arrays e.q. [['A1', { label: 'A2', colspan: 2 }]]`);
    }

    this.addHook('init', () => this.onInit());
    this.addHook('afterLoadData', (...args) => this.onAfterLoadData(...args));
    this.addHook('afterOnCellMouseDown', (event, coords) => this.onAfterOnCellMouseDown(event, coords));
<<<<<<< HEAD
    this.addHook('beforeOnCellMouseOver', (event, coords, TD, blockCalculations) => this.onBeforeOnCellMouseOver(event, coords, TD, blockCalculations));
=======
    this.addHook('beforeOnCellMouseOver',
      (event, coords, TD, blockCalculations) => this.onBeforeOnCellMouseOver(event, coords, TD, blockCalculations));
>>>>>>> 0eb1eb67
    this.addHook('afterGetColumnHeaderRenderers', array => this.onAfterGetColumnHeaderRenderers(array));
    this.addHook('modifyColWidth', (width, column) => this.onModifyColWidth(width, column));
    this.addHook('afterViewportColumnCalculatorOverride', calc => this.onAfterViewportColumnCalculatorOverride(calc));

    super.enablePlugin();
    this.updatePlugin(); // @TODO: Workaround for broken plugin initialization abstraction.
  }

  /**
   * Updates the plugin state. This method is executed when {@link Core#updateSettings} is invoked.
   */
  updatePlugin() {
    if (!this.hot.view) { // @TODO: Workaround for broken plugin initialization abstraction.
      return;
    }

    const { nestedHeaders } = this.hot.getSettings();

    this.#stateManager.setColumnsLimit(this.hot.countCols());

    if (Array.isArray(nestedHeaders)) {
      this.detectedOverlappedHeaders = this.#stateManager.setState(nestedHeaders);
    }

    if (this.detectedOverlappedHeaders) {
      warn(toSingleLine`Your Nested Headers plugin setup contains overlapping headers. This kind of configuration\x20
                        is currently not supported.`);
    }

    this.ghostTable.buildWidthsMapper();
    super.updatePlugin();
  }

  /**
   * Disables the plugin functionality for this Handsontable instance.
   */
  disablePlugin() {
    this.clearColspans();
    this.#stateManager.clear();
    this.ghostTable.clear();

    super.disablePlugin();
  }

  /**
   * Returns an instance of the internal state manager of the plugin.
   *
   * @private
   * @returns {StateManager}
   */
  getStateManager() {
    return this.#stateManager;
  }

  /**
   * Gets a total number of headers levels.
   *
   * @private
   * @returns {number}
   */
  getLayersCount() {
    return this.#stateManager.getLayersCount();
  }

  /**
   * Gets column settings for a specified header. The returned object contains
   * information about the header label, its colspan length, or if it is hidden
   * in the header renderers.
   *
   * @private
   * @param {number} headerLevel Header level (0 = most distant to the table).
   * @param {number} columnIndex A visual column index.
   * @returns {object}
   */
  getHeaderSettings(headerLevel, columnIndex) {
    return this.#stateManager.getHeaderSettings(headerLevel, columnIndex);
  }

  /**
   * Gets HTML elements for specified visual column index and header level from
   * all overlays except master.
   *
   * @private
   * @param {number} columnIndex A visual column index.
   * @param {number} headerLevel Header level (0 = most distant to the table).
   * @returns {HTMLElement[]}
   */
  getColumnHeaders(columnIndex, headerLevel) {
    const { wtOverlays } = this.hot.view.wt;
    const renderedColumnIndex = this.hot.columnIndexMapper.getRenderableFromVisualIndex(columnIndex);
    const headers = [];

    if (renderedColumnIndex !== null) {
      if (wtOverlays.topOverlay) {
        headers.push(wtOverlays.topOverlay.clone.wtTable.getColumnHeader(renderedColumnIndex, headerLevel));
      }
      if (wtOverlays.topLeftCornerOverlay) {
        headers.push(wtOverlays.topLeftCornerOverlay.clone.wtTable.getColumnHeader(renderedColumnIndex, headerLevel));
      }
    }

    return headers;
  }

  /**
   * Clear the colspans remaining after plugin usage.
   *
   * @private
   */
  clearColspans() {
    if (!this.hot.view) {
      return;
    }

    const { wt } = this.hot.view;
    const headerLevels = wt.getSetting('columnHeaders').length;
    const mainHeaders = wt.wtTable.THEAD;
    const topHeaders = wt.wtOverlays.topOverlay.clone.wtTable.THEAD;
    const topLeftCornerHeaders = wt.wtOverlays.topLeftCornerOverlay ?
      wt.wtOverlays.topLeftCornerOverlay.clone.wtTable.THEAD : null;

    for (let i = 0; i < headerLevels; i++) {
      const masterLevel = mainHeaders.childNodes[i];

      if (!masterLevel) {
        break;
      }

      const topLevel = topHeaders.childNodes[i];
      const topLeftCornerLevel = topLeftCornerHeaders ? topLeftCornerHeaders.childNodes[i] : null;

      for (let j = 0, masterNodes = masterLevel.childNodes.length; j < masterNodes; j++) {
        masterLevel.childNodes[j].removeAttribute('colspan');
        removeClass(masterLevel.childNodes[j], 'hiddenHeader');

        if (topLevel && topLevel.childNodes[j]) {
          topLevel.childNodes[j].removeAttribute('colspan');
          removeClass(topLevel.childNodes[j], 'hiddenHeader');
        }

        if (topLeftCornerHeaders && topLeftCornerLevel && topLeftCornerLevel.childNodes[j]) {
          topLeftCornerLevel.childNodes[j].removeAttribute('colspan');
          removeClass(topLeftCornerLevel.childNodes[j], 'hiddenHeader');
        }
      }
    }
  }

  /**
   * Generates the appropriate header renderer for a header row.
   *
   * @private
   * @param {number} headerLevel The index of header level counting from the top (positive
   *                             values counting from 0 to N).
   * @returns {Function}
   * @fires Hooks#afterGetColHeader
   */
  headerRendererFactory(headerLevel) {
    const fixedColumnsLeft = this.hot.getSettings().fixedColumnsLeft || 0;

    return (renderedColumnIndex, TH) => {
      const { rootDocument, columnIndexMapper, view } = this.hot;

      let visualColumnsIndex = columnIndexMapper.getVisualFromRenderableIndex(renderedColumnIndex);

      if (visualColumnsIndex === null) {
        visualColumnsIndex = renderedColumnIndex;
      }

      TH.removeAttribute('colspan');
      removeClass(TH, 'hiddenHeader');

      const { colspan, label, isHidden } = this.#stateManager.getHeaderSettings(headerLevel, visualColumnsIndex);

      if (isHidden === true) {
        addClass(TH, 'hiddenHeader');

      } else if (colspan > 1) {
        const isTopLeftOverlay = view.wt.wtOverlays.topLeftCornerOverlay?.clone.wtTable.THEAD.contains(TH);
        const isLeftOverlay = view.wt.wtOverlays.leftOverlay?.clone.wtTable.THEAD.contains(TH);

        // Check if there is a fixed column enabled, if so then reduce colspan to fixed column width.
<<<<<<< HEAD
        const correctedColspan = isTopLeftOverlay || isLeftOverlay ? Math.min(colspan, fixedColumnsLeft - visualColumnsIndex) : colspan;
=======
        const correctedColspan = isTopLeftOverlay || isLeftOverlay ?
          Math.min(colspan, fixedColumnsLeft - visualColumnsIndex) : colspan;
>>>>>>> 0eb1eb67

        if (correctedColspan > 1) {
          TH.setAttribute('colspan', correctedColspan);
        }
      }

      const divEl = rootDocument.createElement('div');
      const spanEl = rootDocument.createElement('span');

      addClass(divEl, 'relative');
      addClass(spanEl, 'colHeader');
      fastInnerHTML(spanEl, label);

      divEl.appendChild(spanEl);

      empty(TH);
      TH.appendChild(divEl);

      this.hot.runHooks('afterGetColHeader', visualColumnsIndex, TH);
    };
  }

  /**
   * Updates headers highlight in nested structure.
   *
   * @private
   */
  updateHeadersHighlight() {
    const { hot } = this;
    const selection = hot.getSelectedRange();

    if (selection === void 0) {
      return;
    }

    const hotSettings = this.hot.getSettings();
    const classNameModifier = className => (TH, modifier) => () => (TH ? modifier(TH, className) : null);
    const highlightHeader = classNameModifier(hotSettings.currentHeaderClassName);
    const activeHeader = classNameModifier(hotSettings.activeHeaderClassName);

    const selectionByHeader = hot.selection.isSelectedByColumnHeader();
    const layersCount = this.#stateManager.getLayersCount();
    const activeHeaderChanges = new Map();
    const highlightHeaderChanges = new Map();

    arrayEach(selection, (selectionLayer) => {
      const coordsFrom = selectionLayer.getTopLeftCorner();
      const coordsTo = selectionLayer.getTopRightCorner();

      // If the beginning of the selection (columnFrom) starts in-between colspaned
      // header shift the columnFrom to the header position where it starts.
      const columnFrom = this.#stateManager.findLeftMostColumnIndex(-1, coordsFrom.col);
      const columnTo = coordsTo.col;
      const columnSelectionWidth = columnTo - columnFrom + 1;

      let columnCursor = 0;

      for (let column = columnFrom; column <= columnTo; column++) {
        // Traverse header layers from bottom to top.
        for (let level = layersCount - 1; level > -1; level--) {
          const { colspan, isHidden } = this.#stateManager.getHeaderSettings(level, column);
          const isFirstLayer = level === layersCount - 1;
          const isOutOfRange = !isFirstLayer && (columnCursor + colspan) > columnSelectionWidth;

          const THs = this.getColumnHeaders(column, level);

          arrayEach(THs, (TH) => {
            if (isOutOfRange || isHidden) {
              // Reset CSS classes state (workaround for WoT issue which can not render that classes
              // for nested header structure properly).
              activeHeaderChanges.set(TH, activeHeader(TH, removeClass));
              highlightHeaderChanges.set(TH, highlightHeader(TH, removeClass));

            } else if (selectionByHeader) {
              activeHeaderChanges.set(TH, activeHeader(TH, addClass));
              highlightHeaderChanges.set(TH, highlightHeader(TH, addClass));

            } else if (isFirstLayer) {
              highlightHeaderChanges.set(TH, highlightHeader(TH, addClass));

            } else {
              highlightHeaderChanges.set(TH, highlightHeader(TH, removeClass));
            }
          });
        }

        columnCursor += 1;
      }
    });

    arrayEach(activeHeaderChanges, ([, classModifer]) => void classModifer());
    arrayEach(highlightHeaderChanges, ([, classModifer]) => void classModifer());

    activeHeaderChanges.clear();
    highlightHeaderChanges.clear();
  }

  /**
   * Select all nested headers of clicked cell.
   *
   * @private
   * @param {MouseEvent} event Mouse event.
   * @param {CellCoords} coords Clicked cell coords.
   */
  onAfterOnCellMouseDown(event, coords) {
    if (coords.row < 0) {
      const { origColspan } = this.#stateManager.getHeaderSettings(coords.row, coords.col);

      if (origColspan > 1) {
        this.hot.selection.selectColumns(coords.col, coords.col + origColspan - 1);
      }
    }
  }

  /**
   * Make the header-selection properly select the nested headers.
   *
   * @private
   * @param {MouseEvent} event Mouse event.
   * @param {CellCoords} coords Clicked cell coords.
   * @param {HTMLElement} TD The cell element.
   * @param {object} blockCalculations An object which allows or disallows changing the selection for the particular axies.
   */
  onBeforeOnCellMouseOver(event, coords, TD, blockCalculations) {
    if (coords.row >= 0 || coords.col < 0 || !this.hot.view.isMouseDown()) {
      return;
    }

    const { from, to } = this.hot.getSelectedRangeLast();
    const { origColspan } = this.#stateManager.getHeaderSettings(coords.row, coords.col);
    const lastColIndex = coords.col + origColspan - 1;
    let changeDirection = false;

    if (from.col <= to.col) {
      if ((coords.col < from.col && lastColIndex === to.col) ||
          (coords.col < from.col && lastColIndex < from.col) ||
          (coords.col < from.col && lastColIndex >= from.col && lastColIndex < to.col)) {
        changeDirection = true;
      }
    } else if ((coords.col < to.col && lastColIndex > from.col) ||
               (coords.col > from.col) ||
               (coords.col <= to.col && lastColIndex > from.col) ||
               (coords.col > to.col && lastColIndex > from.col)) {
      changeDirection = true;
    }

    if (changeDirection) {
      [from.col, to.col] = [to.col, from.col];
    }

    if (origColspan > 1) {
      blockCalculations.column = true;
      blockCalculations.cell = true;

      const columnRange = [];

      if (from.col === to.col) {
        if (lastColIndex <= from.col && coords.col < from.col) {
          columnRange.push(to.col, coords.col);
        } else {
          columnRange.push(
            coords.col < from.col ? coords.col : from.col,
            lastColIndex > to.col ? lastColIndex : to.col
          );
        }
      }
      if (from.col < to.col) {
        columnRange.push(coords.col < from.col ? coords.col : from.col, lastColIndex);

      }
      if (from.col > to.col) {
        columnRange.push(from.col, coords.col);
      }

      this.hot.selectColumns(...columnRange);
    }
  }

  /**
   * `afterGetColumnHeader` hook callback - prepares the header structure.
   *
   * @private
   * @param {Array} renderersArray Array of renderers.
   */
  onAfterGetColumnHeaderRenderers(renderersArray) {
    if (renderersArray) {
      renderersArray.length = 0;

      for (let headerLayer = 0; headerLayer < this.#stateManager.getLayersCount(); headerLayer++) {
        renderersArray.push(this.headerRendererFactory(headerLayer));
      }
    }

    this.updateHeadersHighlight();
  }

  /**
   * Make the renderer render the first nested column in its entirety.
   *
   * @private
   * @param {object} calc Viewport column calculator.
   */
  onAfterViewportColumnCalculatorOverride(calc) {
    let newStartColumn = calc.startColumn;

    for (let headerLayer = 0; headerLayer < this.#stateManager.getLayersCount(); headerLayer++) {
      const startColumn = this.#stateManager.findLeftMostColumnIndex(headerLayer, calc.startColumn);
      const renderedStartColumn = this.hot.columnIndexMapper.getRenderableFromVisualIndex(startColumn);

      if (renderedStartColumn < calc.startColumn) {
        newStartColumn = renderedStartColumn;
        break;
      }
    }

    calc.startColumn = newStartColumn;
  }

  /**
   * `modifyColWidth` hook callback - returns width from cache, when is greater than incoming from hook.
   *
   * @private
   * @param {number} width Width from hook.
   * @param {number} column Visual index of an column.
   * @returns {number}
   */
  onModifyColWidth(width, column) {
    const cachedWidth = this.ghostTable.widthsCache[column];

    return width > cachedWidth ? width : cachedWidth;
  }

  /**
   * Updates the plugin state after HoT initialization.
   *
   * @private
   */
  onInit() {
    // @TODO: Workaround for broken plugin initialization abstraction.
    this.updatePlugin();
  }

  /**
   * Updates the plugin state after new dataset load.
   *
   * @private
   * @param {Array[]} sourceData Array of arrays or array of objects containing data.
   * @param {boolean} initialLoad Flag that determines whether the data has been loaded
   *                              during the initialization.
   */
  onAfterLoadData(sourceData, initialLoad) {
    if (!initialLoad) {
      this.updatePlugin();
    }
  }

  /**
   * Destroys the plugin instance.
   */
  destroy() {
    this.#stateManager = null;

    super.destroy();
  }

}

registerPlugin('nestedHeaders', NestedHeaders);

export default NestedHeaders;<|MERGE_RESOLUTION|>--- conflicted
+++ resolved
@@ -89,12 +89,8 @@
     this.addHook('init', () => this.onInit());
     this.addHook('afterLoadData', (...args) => this.onAfterLoadData(...args));
     this.addHook('afterOnCellMouseDown', (event, coords) => this.onAfterOnCellMouseDown(event, coords));
-<<<<<<< HEAD
-    this.addHook('beforeOnCellMouseOver', (event, coords, TD, blockCalculations) => this.onBeforeOnCellMouseOver(event, coords, TD, blockCalculations));
-=======
     this.addHook('beforeOnCellMouseOver',
       (event, coords, TD, blockCalculations) => this.onBeforeOnCellMouseOver(event, coords, TD, blockCalculations));
->>>>>>> 0eb1eb67
     this.addHook('afterGetColumnHeaderRenderers', array => this.onAfterGetColumnHeaderRenderers(array));
     this.addHook('modifyColWidth', (width, column) => this.onModifyColWidth(width, column));
     this.addHook('afterViewportColumnCalculatorOverride', calc => this.onAfterViewportColumnCalculatorOverride(calc));
@@ -277,12 +273,8 @@
         const isLeftOverlay = view.wt.wtOverlays.leftOverlay?.clone.wtTable.THEAD.contains(TH);
 
         // Check if there is a fixed column enabled, if so then reduce colspan to fixed column width.
-<<<<<<< HEAD
-        const correctedColspan = isTopLeftOverlay || isLeftOverlay ? Math.min(colspan, fixedColumnsLeft - visualColumnsIndex) : colspan;
-=======
         const correctedColspan = isTopLeftOverlay || isLeftOverlay ?
           Math.min(colspan, fixedColumnsLeft - visualColumnsIndex) : colspan;
->>>>>>> 0eb1eb67
 
         if (correctedColspan > 1) {
           TH.setAttribute('colspan', correctedColspan);
