--- conflicted
+++ resolved
@@ -2063,7 +2063,6 @@
 
       expect(getSelected()).toEqual([[0, 1, 9, 8]]);
     });
-<<<<<<< HEAD
 
     it('should active highlight column header for non-contiguous header selection', () => {
       handsontable({
@@ -2077,21 +2076,6 @@
         ],
       });
 
-=======
-
-    it('should active highlight column header for non-contiguous header selection', () => {
-      handsontable({
-        data: Handsontable.helper.createSpreadsheetData(10, 10),
-        colHeaders: true,
-        nestedHeaders: [
-          ['A1', { label: 'B1', colspan: 4 }, 'F1', 'G1', 'H1', 'I1', 'J1'],
-          ['A2', { label: 'B2', colspan: 3 }, 'E2', 'F2', 'G2', 'H2', 'I2', 'J2'],
-          ['A3', 'B3', { label: 'C3', colspan: 2 }, 'E3', 'F3', 'G3', 'H3', 'I3', 'J3'],
-          ['A4', 'B4', { label: 'C4', colspan: 2 }, 'E4', 'F4', 'G4', 'H4', 'I4', 'J4'],
-        ],
-      });
-
->>>>>>> 0eb1eb67
       $(getCell(-2, 1)) // Header "B2"
         .simulate('mousedown')
         .simulate('mouseup');
@@ -2298,7 +2282,6 @@
       this.$container.find('.ht_clone_top thead tr:eq(2) th:eq(5)')
         .simulate('mouseover')
         .simulate('mouseup');
-<<<<<<< HEAD
 
       expect(hot.getSelected()).toEqual([[0, 3, hot.countRows() - 1, 6]]);
 
@@ -2316,25 +2299,6 @@
       this.$container.find('.ht_clone_top thead tr:eq(2) th:eq(5)').simulate('mouseover');
       this.$container.find('.ht_clone_top thead tr:eq(2) th:eq(5)').simulate('mouseup');
 
-=======
-
-      expect(hot.getSelected()).toEqual([[0, 3, hot.countRows() - 1, 6]]);
-
-      this.$container.find('.ht_clone_top thead tr:eq(2) th:eq(3)')
-        .simulate('mousedown');
-      this.$container.find('.ht_clone_top thead tr:eq(2) th:eq(1)')
-        .simulate('mouseover')
-        .simulate('mouseup');
-
-      expect(hot.getSelected()).toEqual([[0, 4, hot.countRows() - 1, 1]]);
-
-      this.$container.find('.ht_clone_top thead tr:eq(2) th:eq(3)').simulate('mousedown');
-      this.$container.find('.ht_clone_top thead tr:eq(2) th:eq(1)').simulate('mouseover');
-      this.$container.find('.ht_clone_top thead tr:eq(2) th:eq(3)').simulate('mouseover');
-      this.$container.find('.ht_clone_top thead tr:eq(2) th:eq(5)').simulate('mouseover');
-      this.$container.find('.ht_clone_top thead tr:eq(2) th:eq(5)').simulate('mouseup');
-
->>>>>>> 0eb1eb67
       expect(hot.getSelected()).toEqual([[0, 3, hot.countRows() - 1, 6]]);
     });
 
