import { addClass, getScrollbarWidth } from '../../../helpers/dom/element';
import { clone, extend } from '../../../helpers/object';
import { arrayFilter, arrayMap, arrayEach } from '../../../helpers/array';
import { isKey } from '../../../helpers/unicode';
import { partial } from '../../../helpers/function';
import { dataRowToChangesArray } from '../../../helpers/data';
import * as C from '../../../i18n/constants';
import { stopImmediatePropagation } from '../../../helpers/dom/event';
import BaseUI from './_base';
import InputUI from './input';
import LinkUI from './link';
import { createArrayAssertion } from '../utils';

const privatePool = new WeakMap();

/**
 * @class MultipleSelectUI
 * @util
 */
class MultipleSelectUI extends BaseUI {
  static get DEFAULTS() {
    return clone({
      className: 'htUIMultipleSelect',
      value: [],
    });
  }

  constructor(hotInstance, options) {
    super(hotInstance, extend(MultipleSelectUI.DEFAULTS, options));

    privatePool.set(this, {});
    /**
     * Input element.
     *
     * @type {InputUI}
     */
    this.searchInput = new InputUI(this.hot, {
      placeholder: C.FILTERS_BUTTONS_PLACEHOLDER_SEARCH,
      className: 'htUIMultipleSelectSearch'
    });
    /**
     * "Select all" UI element.
     *
     * @type {BaseUI}
     */
    this.selectAllUI = new LinkUI(this.hot, {
      textContent: C.FILTERS_BUTTONS_SELECT_ALL,
      className: 'htUISelectAll',
    });
    /**
     * "Clear" UI element.
     *
     * @type {BaseUI}
     */
    this.clearAllUI = new LinkUI(this.hot, {
      textContent: C.FILTERS_BUTTONS_CLEAR,
      className: 'htUIClearAll',
    });
    /**
     * List of available select options.
     *
     * @type {Array}
     */
    this.items = [];
    /**
     * Handsontable instance used as items list element.
     *
     * @type {Handsontable}
     */
    this.itemsBox = null;

    this.registerHooks();
  }

  /**
   * Register all necessary hooks.
   */
  registerHooks() {
    this.searchInput.addLocalHook('keydown', event => this.onInputKeyDown(event));
    this.searchInput.addLocalHook('input', event => this.onInput(event));
    this.selectAllUI.addLocalHook('click', event => this.onSelectAllClick(event));
    this.clearAllUI.addLocalHook('click', event => this.onClearAllClick(event));
  }

  /**
   * Set available options.
   *
   * @param {Array} items Array of objects with `checked` and `label` property.
   */
  setItems(items) {
    this.items = items;

    if (this.itemsBox) {
      this.itemsBox.loadData(this.items);
    }
  }

  /**
   * Get all available options.
   *
   * @returns {Array}
   */
  getItems() {
    return [...this.items];
  }

  /**
   * Get element value.
   *
   * @returns {Array} Array of selected values.
   */
  getValue() {
    return itemsToValue(this.items);
  }

  /**
   * Check if all values listed in element are selected.
   *
   * @returns {boolean}
   */
  isSelectedAllValues() {
    return this.items.length === this.getValue().length;
  }

  /**
   * Build DOM structure.
   */
  build() {
    super.build();

    const { rootDocument } = this.hot;
    const itemsBoxWrapper = rootDocument.createElement('div');
    const selectionControl = new BaseUI(this.hot, {
      className: 'htUISelectionControls',
      children: [this.selectAllUI, this.clearAllUI],
    });

    this._element.appendChild(this.searchInput.element);
    this._element.appendChild(selectionControl.element);
    this._element.appendChild(itemsBoxWrapper);

    const hotInitializer = (wrapper) => {
      if (!this._element) {
        return;
      }
      if (this.itemsBox) {
        this.itemsBox.destroy();
      }

      addClass(wrapper, 'htUIMultipleSelectHot');
      // Construct and initialise a new Handsontable
      this.itemsBox = new this.hot.constructor(wrapper, {
        data: this.items,
        columns: [
          { data: 'checked', type: 'checkbox', label: { property: 'visualValue', position: 'after' } }
        ],
        beforeRenderer: (TD, row, col, prop, value, cellProperties) => {
          TD.title = cellProperties.instance.getDataAtRowProp(row, cellProperties.label.property);
        },
        autoWrapCol: true,
        height: 110,
        // Workaround for #151.
        colWidths: () => this.itemsBox.container.scrollWidth - getScrollbarWidth(rootDocument),
        copyPaste: false,
        disableVisualSelection: 'area',
        fillHandle: false,
        fragmentSelection: 'cell',
        tabMoves: { row: 1, col: 0 },
        beforeKeyDown: event => this.onItemsBoxBeforeKeyDown(event)
      });
      this.itemsBox.init();
    };
    hotInitializer(itemsBoxWrapper);
    setTimeout(() => hotInitializer(itemsBoxWrapper), 100);
  }

  /**
   * Reset DOM structure.
   */
  reset() {
    this.searchInput.reset();
    this.selectAllUI.reset();
    this.clearAllUI.reset();
  }

  /**
   * Update DOM structure.
   */
  update() {
    if (!this.isBuilt()) {
      return;
    }

    this.itemsBox.loadData(valueToItems(this.items, this.options.value));
    super.update();
  }

  /**
   * Destroy instance.
   */
  destroy() {
    if (this.itemsBox) {
      this.itemsBox.destroy();
    }
    this.searchInput.destroy();
    this.clearAllUI.destroy();
    this.selectAllUI.destroy();

    this.searchInput = null;
    this.clearAllUI = null;
    this.selectAllUI = null;
    this.itemsBox = null;
    this.items = null;
    super.destroy();
  }

  /**
   * 'input' event listener for input element.
   *
   * @private
   * @param {Event} event DOM event.
   */
  onInput(event) {
    const value = event.target.value.toLowerCase();
    let filteredItems;

    if (value === '') {
      filteredItems = [...this.items];
    } else {
      filteredItems = arrayFilter(this.items, item => (`${item.value}`).toLowerCase().indexOf(value) >= 0);
    }
    this.itemsBox.loadData(filteredItems);
  }

  /**
   * 'keydown' event listener for input element.
   *
   * @private
   * @param {Event} event DOM event.
   */
  onInputKeyDown(event) {
    this.runLocalHooks('keydown', event, this);

    const isKeyCode = partial(isKey, event.keyCode);

    if (isKeyCode('ARROW_DOWN|TAB') && !this.itemsBox.isListening()) {
      stopImmediatePropagation(event);
      this.itemsBox.listen();
      this.itemsBox.selectCell(0, 0);
    }
  }

  /**
   * On before key down listener (internal Handsontable).
   *
   * @private
   * @param {Event} event DOM event.
   */
  onItemsBoxBeforeKeyDown(event) {
    const isKeyCode = partial(isKey, event.keyCode);

    if (isKeyCode('ESCAPE')) {
      this.runLocalHooks('keydown', event, this);
    }
    // for keys different than below, unfocus Handsontable and focus search input
    if (!isKeyCode('ARROW_UP|ARROW_DOWN|ARROW_LEFT|ARROW_RIGHT|TAB|SPACE|ENTER')) {
      stopImmediatePropagation(event);
      this.itemsBox.unlisten();
      this.itemsBox.deselectCell();
      this.searchInput.focus();
    }
  }

  /**
   * On click listener for "Select all" link.
   *
   * @private
   * @param {DOMEvent} event The mouse event object.
   */
  onSelectAllClick(event) {
    const changes = [];

    event.preventDefault();
    arrayEach(this.itemsBox.getSourceData(), (row, rowIndex) => {
      row.checked = true;

      changes.push(dataRowToChangesArray(row, rowIndex)[0]);
    });

<<<<<<< HEAD
    this.itemsBox.setSourceDataAtRowProp(changes);
    this.itemsBox.render();
=======
    this.itemsBox.setSourceDataAtCell(changes);
>>>>>>> 7f4cc8bd
  }

  /**
   * On click listener for "Clear" link.
   *
   * @private
   * @param {DOMEvent} event The mouse event object.
   */
  onClearAllClick(event) {
    const changes = [];

    event.preventDefault();
    arrayEach(this.itemsBox.getSourceData(), (row, rowIndex) => {
      row.checked = false;

      changes.push(dataRowToChangesArray(row, rowIndex)[0]);
    });

<<<<<<< HEAD
    this.itemsBox.setSourceDataAtRowProp(changes);
    this.itemsBox.render();
=======
    this.itemsBox.setSourceDataAtCell(changes);
>>>>>>> 7f4cc8bd
  }
}

export default MultipleSelectUI;

/**
 * Pick up object items based on selected values.
 *
 * @param {Array} availableItems Base collection to compare values.
 * @param {Array} selectedValue Flat array with selected values.
 * @returns {Array}
 */
function valueToItems(availableItems, selectedValue) {
  const arrayAssertion = createArrayAssertion(selectedValue);

  return arrayMap(availableItems, (item) => {
    item.checked = arrayAssertion(item.value);

    return item;
  });
}

/**
 * Convert all checked items into flat array.
 *
 * @param {Array} availableItems Base collection.
 * @returns {Array}
 */
function itemsToValue(availableItems) {
  const items = [];

  arrayEach(availableItems, (item) => {
    if (item.checked) {
      items.push(item.value);
    }
  });

  return items;
}<|MERGE_RESOLUTION|>--- conflicted
+++ resolved
@@ -287,12 +287,7 @@
       changes.push(dataRowToChangesArray(row, rowIndex)[0]);
     });
 
-<<<<<<< HEAD
-    this.itemsBox.setSourceDataAtRowProp(changes);
-    this.itemsBox.render();
-=======
     this.itemsBox.setSourceDataAtCell(changes);
->>>>>>> 7f4cc8bd
   }
 
   /**
@@ -311,12 +306,7 @@
       changes.push(dataRowToChangesArray(row, rowIndex)[0]);
     });
 
-<<<<<<< HEAD
-    this.itemsBox.setSourceDataAtRowProp(changes);
-    this.itemsBox.render();
-=======
     this.itemsBox.setSourceDataAtCell(changes);
->>>>>>> 7f4cc8bd
   }
 }
 
