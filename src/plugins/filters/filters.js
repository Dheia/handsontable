import BasePlugin from '../_base';
import { arrayEach, arrayMap } from '../../helpers/array';
import { toSingleLine } from '../../helpers/templateLiteralTag';
import { warn } from '../../helpers/console';
import { rangeEach } from '../../helpers/number';
import EventManager from '../../eventManager';
import { addClass, removeClass, closest } from '../../helpers/dom/element';
import { registerPlugin } from '../../plugins';
import { SEPARATOR } from '../contextMenu/predefinedItems';
import * as constants from '../../i18n/constants';
import ConditionComponent from './component/condition';
import OperatorsComponent from './component/operators';
import ValueComponent from './component/value';
import ActionBarComponent from './component/actionBar';
import ConditionCollection from './conditionCollection';
import DataFilter from './dataFilter';
import ConditionUpdateObserver from './conditionUpdateObserver';
import { createArrayAssertion, toEmptyString, unifyColumnValues } from './utils';
import { CONDITION_NONE, CONDITION_BY_VALUE, OPERATION_AND, OPERATION_OR, OPERATION_OR_THEN_VARIABLE } from './constants';
import { getTranslator } from '../../translations/recordTranslator';

import './filters.css';
import ValueMap from '../../translations/maps/valueMap';

/**
 * @plugin Filters
<<<<<<< HEAD
 * @pro
 * @dependencies DropdownMenu HiddenRows
=======
 * @dependencies DropdownMenu TrimRows HiddenRows
>>>>>>> 5b7697a3
 *
 * @description
 * The plugin allows filtering the table data either by the built-in component or with the API.
 *
 * See [the filtering demo](https://docs.handsontable.com/pro/demo-filtering.html) for examples.
 *
 * @example
 * ```
 * const container = document.getElementById('example');
 * const hot = new Handsontable(container, {
 *   data: getData(),
 *   colHeaders: true,
 *   rowHeaders: true,
 *   dropdownMenu: true,
 *   filters: true
 * });
 * ```
 */
class Filters extends BasePlugin {
  constructor(hotInstance) {
    super(hotInstance);
    /**
     * Instance of {@link EventManager}.
     *
     * @private
     * @type {EventManager}
     */
    this.eventManager = new EventManager(this);
    /**
     * Instance of {@link DropdownMenu}.
     *
     * @private
     * @type {DropdownMenu}
     */
    this.dropdownMenuPlugin = null;
    /**
     * Instance of {@link ConditionCollection}.
     *
     * @private
     * @type {ConditionCollection}
     */
    this.conditionCollection = null;
    /**
     * Instance of {@link ConditionUpdateObserver}.
     *
     * @private
     * @type {ConditionUpdateObserver}
     */
    this.conditionUpdateObserver = null;
    /**
     * Map, where key is component identifier and value represent `BaseComponent` element or it derivatives.
     *
     * @private
     * @type {Map}
     */
    this.components = new Map([
      ['filter_by_condition', null],
      ['filter_operators', null],
      ['filter_by_condition2', null],
      ['filter_by_value', null],
      ['filter_action_bar', null]
    ]);
    /**
     * Object containing information about last selected column physical and visual index for added filter conditions.
     *
     * @private
     * @type {Object}
     * @default null
     */
    this.lastSelectedColumn = null;
    /**
     * Hidden menu rows indexed by physical column index
     *
     * @private
     * @type {Map}
     */
    this.hiddenRowsCache = new Map();
    /**
     * Object containing visual row indexes mapped to data source indexes.
     *
     * @private
     * @type {IndexMap}
     */
    this.rowIndexMapper = getTranslator(this.hot).getRowIndexMapper();

    this.filtersRowsMap = null;

    // One listener for the enable/disable functionality
    this.hot.addHook('afterGetColHeader', (col, TH) => this.onAfterGetColHeader(col, TH));
  }

  /**
   * Checks if the plugin is enabled in the handsontable settings. This method is executed in {@link Hooks#beforeInit}
   * hook and if it returns `true` than the {@link Filters#enablePlugin} method is called.
   *
   * @returns {Boolean}
   */
  isEnabled() {
    /* eslint-disable no-unneeded-ternary */
    return this.hot.getSettings().filters ? true : false;
  }

  /**
   * Enables the plugin functionality for this Handsontable instance.
   */
  enablePlugin() {
    if (this.enabled) {
      return;
    }

    this.filtersRowsMap = this.rowIndexMapper.skipCollection.register('filters', new ValueMap(false));

    this.dropdownMenuPlugin = this.hot.getPlugin('dropdownMenu');

    const addConfirmationHooks = (component) => {
      component.addLocalHook('accept', () => this.onActionBarSubmit('accept'));
      component.addLocalHook('cancel', () => this.onActionBarSubmit('cancel'));
      component.addLocalHook('change', command => this.onComponentChange(component, command));

      return component;
    };

    const filterByConditionLabel = () => `${this.hot.getTranslatedPhrase(constants.FILTERS_DIVS_FILTER_BY_CONDITION)}:`;
    const filterValueLabel = () => `${this.hot.getTranslatedPhrase(constants.FILTERS_DIVS_FILTER_BY_VALUE)}:`;

    if (!this.components.get('filter_by_condition')) {
      const conditionComponent = new ConditionComponent(this.hot, { id: 'filter_by_condition', name: filterByConditionLabel, addSeparator: false });
      conditionComponent.addLocalHook('afterClose', () => this.onSelectUIClosed());

      this.components.set('filter_by_condition', addConfirmationHooks(conditionComponent));
    }
    if (!this.components.get('filter_operators')) {
      this.components.set('filter_operators', new OperatorsComponent(this.hot, { id: 'filter_operators', name: 'Operators' }));
    }
    if (!this.components.get('filter_by_condition2')) {
      const conditionComponent = new ConditionComponent(this.hot, { id: 'filter_by_condition2', name: '', addSeparator: true });
      conditionComponent.addLocalHook('afterClose', () => this.onSelectUIClosed());

      this.components.set('filter_by_condition2', addConfirmationHooks(conditionComponent));
    }
    if (!this.components.get('filter_by_value')) {
      this.components.set('filter_by_value', addConfirmationHooks(new ValueComponent(this.hot, { id: 'filter_by_value', name: filterValueLabel })));
    }
    if (!this.components.get('filter_action_bar')) {
      this.components.set('filter_action_bar', addConfirmationHooks(new ActionBarComponent(this.hot, { id: 'filter_action_bar', name: 'Action bar' })));
    }
    if (!this.conditionCollection) {
      this.conditionCollection = new ConditionCollection();
    }
    if (!this.conditionUpdateObserver) {
      this.conditionUpdateObserver = new ConditionUpdateObserver(this.conditionCollection, column => this.getDataMapAtColumn(column));
      this.conditionUpdateObserver.addLocalHook('update', conditionState => this.updateComponents(conditionState));
    }

    this.components.forEach((component) => {
      component.show();
    });

    this.registerEvents();
    this.addHook('beforeDropdownMenuSetItems', items => this.onBeforeDropdownMenuSetItems(items));
    this.addHook('afterDropdownMenuDefaultOptions', defaultOptions => this.onAfterDropdownMenuDefaultOptions(defaultOptions));
    this.addHook('afterDropdownMenuShow', () => this.onAfterDropdownMenuShow());
    this.addHook('afterDropdownMenuHide', () => this.onAfterDropdownMenuHide());
    this.addHook('afterChange', changes => this.onAfterChange(changes));

    // Temp. solution (extending menu items bug in contextMenu/dropdownMenu)
    if (this.hot.getSettings().dropdownMenu) {
      this.dropdownMenuPlugin.disablePlugin();
      this.dropdownMenuPlugin.enablePlugin();
    }

    super.enablePlugin();
  }

  /**
   * Registers the DOM listeners.
   *
   * @private
   */
  registerEvents() {
    this.eventManager.addEventListener(this.hot.rootElement, 'click', event => this.onTableClick(event));
  }

  /**
   * Disables the plugin functionality for this Handsontable instance.
   */
  disablePlugin() {
    if (this.enabled) {
      if (this.dropdownMenuPlugin.enabled) {
        this.dropdownMenuPlugin.menu.clearLocalHooks();
      }

      this.components.forEach((component) => {
        component.hide();
      });

      this.conditionCollection.clean();
      this.rowIndexMapper.clearSkippedIndexes(this.filtersRowsMap);
    }
    super.disablePlugin();
  }

  /**
   * @description
   * Adds condition to the conditions collection at specified column index.
   *
   * Possible predefined conditions:
   *  * `begins_with` - Begins with
   *  * `between` - Between
   *  * `by_value` - By value
   *  * `contains` - Contains
   *  * `empty` - Empty
   *  * `ends_with` - Ends with
   *  * `eq` - Equal
   *  * `gt` - Greater than
   *  * `gte` - Greater than or equal
   *  * `lt` - Less than
   *  * `lte` - Less than or equal
   *  * `none` - None (no filter)
   *  * `not_between` - Not between
   *  * `not_contains` - Not contains
   *  * `not_empty` - Not empty
   *  * `neq` - Not equal
   *
   * Possible operations on collection of conditions:
   *  * `conjunction` - [**Conjunction**](https://en.wikipedia.org/wiki/Logical_conjunction) on conditions collection (by default), i.e. for such operation: c1 AND c2 AND c3 AND c4 ... AND cn === TRUE, where c1 ... cn are conditions.
   *  * `disjunction` - [**Disjunction**](https://en.wikipedia.org/wiki/Logical_disjunction) on conditions collection, i.e. for such operation: `c1 OR c2 OR c3 OR c4 ... OR cn` === TRUE, where c1, c2, c3, c4 ... cn are conditions.
   *  * `disjunctionWithExtraCondition` - **Disjunction** on first `n - 1`\* conditions from collection with an extra requirement computed from the last condition, i.e. for such operation: `c1 OR c2 OR c3 OR c4 ... OR cn-1 AND cn` === TRUE, where c1, c2, c3, c4 ... cn are conditions.
   *
   * \* when `n` is collection size; it's used i.e. for one operation introduced from UI (when choosing from filter's drop-down menu two conditions with OR operator between them, mixed with choosing values from the multiple choice select)
   *
   * **Note**: Mind that you cannot mix different types of operations (for instance, if you use `conjunction`, use it consequently for a particular column).
   *
   * @example
   * ```js
   * const container = document.getElementById('example');
   * const hot = new Handsontable(container, {
   *   date: getData(),
   *   filters: true
   * });
   *
   * // access to filters plugin instance
   * const filtersPlugin = hot.getPlugin('filters');
   *
   * // add filter "Greater than" 95 to column at index 1
   * filtersPlugin.addCondition(1, 'gt', [95]);
   * filtersPlugin.filter();
   *
   * // add filter "By value" to column at index 1
   * // in this case all value's that don't match will be filtered.
   * filtersPlugin.addCondition(1, 'by_value', [['ing', 'ed', 'as', 'on']]);
   * filtersPlugin.filter();
   *
   * // add filter "Begins with" with value "de" AND "Not contains" with value "ing"
   * filtersPlugin.addCondition(1, 'begins_with', ['de'], 'conjunction');
   * filtersPlugin.addCondition(1, 'not_contains', ['ing'], 'conjunction');
   * filtersPlugin.filter();
   *
   * // add filter "Begins with" with value "de" OR "Not contains" with value "ing"
   * filtersPlugin.addCondition(1, 'begins_with', ['de'], 'disjunction');
   * filtersPlugin.addCondition(1, 'not_contains', ['ing'], 'disjunction');
   * filtersPlugin.filter();
   * ```
   * @param {Number} column Visual column index.
   * @param {String} name Condition short name.
   * @param {Array} args Condition arguments.
   * @param {String} operationId `id` of operation which is performed on the column
   */
  addCondition(column, name, args, operationId = OPERATION_AND) {
    const physicalColumn = this.t.toPhysicalColumn(column);

    this.conditionCollection.addCondition(physicalColumn, { command: { key: name }, args }, operationId);
  }

  /**
   * Removes conditions at specified column index.
   *
   * @param {Number} column Visual column index.
   */
  removeConditions(column) {
    const physicalColumn = this.t.toPhysicalColumn(column);

    this.conditionCollection.removeConditions(physicalColumn);
  }

  /**
   * Clears all conditions previously added to the collection for the specified column index or, if the column index
   * was not passed, clear the conditions for all columns.
   *
   * @param {Number} [column] Visual column index.
   */
  clearConditions(column) {
    if (column === void 0) {
      this.conditionCollection.clean();

    } else {
      const physicalColumn = this.t.toPhysicalColumn(column);

      this.conditionCollection.clearConditions(physicalColumn);
    }
  }

  /**
   * Filters data based on added filter conditions.
   *
   * @fires Hooks#beforeFilter
   * @fires Hooks#afterFilter
   */
  filter() {
    const dataFilter = this._createDataFilter();
    const needToFilter = !this.conditionCollection.isEmpty();
    let visibleVisualRows = [];

    const conditions = this.conditionCollection.exportAllConditions();
    const allowFiltering = this.hot.runHooks('beforeFilter', conditions);

    if (allowFiltering !== false) {
      if (needToFilter) {
        const trimmedRows = [];

        this.rowIndexMapper.clearSkippedIndexes(this.filtersRowsMap);

        visibleVisualRows = arrayMap(dataFilter.filter(), rowData => rowData.meta.visualRow);

        const visibleVisualRowsAssertion = createArrayAssertion(visibleVisualRows);

        rangeEach(this.hot.countRows() - 1, (row) => {
          if (!visibleVisualRowsAssertion(row)) {
            trimmedRows.push(getTranslator(this.hot).toPhysicalRow(row));
          }
        });

        this.rowIndexMapper.setSkippedIndexes(this.filtersRowsMap, trimmedRows);

        if (!visibleVisualRows.length) {
          this.hot.deselectCell();
        }
      } else {
        this.rowIndexMapper.clearSkippedIndexes(this.filtersRowsMap);
      }
    }

    this.hot.view.wt.wtOverlays.adjustElementsSize(true);
    this.hot.render();
    this.clearColumnSelection();

    this.hot.runHooks('afterFilter', conditions);
  }

  /**
   * Gets last selected column index.
   *
   * @returns {Object|null} Return `null` when column isn't selected otherwise
   * object containing information about selected column with keys `visualIndex` and `physicalIndex`
   */
  getSelectedColumn() {
    return this.lastSelectedColumn;
  }

  /**
   * Clears column selection.
   *
   * @private
   */
  clearColumnSelection() {
    const [row, col] = this.hot.getSelectedLast() || [];

    if (row !== void 0 && col !== void 0) {
      this.hot.selectCell(row, col);
    }
  }

  /**
   * Returns handsontable source data with cell meta based on current selection.
   *
   * @param {Number} [column] Column index. By default column index accept the value of the selected column.
   * @returns {Array} Returns array of objects where keys as row index.
   */
  getDataMapAtColumn(column) {
    const visualIndex = this.t.toVisualColumn(column);
    const data = [];

    arrayEach(this.hot.getDataAtCol(visualIndex), (value, rowIndex) => {
      const { row, col, visualCol, visualRow, type, instance, dateFormat } = this.hot.getCellMeta(rowIndex, visualIndex);

      data.push({
        meta: { row, col, visualCol, visualRow, type, instance, dateFormat },
        value: toEmptyString(value),
      });
    });

    return data;
  }

  /**
   * `afterChange` listener.
   *
   * @private
   * @param {Array} changes Array of changes.
   */
  onAfterChange(changes) {
    if (changes) {
      arrayEach(changes, (change) => {
        const [, prop] = change;
        const columnIndex = this.hot.propToCol(prop);

        if (this.conditionCollection.hasConditions(columnIndex)) {
          this.updateValueComponentCondition(columnIndex);
        }
      });
    }
  }

  /**
   * Update condition of ValueComponent basing on handled changes
   *
   * @private
   * @param {Number} columnIndex Column index of handled ValueComponent condition
   */
  updateValueComponentCondition(columnIndex) {
    const dataAtCol = this.hot.getDataAtCol(columnIndex);
    const selectedValues = unifyColumnValues(dataAtCol);

    this.conditionUpdateObserver.updateStatesAtColumn(columnIndex, selectedValues);
  }

  /**
   * Restores components to their cached state.
   *
   * @private
   * @param {Array} components List of components.
   */
  restoreComponents(components) {
    const selectedColumn = this.getSelectedColumn();
    const physicalIndex = selectedColumn && selectedColumn.physicalIndex;

    components.forEach((component) => {
      if (component.isHidden() === false) {
        component.restoreState(physicalIndex);
      }
    });
  }

  /**
   * After dropdown menu show listener.
   *
   * @private
   */
  onAfterDropdownMenuShow() {
    this.restoreComponents([
      this.components.get('filter_by_condition'),
      this.components.get('filter_operators'),
      this.components.get('filter_by_condition2'),
      this.components.get('filter_by_value'),
    ]);
  }

  /**
   * After dropdown menu hide listener.
   *
   * @private
   */
  onAfterDropdownMenuHide() {
    this.components.get('filter_by_condition').getSelectElement().closeOptions();
    this.components.get('filter_by_condition2').getSelectElement().closeOptions();
  }

  /**
   * Before dropdown menu set menu items listener.
   *
   * @private
   * @param {Array} items DropdownMenu items created based on predefined items and settings provided by user.
   */
  onBeforeDropdownMenuSetItems(items) {
    const menuKeys = arrayMap(items, item => item.key);

    this.components.forEach((component) => {
      component[menuKeys.indexOf(component.getMenuItemDescriptor().key) === -1 ? 'hide' : 'show']();
    });

    this.initHiddenRowsCache();
  }

  /**
   * After dropdown menu default options listener.
   *
   * @private
   * @param {Object} defaultOptions ContextMenu default item options.
   */
  onAfterDropdownMenuDefaultOptions(defaultOptions) {
    defaultOptions.items.push({ name: SEPARATOR });

    this.components.forEach((component) => {
      defaultOptions.items.push(component.getMenuItemDescriptor());
    });
  }

  /**
   * Get operation basing on number and type of arguments (where arguments are states of components)
   *
   * @param {String} suggestedOperation operation which was chosen by user from UI
   * @param {Object} byConditionState1 state of first condition component
   * @param {Object} byConditionState2 state of second condition component
   * @param {Object} byValueState state of value component
   * @private
   * @returns {String}
   */
  getOperationBasedOnArguments(suggestedOperation, byConditionState1, byConditionState2, byValueState) {
    let operation = suggestedOperation;

    if (operation === OPERATION_OR && byConditionState1.command.key !== CONDITION_NONE &&
      byConditionState2.command.key !== CONDITION_NONE && byValueState.command.key !== CONDITION_NONE) {
      operation = OPERATION_OR_THEN_VARIABLE;

    } else if (byValueState.command.key !== CONDITION_NONE) {
      if (byConditionState1.command.key === CONDITION_NONE || byConditionState2.command.key === CONDITION_NONE) {
        operation = OPERATION_AND;
      }
    }

    return operation;
  }

  /**
   * On action bar submit listener.
   *
   * @private
   * @param {String} submitType
   */
  onActionBarSubmit(submitType) {
    if (submitType === 'accept') {
      const selectedColumn = this.getSelectedColumn();
      const physicalIndex = selectedColumn && selectedColumn.physicalIndex;
      const byConditionState1 = this.components.get('filter_by_condition').getState();
      const byConditionState2 = this.components.get('filter_by_condition2').getState();
      const byValueState = this.components.get('filter_by_value').getState();

      const operation = this.getOperationBasedOnArguments(this.components.get('filter_operators').getActiveOperationId(),
        byConditionState1, byConditionState2, byValueState);

      this.conditionUpdateObserver.groupChanges();
      this.conditionCollection.clearConditions(physicalIndex);

      if (byConditionState1.command.key === CONDITION_NONE && byConditionState2.command.key === CONDITION_NONE && byValueState.command.key === CONDITION_NONE) {
        this.conditionCollection.removeConditions(physicalIndex);

      } else {
        if (byConditionState1.command.key !== CONDITION_NONE) {
          this.conditionCollection.addCondition(physicalIndex, byConditionState1, operation);

          if (byConditionState2.command.key !== CONDITION_NONE) {
            this.conditionCollection.addCondition(physicalIndex, byConditionState2, operation);
          }
        }

        if (byValueState.command.key !== CONDITION_NONE) {
          this.conditionCollection.addCondition(physicalIndex, byValueState, operation);
        }
      }

      this.conditionUpdateObserver.flush();

      this.components.get('filter_operators').saveState(physicalIndex);
      this.components.get('filter_by_value').saveState(physicalIndex);
      this.saveHiddenRowsCache(physicalIndex);

      this.rowIndexMapper.clearSkippedIndexes(this.filtersRowsMap);
      this.filter();
    }
    this.dropdownMenuPlugin.close();
  }

  /**
   * On component change listener.
   *
   * @private
   * @param {BaseComponent} component Component inheriting BaseComponent
   * @param {Object} command Menu item object (command).
   */
  onComponentChange(component, command) {
    if (component === this.components.get('filter_by_condition')) {
      if (command.showOperators) {
        this.showComponents(this.components.get('filter_by_condition2'), this.components.get('filter_operators'));

      } else {
        this.hideComponents(this.components.get('filter_by_condition2'), this.components.get('filter_operators'));
      }
    }

    if (component.constructor === ConditionComponent && !command.inputsCount) {
      this.setListeningDropdownMenu();
    }
  }

  /**
   * On component SelectUI closed listener.
   *
   * @private
   */
  onSelectUIClosed() {
    this.setListeningDropdownMenu();
  }

  /**
   * Listen to the keyboard input on document body and forward events to instance of Handsontable
   * created by DropdownMenu plugin
   *
   * @private
   */
  setListeningDropdownMenu() {
    this.dropdownMenuPlugin.setListening();
  }

  /**
   * On after get column header listener.
   *
   * @private
   * @param {Number} col
   * @param {HTMLTableCellElement} TH
   */
  onAfterGetColHeader(col, TH) {
    const physicalColumn = this.t.toPhysicalColumn(col);

    if (this.enabled && this.conditionCollection.hasConditions(physicalColumn)) {
      addClass(TH, 'htFiltersActive');
    } else {
      removeClass(TH, 'htFiltersActive');
    }
  }

  /**
   * On table click listener.
   *
   * @private
   * @param {Event} event DOM Event.
   */
  onTableClick(event) {
    const th = closest(event.target, 'TH');

    if (th) {
      const visualIndex = this.hot.getCoords(th).col;
      const physicalIndex = this.t.toPhysicalColumn(visualIndex);

      this.lastSelectedColumn = {
        visualIndex,
        physicalIndex
      };
    }
  }

  /**
   * Destroys the plugin instance.
   */
  destroy() {
    if (this.enabled) {
      this.components.forEach((component) => {
        component.destroy();
      });

      this.conditionCollection.destroy();
      this.conditionUpdateObserver.destroy();
      this.hiddenRowsCache.clear();
    }
    super.destroy();
  }

  /**
   * Creates DataFilter instance based on condition collection.
   *
   * @private
   * @param {ConditionCollection} conditionCollection Condition collection object.
   * @returns {DataFilter}
   */
  _createDataFilter(conditionCollection = this.conditionCollection) {
    return new DataFilter(conditionCollection, column => this.getDataMapAtColumn(column));
  }

  /**
   * Updates components basing on conditions state.
   *
   * @private
   * @param {Object} conditionsState
   */
  updateComponents(conditionsState) {
    if (!this.dropdownMenuPlugin.enabled) {
      return;
    }

    const conditions = conditionsState.editedConditionStack.conditions;
    const column = conditionsState.editedConditionStack.column;
    const conditionsByValue = conditions.filter(condition => condition.name === CONDITION_BY_VALUE);
    const conditionsWithoutByValue = conditions.filter(condition => condition.name !== CONDITION_BY_VALUE);
    const operationType = this.conditionCollection.columnTypes[column];

    if (conditionsByValue.length === 2 || conditionsWithoutByValue.length === 3) {
      warn(toSingleLine`The filter conditions have been applied properly, but couldn’t be displayed visually.
        The overall amount of conditions exceed the capability of the dropdown menu.
        For more details see the documentation.`);

    } else {
      if (conditionsWithoutByValue.length > 0) {
        this.showComponentForParticularColumn(this.components.get('filter_operators'), column);
      }

      this.components.get('filter_by_condition').updateState(conditionsWithoutByValue[0], column);
      this.components.get('filter_by_condition2').updateState(conditionsWithoutByValue[1], column);
      this.components.get('filter_by_value').updateState(conditionsState);
      this.components.get('filter_operators').updateState(operationType, column);
    }
  }

  /**
   * Shows component for particular column.
   *
   * @private
   * @param {BaseComponent} component `BaseComponent` element or it derivatives.
   * @param {Number} column Physical column index.
   */
  showComponentForParticularColumn(component, column) {
    if (!this.hiddenRowsCache.has(column)) {
      this.hiddenRowsCache.set(column, []);

    } else {
      const indexes = this.getIndexesOfComponents(component);
      this.removeIndexesFromHiddenRowsCache(column, indexes);
    }
  }

  /**
   * Removes specific rows from `hiddenRows` cache for particular column.
   *
   * @private
   * @param {Number} column Physical column index.
   * @param {Array} indexes Physical indexes of rows which will be removed from `hiddenRows` cache
   */
  removeIndexesFromHiddenRowsCache(column, indexes) {
    const hiddenRowsForColumn = this.hiddenRowsCache.get(column);

    arrayEach(indexes, (index) => {
      if (hiddenRowsForColumn.includes(index)) {
        hiddenRowsForColumn.splice(hiddenRowsForColumn.indexOf(index), 1);
      }
    });
  }

  /**
   * Returns indexes of passed components inside list of `dropdownMenu` items.
   *
   * @private
   * @param {...BaseComponent} components List of components.
   * @returns {Array}
   */
  getIndexesOfComponents(...components) {
    const menu = this.dropdownMenuPlugin.menu;
    const indexes = [];

    arrayEach(components, (component) => {
      arrayEach(menu.menuItems, (item, index) => {
        if (item.key === component.getMenuItemDescriptor().key) {

          indexes.push(index);
        }
      });
    });

    return indexes;
  }

  /**
   * Changes visibility of component.
   *
   * @private
   * @param {Boolean} visible Determine if components should be visible.
   * @param {...BaseComponent} components List of components.
   */
  changeComponentsVisibility(visible = true, ...components) {
    const menu = this.dropdownMenuPlugin.menu;
    const hotMenu = menu.hotMenu;
    const hiddenRows = hotMenu.getPlugin('hiddenRows');
    const indexes = this.getIndexesOfComponents(...components);

    if (visible) {
      hiddenRows.showRows(indexes);

    } else {
      hiddenRows.hideRows(indexes);
    }

    hotMenu.render();
  }

  /**
   * Initializes `hiddenRows` cache.
   *
   * @private
   */
  initHiddenRowsCache() {
    this.dropdownMenuPlugin.menu.addLocalHook('afterOpen', () => {
      const index = this.lastSelectedColumn.physicalIndex;

      if (!this.hiddenRowsCache.has(index)) {
        this.hiddenRowsCache.set(index, this.getIndexesOfComponents(this.components.get('filter_operators'), this.components.get('filter_by_condition2')));
      }

      this.dropdownMenuPlugin.menu.hotMenu.updateSettings({ hiddenRows: { rows: this.hiddenRowsCache.get(index) } });
    });
  }

  /**
   * Saves `hiddenRows` cache for particular row.
   *
   * @private
   * @param rowIndex Physical row index
   */
  saveHiddenRowsCache(rowIndex) {
    this.hiddenRowsCache.set(rowIndex, this.dropdownMenuPlugin.menu.hotMenu.getPlugin('hiddenRows').hiddenRows);
  }

  /**
   * Hides components of filters `dropdownMenu`.
   *
   * @private
   * @param {...BaseComponent} components List of components.
   */
  hideComponents(...components) {
    this.changeComponentsVisibility(false, ...components);
  }

  /**
   * Shows components of filters `dropdownMenu`.
   *
   * @private
   * @param {...BaseComponent} components List of components.
   */
  showComponents(...components) {
    this.changeComponentsVisibility(true, ...components);
  }

}

registerPlugin('filters', Filters);

export default Filters;<|MERGE_RESOLUTION|>--- conflicted
+++ resolved
@@ -24,12 +24,7 @@
 
 /**
  * @plugin Filters
-<<<<<<< HEAD
- * @pro
  * @dependencies DropdownMenu HiddenRows
-=======
- * @dependencies DropdownMenu TrimRows HiddenRows
->>>>>>> 5b7697a3
  *
  * @description
  * The plugin allows filtering the table data either by the built-in component or with the API.
