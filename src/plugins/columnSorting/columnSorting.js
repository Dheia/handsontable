--- conflicted
+++ resolved
@@ -385,17 +385,12 @@
     let headerLevel = Array.prototype.indexOf.call(TRs, TH.parentNode);
     headerLevel = headerLevel - TRs.length;
 
-<<<<<<< HEAD
-    if (this.hot.getSettings().columnSorting && col >= 0) {
+    if(!headerLink) {
+      return;
+    }
+
+    if (this.hot.getSettings().columnSorting && col >= 0 && headerLevel === -1) {
       addClass(headerLink, 'columnSorting');
-=======
-    if(!headerLink) {
-      return;
-    }
-
-    if (this.hot.getSettings().columnSorting && col >= 0 && headerLevel === -1) {
-      dom.addClass(headerLink, 'columnSorting');
->>>>>>> 26ffba5b
     }
     removeClass(headerLink, 'descending');
     removeClass(headerLink, 'ascending');
