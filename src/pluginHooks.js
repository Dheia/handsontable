import { arrayEach } from './helpers/array';
import { objectEach } from './helpers/object';
import { substitute } from './helpers/string';
import { warn } from './helpers/console';
import { toSingleLine } from './helpers/templateLiteralTag';

/**
 * @description
 * Handsontable events are the common interface that function in 2 ways: as __callbacks__ and as __hooks__.
 *
 * @example
 *
 * ```js
 * // Using events as callbacks:
 * ...
 * const hot1 = new Handsontable(document.getElementById('example1'), {
 *   afterChange: function(changes, source) {
 *     $.ajax({
 *       url: "save.php',
 *       data: change
 *     });
 *   }
 * });
 * ...
 * ```
 *
 * ```js
 * // Using events as plugin hooks:
 * ...
 * const hot1 = new Handsontable(document.getElementById('example1'), {
 *   myPlugin: true
 * });
 *
 * const hot2 = new Handsontable(document.getElementById('example2'), {
 *   myPlugin: false
 * });
 *
 * // global hook
 * Handsontable.hooks.add('afterChange', function() {
 *   // Fired twice - for hot1 and hot2
 *   if (this.getSettings().myPlugin) {
 *     // function body - will only run for hot1
 *   }
 * });
 *
 * // local hook (has same effect as a callback)
 * hot2.addHook('afterChange', function() {
 *   // function body - will only run in #example2
 * });
 * ```
 * ...
 */

// @TODO: Move plugin description hooks to plugin?
const REGISTERED_HOOKS = [
  /**
   * Fired after resetting a cell's meta. This happens when the {@link Core#updateSettings} method is called.
   *
   * @event Hooks#afterCellMetaReset
   */
  'afterCellMetaReset',

  /**
   * Fired after one or more cells has been changed. The changes are triggered in any situation when the
   * value is entered using an editor or changed using API (e.q setDataAtCell).
   *
   * __Note:__ For performance reasons, the `changes` array is null for `"loadData"` source.
   *
   * @event Hooks#afterChange
   * @param {Array} changes 2D array containing information about each of the edited cells `[[row, prop, oldVal, newVal], ...]`.
   * @param {string} [source] String that identifies source of hook call ([list of all available sources]{@link https://handsontable.com/docs/tutorial-using-callbacks.html#page-source-definition}).
   * @example
   * ```js
   * new Handsontable(element, {
   *   afterChange: (changes) => {
   *     changes.forEach(([row, prop, oldValue, newValue]) => {
   *       // Some logic...
   *     });
   *   }
   * })
   * ```
   */
  'afterChange',

  /**
   * Fired by {@link ObserveChanges} plugin after detecting changes in the data source. This hook is fired when
   * {@link Options#observeChanges} option is enabled.
   *
   * @event Hooks#afterChangesObserved
   */
  'afterChangesObserved',

  /**
   * Fired each time user opens {@link ContextMenu} and after setting up the Context Menu's default options. These options are a collection
   * which user can select by setting an array of keys or an array of objects in {@link Options#contextMenu} option.
   *
   * @event Hooks#afterContextMenuDefaultOptions
   * @param {Array} predefinedItems An array of objects containing information about the pre-defined Context Menu items.
   */
  'afterContextMenuDefaultOptions',

  /**
   * Fired each time user opens {@link ContextMenu} plugin before setting up the Context Menu's items but after filtering these options by
   * user (`contextMenu` option). This hook can by helpful to determine if user use specified menu item or to set up
   * one of the menu item to by always visible.
   *
   * @event Hooks#beforeContextMenuSetItems
   * @param {object[]} menuItems An array of objects containing information about to generated Context Menu items.
   */
  'beforeContextMenuSetItems',

  /**
   * Fired by {@link DropdownMenu} plugin after setting up the Dropdown Menu's default options. These options are a
   * collection which user can select by setting an array of keys or an array of objects in {@link Options#dropdownMenu}
   * option.
   *
   * @event Hooks#afterDropdownMenuDefaultOptions
   * @param {object[]} predefinedItems An array of objects containing information about the pre-defined Context Menu items.
   */
  'afterDropdownMenuDefaultOptions',

  /**
   * Fired by {@link DropdownMenu} plugin before setting up the Dropdown Menu's items but after filtering these options
   * by user (`dropdownMenu` option). This hook can by helpful to determine if user use specified menu item or to set
   * up one of the menu item to by always visible.
   *
   * @event Hooks#beforeDropdownMenuSetItems
   * @param {object[]} menuItems An array of objects containing information about to generated Dropdown Menu items.
   */
  'beforeDropdownMenuSetItems',

  /**
   * Fired by {@link ContextMenu} plugin after hiding the Context Menu. This hook is fired when {@link Options#contextMenu}
   * option is enabled.
   *
   * @event Hooks#afterContextMenuHide
   * @param {object} context The Context Menu plugin instance.
   */
  'afterContextMenuHide',

  /**
   * Fired by {@link ContextMenu} plugin before opening the Context Menu. This hook is fired when {@link Options#contextMenu}
   * option is enabled.
   *
   * @event Hooks#beforeContextMenuShow
   * @param {object} context The Context Menu instance.
   */
  'beforeContextMenuShow',

  /**
   * Fired by {@link ContextMenu} plugin after opening the Context Menu. This hook is fired when {@link Options#contextMenu}
   * option is enabled.
   *
   * @event Hooks#afterContextMenuShow
   * @param {object} context The Context Menu plugin instance.
   */
  'afterContextMenuShow',

  /**
   * Fired by {@link CopyPaste} plugin after reaching the copy limit while copying data. This hook is fired when
   * {@link Options#copyPaste} option is enabled.
   *
   * @event Hooks#afterCopyLimit
   * @param {number} selectedRows Count of selected copyable rows.
   * @param {number} selectedColumns Count of selected copyable columns.
   * @param {number} copyRowsLimit Current copy rows limit.
   * @param {number} copyColumnsLimit Current copy columns limit.
   */
  'afterCopyLimit',

  /**
   * Fired before created a new column.
   *
   * @event Hooks#beforeCreateCol
   * @param {number} index Represents the visual index of first newly created column in the data source array.
   * @param {number} amount Number of newly created columns in the data source array.
   * @param {string} [source] String that identifies source of hook call
   *                          ([list of all available sources]{@link http://docs.handsontable.com/tutorial-using-callbacks.html#page-source-definition}).
   * @returns {*} If `false` then creating columns is cancelled.
   * @example
   * ```js
   * // Return `false` to cancel column inserting.
   * new Handsontable(element, {
   *   beforeCreateCol: function(data, coords) {
   *     return false;
   *   }
   * });
   * ```
   */
  'beforeCreateCol',

  /**
   * Fired after created a new column.
   *
   * @event Hooks#afterCreateCol
   * @param {number} index Represents the visual index of first newly created column in the data source.
   * @param {number} amount Number of newly created columns in the data source.
   * @param {string} [source] String that identifies source of hook call
   *                          ([list of all available sources]{@link https://handsontable.com/docs/tutorial-using-callbacks.html#page-source-definition}).
   */
  'afterCreateCol',

  /**
   * Fired before created a new row.
   *
   * @event Hooks#beforeCreateRow
   * @param {number} index Represents the visual index of first newly created row in the data source array.
   * @param {number} amount Number of newly created rows in the data source array.
   * @param {string} [source] String that identifies source of hook call
   *                          ([list of all available sources]{@link https://handsontable.com/docs/tutorial-using-callbacks.html#page-source-definition}).
   */
  'beforeCreateRow',

  /**
   * Fired after created a new row.
   *
   * @event Hooks#afterCreateRow
   * @param {number} index Represents the visual index of first newly created row in the data source array.
   * @param {number} amount Number of newly created rows in the data source array.
   * @param {string} [source] String that identifies source of hook call
   *                          ([list of all available sources]{@link https://handsontable.com/docs/tutorial-using-callbacks.html#page-source-definition}).
   */
  'afterCreateRow',

  /**
   * Fired after the current cell is deselected.
   *
   * @event Hooks#afterDeselect
   */
  'afterDeselect',

  /**
   * Fired after destroying the Handsontable instance.
   *
   * @event Hooks#afterDestroy
   */
  'afterDestroy',

  /**
   * General hook which captures `keydown` events attached to the document body. These events are delegated to the
   * hooks system and consumed by Core and internal modules (e.g plugins, editors).
   *
   * @event Hooks#afterDocumentKeyDown
   * @param {Event} event A native `keydown` event object.
   */
  'afterDocumentKeyDown',

  /**
   * Fired inside the Walkontable's selection `draw` method. Can be used to add additional class names to cells, depending on the current selection.
   *
   * @event Hooks#afterDrawSelection
   * @param {number} currentRow Row index of the currently processed cell.
   * @param {number} currentColumn Column index of the currently cell.
   * @param {number[]} cornersOfSelection Array of the current selection in a form of `[startRow, startColumn, endRow, endColumn]`.
   * @param {number|undefined} layerLevel Number indicating which layer of selection is currently processed.
   * @since 0.38.1
   * @returns {string|undefined} Can return a `String`, which will act as an additional `className` to be added to the currently processed cell.
   */
  'afterDrawSelection',

  /**
   * Fired inside the Walkontable's `refreshSelections` method. Can be used to remove additional class names from all cells in the table.
   *
   * @event Hooks#beforeRemoveCellClassNames
   * @since 0.38.1
   * @returns {string[]|undefined} Can return an `Array` of `String`s. Each of these strings will act like class names to be removed from all the cells in the table.
   */
  'beforeRemoveCellClassNames',

  /**
   * Fired after getting the cell settings.
   *
   * @event Hooks#afterGetCellMeta
   * @param {number} row Visual row index.
   * @param {number} column Visual column index.
   * @param {object} cellProperties Object containing the cell properties.
   */
  'afterGetCellMeta',

  /**
   * Fired after retrieving information about a column header and appending it to the table header.
   *
   * @event Hooks#afterGetColHeader
   * @param {number} column Visual column index.
   * @param {HTMLTableCellElement} TH Header's TH element.
   */
  'afterGetColHeader',

  /**
   * Fired after retrieving information about a row header and appending it to the table header.
   *
   * @event Hooks#afterGetRowHeader
   * @param {number} row Visual row index.
   * @param {HTMLTableCellElement} TH Header's TH element.
   */
  'afterGetRowHeader',

  /**
   * Fired after the Handsontable instance is initiated.
   *
   * @event Hooks#afterInit
   */
  'afterInit',

  /**
   * Fired after new data is loaded (by `loadData` or `updateSettings` method) into the data source array.
   *
   * @event Hooks#afterLoadData
   * @param {Array} sourceData Array of arrays or array of objects containing data.
   * @param {boolean} initialLoad Flag that determines whether the data has been loaded during the initialization.
   */
  'afterLoadData',

  /**
   * Fired after a scroll event, which is identified as a momentum scroll (e.g. On an iPad).
   *
   * @event Hooks#afterMomentumScroll
   */
  'afterMomentumScroll',

  /**
   * Fired after a `mousedown` event is triggered on the cell corner (the drag handle).
   *
   * @event Hooks#afterOnCellCornerMouseDown
   * @param {Event} event `mousedown` event object.
   */
  'afterOnCellCornerMouseDown',

  /**
   * Fired after a `dblclick` event is triggered on the cell corner (the drag handle).
   *
   * @event Hooks#afterOnCellCornerDblClick
   * @param {Event} event `dblclick` event object.
   */
  'afterOnCellCornerDblClick',

  /**
   * Fired after clicking on a cell or row/column header. In case the row/column header was clicked, the coordinate
   * indexes are negative.
   *
   * For example clicking on the row header of cell (0, 0) results with `afterOnCellMouseDown` called
   * with coordinates `{row: 0, col: -1}`.
   *
   * @event Hooks#afterOnCellMouseDown
   * @param {Event} event `mousedown` event object.
   * @param {CellCoords} coords Coordinates object containing the visual row and visual column indexes of the clicked cell.
   * @param {HTMLTableCellElement} TD Cell's TD (or TH) element.
   */
  'afterOnCellMouseDown',

  /**
   * Fired after clicking on a cell or row/column header. In case the row/column header was clicked, the coordinate
   * indexes are negative.
   *
   * For example clicking on the row header of cell (0, 0) results with `afterOnCellMouseUp` called
   * with coordinates `{row: 0, col: -1}`.
   *
   * @event Hooks#afterOnCellMouseUp
   * @param {Event} event `mouseup` event object.
   * @param {CellCoords} coords Coordinates object containing the visual row and visual column indexes of the clicked cell.
   * @param {HTMLTableCellElement} TD Cell's TD (or TH) element.
   */
  'afterOnCellMouseUp',

  /**
   * Fired after clicking right mouse button on a cell or row/column header.
   *
   * For example clicking on the row header of cell (0, 0) results with `afterOnCellContextMenu` called
   * with coordinates `{row: 0, col: -1}`.
   *
   * @event Hooks#afterOnCellContextMenu
   * @since 4.1.0
   * @param {Event} event `contextmenu` event object.
   * @param {CellCoords} coords Coordinates object containing the visual row and visual column indexes of the clicked cell.
   * @param {HTMLTableCellElement} TD Cell's TD (or TH) element.
   */
  'afterOnCellContextMenu',

  /**
   * Fired after hovering a cell or row/column header with the mouse cursor. In case the row/column header was
   * hovered, the index is negative.
   *
   * For example, hovering over the row header of cell (0, 0) results with `afterOnCellMouseOver` called
   * with coords `{row: 0, col: -1}`.
   *
   * @event Hooks#afterOnCellMouseOver
   * @param {Event} event `mouseover` event object.
   * @param {CellCoords} coords Hovered cell's visual coordinate object.
   * @param {HTMLTableCellElement} TD Cell's TD (or TH) element.
   */
  'afterOnCellMouseOver',

  /**
   * Fired after leaving a cell or row/column header with the mouse cursor.
   *
   * @event Hooks#afterOnCellMouseOut
   * @param {Event} event `mouseout` event object.
   * @param {CellCoords} coords Leaved cell's visual coordinate object.
   * @param {HTMLTableCellElement} TD Cell's TD (or TH) element.
   */
  'afterOnCellMouseOut',

  /**
   * Fired after one or more columns are removed.
   *
   * @event Hooks#afterRemoveCol
   * @param {number} index Visual index of starter column.
   * @param {number} amount An amount of removed columns.
   * @param {number[]} physicalColumns An array of physical columns removed from the data source.
   * @param {string} [source] String that identifies source of hook call ([list of all available sources]{@link https://handsontable.com/docs/tutorial-using-callbacks.html#page-source-definition}).
   */
  'afterRemoveCol',

  /**
   * Fired after one or more rows are removed.
   *
   * @event Hooks#afterRemoveRow
   * @param {number} index Visual index of starter row.
   * @param {number} amount An amount of removed rows.
   * @param {number[]} physicalRows An array of physical rows removed from the data source.
   * @param {string} [source] String that identifies source of hook call ([list of all available sources]{@link https://handsontable.com/docs/tutorial-using-callbacks.html#page-source-definition}).
   */
  'afterRemoveRow',

  /**
   * Fired after the Handsontable table is rendered.
   *
   * @event Hooks#afterRender
   * @param {boolean} isForced Is `true` if rendering was triggered by a change of settings or data; or `false` if
   *                           rendering was triggered by scrolling or moving selection.
   */
  'afterRender',

  /**
   * Fired before starting rendering the cell.
   *
   * @event Hooks#beforeRenderer
   * @param {HTMLTableCellElement} TD Currently rendered cell's TD element.
   * @param {number} row Visual row index.
   * @param {number} column Visual column index.
   * @param {string|number} prop Column property name or a column index, if datasource is an array of arrays.
   * @param {*} value Value of the rendered cell.
   * @param {object} cellProperties Object containing the cell's properties.
   */
  'beforeRenderer',

  /**
   * Fired after finishing rendering the cell (after the renderer finishes).
   *
   * @event Hooks#afterRenderer
   * @param {HTMLTableCellElement} TD Currently rendered cell's TD element.
   * @param {number} row Visual row index.
   * @param {number} column Visual column index.
   * @param {string|number} prop Column property name or a column index, if datasource is an array of arrays.
   * @param {*} value Value of the rendered cell.
   * @param {object} cellProperties Object containing the cell's properties.
   */
  'afterRenderer',

  /**
   * Fired after the horizontal scroll event.
   *
   * @event Hooks#afterScrollHorizontally
   */
  'afterScrollHorizontally',

  /**
   * Fired after the vertical scroll event.
   *
   * @event Hooks#afterScrollVertically
   */
  'afterScrollVertically',

  /**
   * Fired after one or more cells are selected (e.g. During mouse move).
   *
   * @event Hooks#afterSelection
   * @param {number} row Selection start visual row index.
   * @param {number} column Selection start visual column index.
   * @param {number} row2 Selection end visual row index.
   * @param {number} column2 Selection end visual column index.
   * @param {object} preventScrolling Object with `value` property where its value change will be observed.
   * @param {number} selectionLayerLevel The number which indicates what selection layer is currently modified.
   * @example
   * ```js
   * new Handsontable(element, {
   *   afterSelection: (row, column, row2, column2, preventScrolling, selectionLayerLevel) => {
   *     // setting if prevent scrolling after selection
   *     preventScrolling.value = true;
   *   }
   * })
   * ```
   */
  'afterSelection',

  /**
   * Fired after one or more cells are selected.
   *
   * The `prop` and `prop2` arguments represent the source object property name instead of the column number.
   *
   * @event Hooks#afterSelectionByProp
   * @param {number} row Selection start visual row index.
   * @param {string} prop Selection start data source object property name.
   * @param {number} row2 Selection end visual row index.
   * @param {string} prop2 Selection end data source object property name.
   * @param {object} preventScrolling Object with `value` property where its value change will be observed.
   * @param {number} selectionLayerLevel The number which indicates what selection layer is currently modified.
   * @example
   * ```js
   * new Handsontable(element, {
   *   afterSelectionByProp: (row, column, row2, column2, preventScrolling, selectionLayerLevel) => {
   *     // setting if prevent scrolling after selection
   *     preventScrolling.value = true;
   *   }
   * })
   * ```
   */
  'afterSelectionByProp',

  /**
   * Fired after one or more cells are selected (e.g. On mouse up).
   *
   * @event Hooks#afterSelectionEnd
   * @param {number} row Selection start visual row index.
   * @param {number} column Selection start visual column index.
   * @param {number} row2 Selection end visual row index.
   * @param {number} column2 Selection end visual column index.
   * @param {number} selectionLayerLevel The number which indicates what selection layer is currently modified.
   */
  'afterSelectionEnd',

  /**
   * Fired after one or more cells are selected (e.g. On mouse up).
   *
   * The `prop` and `prop2` arguments represent the source object property name instead of the column number.
   *
   * @event Hooks#afterSelectionEndByProp
   * @param {number} row Selection start visual row index.
   * @param {string} prop Selection start data source object property index.
   * @param {number} row2 Selection end visual row index.
   * @param {string} prop2 Selection end data source object property index.
   * @param {number} selectionLayerLevel The number which indicates what selection layer is currently modified.
   */
  'afterSelectionEndByProp',

  /**
   * Fired after cell meta is changed.
   *
   * @event Hooks#afterSetCellMeta
   * @param {number} row Visual row index.
   * @param {number} column Visual column index.
   * @param {string} key The updated meta key.
   * @param {*} value The updated meta value.
   */
  'afterSetCellMeta',

  /**
   * Fired after cell meta is removed.
   *
   * @event Hooks#afterRemoveCellMeta
   * @param {number} row Visual row index.
   * @param {number} column Visual column index.
   * @param {string} key The removed meta key.
   * @param {*} value Value which was under removed key of cell meta.
   */
  'afterRemoveCellMeta',

  /**
   * Fired after cell data was changed.
   *
   * @event Hooks#afterSetDataAtCell
   * @param {Array} changes An array of changes in format `[[row, column, oldValue, value], ...]`.
   * @param {string} [source] String that identifies source of hook call
   *                          ([list of all available sources]{@link https://handsontable.com/docs/tutorial-using-callbacks.html#page-source-definition}).
   */
  'afterSetDataAtCell',

  /**
   * Fired after cell data was changed.
   *
   * @event Hooks#afterSetDataAtRowProp
   * @param {Array} changes An array of changes in format `[[row, prop, oldValue, value], ...]`.
   * @param {string} [source] String that identifies source of hook call
   *                          ([list of all available sources]{@link https://handsontable.com/docs/tutorial-using-callbacks.html#page-source-definition}).
   */
  'afterSetDataAtRowProp',

  /**
   * Fired after calling the `updateSettings` method.
   *
   * @event Hooks#afterUpdateSettings
   * @param {object} newSettings New settings object.
   */
  'afterUpdateSettings',

  /**
   * @description
   * A plugin hook executed after validator function, only if validator function is defined.
   * Validation result is the first parameter. This can be used to determinate if validation passed successfully or not.
   *
   * __Returning false from the callback will mark the cell as invalid.__.
   *
   * @event Hooks#afterValidate
   * @param {boolean} isValid `true` if valid, `false` if not.
   * @param {*} value The value in question.
   * @param {number} row Visual row index.
   * @param {string|number} prop Property name / visual column index.
   * @param {string} [source] String that identifies source of hook call
   *                          ([list of all available sources]{@link https://handsontable.com/docs/tutorial-using-callbacks.html#page-source-definition}).
   */
  'afterValidate',

  /**
   * Fired before successful change of language (when proper language code was set).
   *
   * @event Hooks#beforeLanguageChange
   * @since 0.35.0
   * @param {string} languageCode New language code.
   */
  'beforeLanguageChange',

  /**
   * Fired after successful change of language (when proper language code was set).
   *
   * @event Hooks#afterLanguageChange
   * @since 0.35.0
   * @param {string} languageCode New language code.
   */
  'afterLanguageChange',

  /**
   * Fired by {@link Autofill} plugin before populating the data in the autofill feature. This hook is fired when
   * {@link Options#fillHandle} option is enabled.
   *
   * @event Hooks#beforeAutofill
   * @param {CellCoords} start Object containing information about first filled cell: `{row: 2, col: 0}`.
   * @param {CellCoords} end Object containing information about last filled cell: `{row: 4, col: 1}`.
   * @param {Array[]} data 2D array containing information about fill pattern: `[["1", "Ted"], ["1", "John"]]`.
   */
  'beforeAutofill',

  /**
   * Fired before aligning the cell contents.
   *
   * @event Hooks#beforeCellAlignment
   * @param {object} stateBefore An object with class names defining the cell alignment.
   * @param {CellRange[]} range An array of CellRange coordinates where the alignment will be applied.
   * @param {string} type Type of the alignment - either `horizontal` or `vertical`.
   * @param {string} alignmentClass String defining the alignment class added to the cell.
   * Possible values:
   * * `htLeft`
   * * `htCenter`
   * * `htRight`
   * * `htJustify`
   * * `htTop`
   * * `htMiddle`
   * * `htBottom`.
   */
  'beforeCellAlignment',

  /**
   * Fired before one or more cells is changed. Its main purpose is to alter changes silently after input and before
   * table rendering.
   *
   * @event Hooks#beforeChange
   * @param {Array[]} changes 2D array containing information about each of the edited cells.
   * @param {string} [source] String that identifies source of hook call
   *                          ([list of all available sources]{@link https://handsontable.com/docs/tutorial-using-callbacks.html#page-source-definition}).
   * @example
   * ```js
   * // To disregard a single change, set changes[i] to null or remove it from array using changes.splice(i, 1).
   * new Handsontable(element, {
   *   beforeChange: (changes, source) => {
   *     // [[row, prop, oldVal, newVal], ...]
   *     changes[0] = null;
   *   }
   * });
   * // To alter a single change, overwrite the desired value to changes[i][3].
   * new Handsontable(element, {
   *   beforeChange: (changes, source) => {
   *     // [[row, prop, oldVal, newVal], ...]
   *     changes[0][3] = 10;
   *   }
   * });
   * // To cancel all edit, return false from the callback or set array length to 0 (changes.length = 0).
   * new Handsontable(element, {
   *   beforeChange: (changes, source) => {
   *     // [[row, prop, oldVal, newVal], ...]
   *     return false;
   *   }
   * });
   * ```
   */
  'beforeChange',

  /**
   * Fired right before rendering the changes.
   *
   * @event Hooks#beforeChangeRender
   * @param {Array[]} changes Array in form of `[row, prop, oldValue, newValue]`.
   * @param {string} [source] String that identifies source of hook call
   *                          ([list of all available sources]{@link https://handsontable.com/docs/tutorial-using-callbacks.html#page-source-definition}).
   */
  'beforeChangeRender',

  /**
   * Fired before drawing the borders.
   *
   * @event Hooks#beforeDrawBorders
   * @param {Array} corners Array specifying the current selection borders.
   * @param {string} borderClassName Specifies the border class name.
   */
  'beforeDrawBorders',

  /**
   * Fired before getting cell settings.
   *
   * @event Hooks#beforeGetCellMeta
   * @param {number} row Visual row index.
   * @param {number} column Visual column index.
   * @param {object} cellProperties Object containing the cell's properties.
   */
  'beforeGetCellMeta',

  /**
   * Fired before cell meta is removed.
   *
   * @event Hooks#beforeRemoveCellMeta
   * @param {number} row Visual row index.
   * @param {number} column Visual column index.
   * @param {string} key The removed meta key.
   * @param {*} value Value which is under removed key of cell meta.
   */
  'beforeRemoveCellMeta',

  /**
   * Fired before the Handsontable instance is initiated.
   *
   * @event Hooks#beforeInit
   */
  'beforeInit',

  /**
   * Fired before the Walkontable instance is initiated.
   *
   * @event Hooks#beforeInitWalkontable
   * @param {object} walkontableConfig Walkontable configuration object.
   */
  'beforeInitWalkontable',

  /**
   * Fired before new data is loaded (by `loadData` or `updateSettings` method) into the data source array.
   *
   * @event Hooks#beforeLoadData
   * @param {Array} sourceData Array of arrays or array of objects containing data.
   * @param {boolean} initialLoad Flag that determines whether the data has been loaded during the initialization.
   */
  'beforeLoadData',

  /**
   * Fired before keydown event is handled. It can be used to overwrite default key bindings.
   *
   * __Note__: To prevent default behavior you need to call `event.stopImmediatePropagation()` in your `beforeKeyDown`
   * handler.
   *
   * @event Hooks#beforeKeyDown
   * @param {Event} event Original DOM event.
   */
  'beforeKeyDown',

  /**
   * Fired after the user clicked a cell, but before all the calculations related with it.
   *
   * @event Hooks#beforeOnCellMouseDown
   * @param {Event} event The `mousedown` event object.
   * @param {CellCoords} coords Cell coords object containing the visual coordinates of the clicked cell.
   * @param {HTMLTableCellElement} TD TD element.
   * @param {object} controller An object with keys `row`, `column` and `cells` which contains boolean values. This
   *                            object allows or disallows changing the selection for the particular axies.
   */
  'beforeOnCellMouseDown',

  /**
   * Fired after the user clicked a cell.
   *
   * @event Hooks#beforeOnCellMouseUp
   * @param {Event} event The `mouseup` event object.
   * @param {CellCoords} coords Cell coords object containing the visual coordinates of the clicked cell.
   * @param {HTMLTableCellElement} TD TD element.
   */
  'beforeOnCellMouseUp',

  /**
   * Fired after the user clicked a cell, but before all the calculations related with it.
   *
   * @event Hooks#beforeOnCellContextMenu
   * @since 4.1.0
   * @param {Event} event The `contextmenu` event object.
   * @param {CellCoords} coords Cell coords object containing the visual coordinates of the clicked cell.
   * @param {HTMLTableCellElement} TD TD element.
   */
  'beforeOnCellContextMenu',

  /**
   * Fired after the user moved cursor over a cell, but before all the calculations related with it.
   *
   * @event Hooks#beforeOnCellMouseOver
   * @param {Event} event The `mouseover` event object.
   * @param {CellCoords} coords CellCoords object containing the visual coordinates of the clicked cell.
   * @param {HTMLTableCellElement} TD TD element.
   * @param {object} controller An object with keys `row`, `column` and `cells` which contains boolean values. This
   *                            object allows or disallows changing the selection for the particular axies.
   */
  'beforeOnCellMouseOver',

  /**
   * Fired after the user moved cursor out from a cell, but before all the calculations related with it.
   *
   * @event Hooks#beforeOnCellMouseOut
   * @param {Event} event The `mouseout` event object.
   * @param {CellCoords} coords CellCoords object containing the visual coordinates of the leaved cell.
   * @param {HTMLTableCellElement} TD TD element.
   */
  'beforeOnCellMouseOut',

  /**
   * Fired before one or more columns are about to be removed.
   *
   * @event Hooks#beforeRemoveCol
   * @param {number} index Visual index of starter column.
   * @param {number} amount Amount of columns to be removed.
   * @param {number[]} physicalColumns An array of physical columns removed from the data source.
   * @param {string} [source] String that identifies source of hook call ([list of all available sources]{@link https://handsontable.com/docs/tutorial-using-callbacks.html#page-source-definition}).
   */
  'beforeRemoveCol',

  /**
   * Fired when one or more rows are about to be removed.
   *
   * @event Hooks#beforeRemoveRow
   * @param {number} index Visual index of starter row.
   * @param {number} amount Amount of rows to be removed.
   * @param {number[]} physicalRows An array of physical rows removed from the data source.
   * @param {string} [source] String that identifies source of hook call ([list of all available sources]{@link https://handsontable.com/docs/tutorial-using-callbacks.html#page-source-definition}).
   */
  'beforeRemoveRow',

  /**
   * Fired before the Handsontable table is rendered.
   *
   * @event Hooks#beforeRender
   * @param {boolean} isForced If `true` rendering was triggered by a change of settings or data; or `false` if
   *                           rendering was triggered by scrolling or moving selection.
   */
  'beforeRender',

  /**
   * Fired before setting range is started but not finished yet.
   *
   * @event Hooks#beforeSetRangeStartOnly
   * @param {CellCoords} coords CellCoords instance.
   */
  'beforeSetRangeStartOnly',

  /**
   * Fired before setting range is started.
   *
   * @event Hooks#beforeSetRangeStart
   * @param {CellCoords} coords CellCoords instance.
   */
  'beforeSetRangeStart',

  /**
   * Fired before setting range is ended.
   *
   * @event Hooks#beforeSetRangeEnd
   * @param {CellCoords} coords CellCoords instance.
   */
  'beforeSetRangeEnd',

  /**
   * Fired before the logic of handling a touch scroll, when user started scrolling on a touch-enabled device.
   *
   * @event Hooks#beforeTouchScroll
   */
  'beforeTouchScroll',

  /**
   * Fired before cell validation, only if validator function is defined. This can be used to manipulate the value
   * of changed cell before it is applied to the validator function.
   *
   * __Note:__ this will not affect values of changes. This will change value *ONLY* for validation.
   *
   * @event Hooks#beforeValidate
   * @param {*} value Value of the cell.
   * @param {number} row Visual row index.
   * @param {string|number} prop Property name / column index.
   * @param {string} [source] String that identifies source of hook call
   *                          ([list of all available sources]{@link https://handsontable.com/docs/tutorial-using-callbacks.html#page-source-definition}).
   */
  'beforeValidate',

  /**
   * Fired before cell value is rendered into the DOM (through renderer function). This can be used to manipulate the
   * value which is passed to the renderer without modifying the renderer itself.
   *
   * @event Hooks#beforeValueRender
   * @param {*} value Cell value to render.
   * @param {object} cellProperties An object containing the cell properties.
   */
  'beforeValueRender',

  /**
   * Fired after Handsontable instance is constructed (using `new` operator).
   *
   * @event Hooks#construct
   */
  'construct',

  /**
   * Fired after Handsontable instance is initiated but before table is rendered.
   *
   * @event Hooks#init
   */
  'init',

  /**
   * Fired when a column header index is about to be modified by a callback function.
   *
   * @event Hooks#modifyColHeader
   * @param {number} column Visual column header index.
   */
  'modifyColHeader',

  /**
   * Fired when a column width is about to be modified by a callback function.
   *
   * @event Hooks#modifyColWidth
   * @param {number} width Current column width.
   * @param {number} column Visual column index.
   */
  'modifyColWidth',

  /**
   * Fired when a row header index is about to be modified by a callback function.
   *
   * @event Hooks#modifyRowHeader
   * @param {number} row Visual row header index.
   */
  'modifyRowHeader',

  /**
   * Fired when a row height is about to be modified by a callback function.
   *
   * @event Hooks#modifyRowHeight
   * @param {number} height Row height.
   * @param {number} row Visual row index.
   */
  'modifyRowHeight',

  /**
   * Fired when a data was retrieved or modified.
   *
   * @event Hooks#modifyData
<<<<<<< HEAD
   * @param {Number} row Physical row index.
   * @param {Number} column Physical column index.
   * @param {Object} valueHolder Object which contains original value which can be modified by overwriting `.value` property.
   * @param {String} ioMode String which indicates for what operation hook is fired (`get` or `set`).
=======
   * @param {number} row Row height.
   * @param {number} column Column index.
   * @param {object} valueHolder Object which contains original value which can be modified by overwriting `.value` property.
   * @param {string} ioMode String which indicates for what operation hook is fired (`get` or `set`).
>>>>>>> 64194729
   */
  'modifyData',

  /**
   * Fired when a data was retrieved or modified from the source data set.
   *
   * @event Hooks#modifySourceData
   * @param {Number} row Physical row index.
   * @param {Number} column Physical column index.
   * @param {Object} valueHolder Object which contains original value which can be modified by overwriting `.value` property.
   * @param {String} ioMode String which indicates for what operation hook is fired (`get` or `set`).
   */
  'modifySourceData',

  /**
   * Fired when a data was retrieved or modified.
   *
   * @event Hooks#modifyRowData
   * @param {number} row Physical row index.
   */
  'modifyRowData',

  /**
   * Used to modify the cell coordinates when using the `getCell` method.
   *
   * @event Hooks#modifyGetCellCoords
   * @since 0.36.0
   * @param {number} row Visual row index.
   * @param {number} column Visual column index.
   * @param {boolean} topmost If set to `true`, it returns the TD element from the topmost overlay. For example,
   *                          if the wanted cell is in the range of fixed rows, it will return a TD element
   *                          from the `top` overlay.
   */
  'modifyGetCellCoords',

  /**
   * Fired by {@link PersistentState} plugin, after loading value, saved under given key, from browser local storage. This hook is fired when
   * {@link Options#persistentState} option is enabled.
   *
   * @event Hooks#persistentStateLoad
   * @param {string} key Key.
   * @param {object} valuePlaceholder Object containing the loaded value under `valuePlaceholder.value` (if no value have been saved, `value` key will be undefined).
   */
  'persistentStateLoad',

  /**
   * Fired by {@link PersistentState} plugin after resetting data from local storage. If no key is given, all values associated with table will be cleared.
   * This hook is fired when {@link Options#persistentState} option is enabled.
   *
   * @event Hooks#persistentStateReset
   * @param {string} [key] Key.
   */
  'persistentStateReset',

  /**
   * Fired by {@link PersistentState} plugin, after saving value under given key in browser local storage. This hook is fired when
   * {@link Options#persistentState} option is enabled.
   *
   * @event Hooks#persistentStateSave
   * @param {string} key Key.
   * @param {Mixed} value Value to save.
   */
  'persistentStateSave',

  /**
   * Fired by {@link ColumnSorting} and {@link MultiColumnSorting} plugins before sorting the column. If you return `false` value inside callback for hook, then sorting
   * will be not applied by the Handsontable (useful for server-side sorting).
   *
   * This hook is fired when {@link Options#columnSorting} or {@link Options#multiColumnSorting} option is enabled.
   *
   * @event Hooks#beforeColumnSort
   * @param {Array} currentSortConfig Current sort configuration (for all sorted columns).
   * @param {Array} destinationSortConfigs Destination sort configuration (for all sorted columns).
   */
  'beforeColumnSort',

  /**
   * Fired by {@link ColumnSorting} and {@link MultiColumnSorting} plugins after sorting the column. This hook is fired when {@link Options#columnSorting}
   * or {@link Options#multiColumnSorting} option is enabled.
   *
   * @event Hooks#afterColumnSort
   * @param {Array} currentSortConfig Current sort configuration (for all sorted columns).
   * @param {Array} destinationSortConfigs Destination sort configuration (for all sorted columns).
   */
  'afterColumnSort',

  /**
   * Fired by {@link Autofill} plugin after setting range of autofill. This hook is fired when {@link Options#fillHandle}
   * option is enabled.
   *
   * @event Hooks#modifyAutofillRange
   * @param {Array} startArea Array of visual coordinates of the starting point for the drag-down operation (`[startRow, startColumn, endRow, endColumn]`).
   * @param {Array} entireArea Array of visual coordinates of the entire area of the drag-down operation (`[startRow, startColumn, endRow, endColumn]`).
   */
  'modifyAutofillRange',

  /**
   * Fired to allow modifying the copyable range with a callback function.
   *
   * @event Hooks#modifyCopyableRange
   * @param {Array[]} copyableRanges Array of objects defining copyable cells.
   */
  'modifyCopyableRange',

  /**
   * Fired by {@link CopyPaste} plugin before copying the values into clipboard and before clearing values of
   * the selected cells. This hook is fired when {@link Options#copyPaste} option is enabled.
   *
   * @event Hooks#beforeCut
   * @param {Array[]} data An array of arrays which contains data to cut.
   * @param {object[]} coords An array of objects with ranges of the visual indexes (`startRow`, `startCol`, `endRow`, `endCol`)
   *                       which will be cut out.
   * @returns {*} If returns `false` then operation of the cutting out is canceled.
   * @example
   * ```js
   * // To disregard a single row, remove it from the array using data.splice(i, 1).
   * new Handsontable(element, {
   *   beforeCut: function(data, coords) {
   *     // data -> [[1, 2, 3], [4, 5, 6]]
   *     data.splice(0, 1);
   *     // data -> [[4, 5, 6]]
   *     // coords -> [{startRow: 0, startCol: 0, endRow: 1, endCol: 2}]
   *   }
   * });
   * // To cancel a cutting action, just return `false`.
   * new Handsontable(element, {
   *   beforeCut: function(data, coords) {
   *     return false;
   *   }
   * });
   * ```
   */
  'beforeCut',

  /**
   * Fired by {@link CopyPaste} plugin after data was cut out from the table. This hook is fired when
   * {@link Options#copyPaste} option is enabled.
   *
   * @event Hooks#afterCut
   * @param {Array[]} data An array of arrays which contains the cutted out data.
   * @param {object[]} coords An array of objects with ranges of the visual indexes (`startRow`, `startCol`, `endRow`, `endCol`)
   *                       which was cut out.
   */
  'afterCut',

  /**
   * Fired before values are copied into clipboard.
   *
   * @event Hooks#beforeCopy
   * @param {Array[]} data An array of arrays which contains data to copied.
   * @param {object[]} coords An array of objects with ranges of the visual indexes (`startRow`, `startCol`, `endRow`, `endCol`)
   *                         which will copied.
   * @returns {*} If returns `false` then copying is canceled.
   *
   * @example
   * ```js
   * // To disregard a single row, remove it from array using data.splice(i, 1).
   * ...
   * new Handsontable(document.getElementById('example'), {
   *   beforeCopy: (data, coords) => {
   *     // data -> [[1, 2, 3], [4, 5, 6]]
   *     data.splice(0, 1);
   *     // data -> [[4, 5, 6]]
   *     // coords -> [{startRow: 0, startCol: 0, endRow: 1, endCol: 2}]
   *   }
   * });
   * ...
   *
   * // To cancel copying, return false from the callback.
   * ...
   * new Handsontable(document.getElementById('example'), {
   *   beforeCopy: (data, coords) => {
   *     return false;
   *   }
   * });
   * ...
   * ```
   */
  'beforeCopy',

  /**
   * Fired by {@link CopyPaste} plugin after data are pasted into table. This hook is fired when {@link Options#copyPaste}
   * option is enabled.
   *
   * @event Hooks#afterCopy
   * @param {Array[]} data An array of arrays which contains the copied data.
   * @param {object[]} coords An array of objects with ranges of the visual indexes (`startRow`, `startCol`, `endRow`, `endCol`)
   *                         which was copied.
   */
  'afterCopy',

  /**
   * Fired by {@link CopyPaste} plugin before values are pasted into table. This hook is fired when
   * {@link Options#copyPaste} option is enabled.
   *
   * @event Hooks#beforePaste
   * @param {Array[]} data An array of arrays which contains data to paste.
   * @param {object[]} coords An array of objects with ranges of the visual indexes (`startRow`, `startCol`, `endRow`, `endCol`)
   *                       that correspond to the previously selected area.
   * @returns {*} If returns `false` then pasting is canceled.
   * @example
   * ```js
   * // To disregard a single row, remove it from array using data.splice(i, 1).
   * new Handsontable(example, {
   *   beforePaste: (data, coords) => {
   *     // data -> [[1, 2, 3], [4, 5, 6]]
   *     data.splice(0, 1);
   *     // data -> [[4, 5, 6]]
   *     // coords -> [{startRow: 0, startCol: 0, endRow: 1, endCol: 2}]
   *   }
   * });
   * // To cancel pasting, return false from the callback.
   * new Handsontable(example, {
   *   beforePaste: (data, coords) => {
   *     return false;
   *   }
   * });
   * ```
   */
  'beforePaste',

  /**
   * Fired by {@link CopyPaste} plugin after values are pasted into table. This hook is fired when
   * {@link Options#copyPaste} option is enabled.
   *
   * @event Hooks#afterPaste
   * @param {Array[]} data An array of arrays which contains the pasted data.
   * @param {object[]} coords An array of objects with ranges of the visual indexes (`startRow`, `startCol`, `endRow`, `endCol`)
   *                       that correspond to the previously selected area.
   */
  'afterPaste',

  /**
   * Fired by {@link ManualColumnMove} plugin before change order of the visual indexes. This hook is fired when
   * {@link Options#manualColumnMove} option is enabled.
   *
   * @event Hooks#beforeColumnMove
   * @param {number[]} columns Array of visual column indexes to be moved.
   * @param {number} target Visual column index being a target for moved columns.
   */
  'beforeColumnMove',

  /**
   * Fired by {@link ManualColumnMove} plugin after changing order of the visual indexes. This hook is fired when
   * {@link Options#manualColumnMove} option is enabled.
   *
   * @event Hooks#afterColumnMove
   * @param {number[]} columns Array of visual column indexes that were moved.
   * @param {number} target Visual column index being a target for moved columns.
   */
  'afterColumnMove',

  /**
   * Fired by {@link ManualRowMove} plugin before changing the order of the visual indexes. This hook is fired when
   * {@link Options#manualRowMove} option is enabled.
   *
   * @event Hooks#beforeRowMove
   * @param {Array} movedRows Array of visual row indexes to be moved.
   * @param {number} finalIndex Visual row index, being a start index for the moved rows. Points to where the elements will be placed after the moving action. To check visualization of final index please take a look at [documentation](/demo-moving.html#manualRowMove).
   * @param {number|undefined} dropIndex Visual row index, being a drop index for the moved rows. Points to where we are going to drop the moved elements. To check visualization of drop index please take a look at [documentation](/demo-moving.html#manualRowMove). It's `undefined` when `dragRows` function wasn't called.
   * @param {boolean} movePossible Indicates if it's possible to move rows to the desired position.
   */
  'beforeRowMove',

  /**
   * Fired by {@link ManualRowMove} plugin after changing the order of the visual indexes. This hook is fired when
   * {@link Options#manualRowMove} option is enabled.
   *
   * @event Hooks#afterRowMove
   * @param {Array} movedRows Array of visual row indexes to be moved.
   * @param {number} finalIndex Visual row index, being a start index for the moved rows. Points to where the elements will be placed after the moving action. To check visualization of final index please take a look at [documentation](/demo-moving.html#manualRowMove).
   * @param {number|undefined} dropIndex Visual row index, being a drop index for the moved rows. Points to where we are going to drop the moved elements. To check visualization of drop index please take a look at [documentation](/demo-moving.html#manualRowMove). It's `undefined` when `dragRows` function wasn't called.
   * @param {boolean} movePossible Indicates if it was possible to move rows to the desired position.
   * @param {boolean} orderChanged Indicates if order of rows was changed by move.
   */
  'afterRowMove',

  /**
   * Fired by {@link ManualColumnResize} plugin before rendering the table with modified column sizes. This hook is
   * fired when {@link Options#manualColumnResize} option is enabled.
   *
   * @event Hooks#beforeColumnResize
   * @param {number} newSize Calculated new column width.
   * @param {number} column Visual index of the resized column.
   * @param {boolean} isDoubleClick Flag that determines whether there was a double-click.
   * @returns {number} Returns a new column size or `undefined`, if column size should be calculated automatically.
   */
  'beforeColumnResize',

  /**
   * Fired by {@link ManualColumnResize} plugin after rendering the table with modified column sizes. This hook is
   * fired when {@link Options#manualColumnResize} option is enabled.
   *
   * @event Hooks#afterColumnResize
   * @param {number} newSize Calculated new column width.
   * @param {number} column Visual index of the resized column.
   * @param {boolean} isDoubleClick Flag that determines whether there was a double-click.
   */
  'afterColumnResize',

  /**
   * Fired by {@link ManualRowResize} plugin before rendering the table with modified row sizes. This hook is
   * fired when {@link Options#manualRowResize} option is enabled.
   *
   * @event Hooks#beforeRowResize
   * @param {number} newSize Calculated new row height.
   * @param {number} row Visual index of the resized row.
   * @param {boolean} isDoubleClick Flag that determines whether there was a double-click.
   * @returns {number} Returns the new row size or `undefined` if row size should be calculated automatically.
   */
  'beforeRowResize',

  /**
   * Fired by {@link ManualRowResize} plugin after rendering the table with modified row sizes. This hook is
   * fired when {@link Options#manualRowResize} option is enabled.
   *
   * @event Hooks#afterRowResize
   * @param {number} newSize Calculated new row height.
   * @param {number} row Visual index of the resized row.
   * @param {boolean} isDoubleClick Flag that determines whether there was a double-click.
   */
  'afterRowResize',

  /**
   * Fired after getting the column header renderers.
   *
   * @event Hooks#afterGetColumnHeaderRenderers
   * @param {Function[]} renderers An array of the column header renderers.
   */
  'afterGetColumnHeaderRenderers',

  /**
   * Fired after getting the row header renderers.
   *
   * @event Hooks#afterGetRowHeaderRenderers
   * @param {Function[]} renderers An array of the row header renderers.
   */
  'afterGetRowHeaderRenderers',

  /**
   * Fired before applying stretched column width to column.
   *
   * @event Hooks#beforeStretchingColumnWidth
   * @param {number} stretchedWidth Calculated width.
   * @param {number} column Visual column index.
   * @returns {number} Returns new width which will be applied to the column element.
   */
  'beforeStretchingColumnWidth',

  /**
   * Fired by {@link Filters} plugin before applying [filtering]{@link https://handsontable.com/docs/demo-filtering.html}. This hook is fired when
   * {@link Options#filters} option is enabled.
   *
   * @event Hooks#beforeFilter
   * @param {object[]} conditionsStack An array of objects with added formulas.
   * ```js
   * // Example format of the conditionsStack argument:
   * [
   *   {
   *     column: 2,
   *     conditions: [
   *       {name: 'begins_with', args: [['S']]}
   *     ],
   *     operation: 'conjunction'
   *   },
   *   {
   *     column: 4,
   *     conditions: [
   *       {name: 'not_empty', args: []}
   *     ],
   *     operation: 'conjunction'
   *   },
   * ]
   * ```.
   * @returns {boolean} If hook returns `false` value then filtering won't be applied on the UI side (server-side filtering).
   */
  'beforeFilter',

  /**
   * Fired by {@link Filters} plugin after applying [filtering]{@link https://handsontable.com/docs/demo-filtering.html}. This hook is fired when
   * {@link Options#filters} option is enabled.
   *
   * @event Hooks#afterFilter
   * @param {object[]} conditionsStack An array of objects with added conditions.
   * ```js
   * // Example format of the conditionsStack argument:
   * [
   *   {
   *     column: 2,
   *     conditions: [
   *       {name: 'begins_with', args: [['S']]}
   *     ],
   *     operation: 'conjunction'
   *   },
   *   {
   *     column: 4,
   *     conditions: [
   *       {name: 'not_empty', args: []}
   *     ],
   *     operation: 'conjunction'
   *   },
   * ]
   * ```.
   */
  'afterFilter',

  /**
   * Fired while retrieving the column header height.
   *
   * @event Hooks#modifyColumnHeaderHeight
   */
  'modifyColumnHeaderHeight',

  /**
   * Fired by {@link UndoRedo} plugin before the undo action. Contains information about the action that is being undone.
   * This hook is fired when {@link Options#undo} option is enabled.
   *
   * @event Hooks#beforeUndo
   * @param {object} action The action object. Contains information about the action being undone. The `actionType`
   *                        property of the object specifies the type of the action in a String format. (e.g. `'remove_row'`).
   */
  'beforeUndo',

  /**
   * Fired by {@link UndoRedo} plugin after the undo action. Contains information about the action that is being undone.
   * This hook is fired when {@link Options#undo} option is enabled.
   *
   * @event Hooks#afterUndo
   * @param {object} action The action object. Contains information about the action being undone. The `actionType`
   *                        property of the object specifies the type of the action in a String format. (e.g. `'remove_row'`).
   */
  'afterUndo',

  /**
   * Fired by {@link UndoRedo} plugin before the redo action. Contains information about the action that is being redone.
   * This hook is fired when {@link Options#undo} option is enabled.
   *
   * @event Hooks#beforeRedo
   * @param {object} action The action object. Contains information about the action being redone. The `actionType`
   *                        property of the object specifies the type of the action in a String format (e.g. `'remove_row'`).
   */
  'beforeRedo',

  /**
   * Fired by {@link UndoRedo} plugin after the redo action. Contains information about the action that is being redone.
   * This hook is fired when {@link Options#undo} option is enabled.
   *
   * @event Hooks#afterRedo
   * @param {object} action The action object. Contains information about the action being redone. The `actionType`
   *                        property of the object specifies the type of the action in a String format (e.g. `'remove_row'`).
   */
  'afterRedo',

  /**
   * Fired while retrieving the row header width.
   *
   * @event Hooks#modifyRowHeaderWidth
   * @param {number} rowHeaderWidth Row header width.
   */
  'modifyRowHeaderWidth',

  /**
   * Fired from the `populateFromArray` method during the `autofill` process. Fired for each "autofilled" cell individually.
   *
   * @event Hooks#beforeAutofillInsidePopulate
   * @param {object} index Object containing `row` and `col` properties, defining the number of rows/columns from the initial cell of the autofill.
   * @param {string} direction Declares the direction of the autofill. Possible values: `up`, `down`, `left`, `right`.
   * @param {Array[]} input Contains an array of rows with data being used in the autofill.
   * @param {Array} deltas The deltas array passed to the `populateFromArray` method.
   */
  'beforeAutofillInsidePopulate',

  /**
   * Fired when the start of the selection is being modified (e.g. Moving the selection with the arrow keys).
   *
   * @event Hooks#modifyTransformStart
   * @param {CellCoords} delta Cell coords object declaring the delta of the new selection relative to the previous one.
   */
  'modifyTransformStart',

  /**
   * Fired when the end of the selection is being modified (e.g. Moving the selection with the arrow keys).
   *
   * @event Hooks#modifyTransformEnd
   * @param {CellCoords} delta Cell coords object declaring the delta of the new selection relative to the previous one.
   */
  'modifyTransformEnd',

  /**
   * Fired after the start of the selection is being modified (e.g. Moving the selection with the arrow keys).
   *
   * @event Hooks#afterModifyTransformStart
   * @param {CellCoords} coords Coords of the freshly selected cell.
   * @param {number} rowTransformDir `-1` if trying to select a cell with a negative row index. `0` otherwise.
   * @param {number} colTransformDir `-1` if trying to select a cell with a negative column index. `0` otherwise.
   */
  'afterModifyTransformStart',

  /**
   * Fired after the end of the selection is being modified (e.g. Moving the selection with the arrow keys).
   *
   * @event Hooks#afterModifyTransformEnd
   * @param {CellCoords} coords Visual coords of the freshly selected cell.
   * @param {number} rowTransformDir `-1` if trying to select a cell with a negative row index. `0` otherwise.
   * @param {number} colTransformDir `-1` if trying to select a cell with a negative column index. `0` otherwise.
   */
  'afterModifyTransformEnd',

  /**
   * Fired inside the `viewportRowCalculatorOverride` method. Allows modifying the row calculator parameters.
   *
   * @event Hooks#afterViewportRowCalculatorOverride
   * @param {object} calc The row calculator.
   */
  'afterViewportRowCalculatorOverride',

  /**
   * Fired inside the `viewportColumnCalculatorOverride` method. Allows modifying the row calculator parameters.
   *
   * @event Hooks#afterViewportColumnCalculatorOverride
   * @param {object} calc The row calculator.
   */
  'afterViewportColumnCalculatorOverride',

  /**
   * Fired after initializing all the plugins.
   *
   * @event Hooks#afterPluginsInitialized
   */
  'afterPluginsInitialized',

  /**
   * Fired by {@link HiddenRows} plugin before marking the rows as hidden. Fired only if the {@link Options#hiddenRows} option is enabled.
   * Returning `false` in the callback will prevent the hiding action from completing.
   *
   * @event Hooks#beforeHideRows
   * @param {Array} currentHideConfig Current hide configuration - a list of hidden physical row indexes.
   * @param {Array} destinationHideConfig Destination hide configuration - a list of hidden physical row indexes.
   * @param {boolean} actionPossible `true`, if provided row indexes are valid, `false` otherwise.
   * @returns {undefined|boolean} If the callback returns `false`, the hiding action will not be completed.
   */
  'beforeHideRows',

  /**
   * Fired by {@link HiddenRows} plugin after marking the rows as hidden. Fired only if the {@link Options#hiddenRows} option is enabled.
   *
   * @event Hooks#afterHideRows
   * @param {Array} currentHideConfig Current hide configuration - a list of hidden physical row indexes.
   * @param {Array} destinationHideConfig Destination hide configuration - a list of hidden physical row indexes.
   * @param {boolean} actionPossible `true`, if provided row indexes are valid, `false` otherwise.
   * @param {boolean} stateChanged `true`, if the action affected any non-hidden rows, `false` otherwise.
   */
  'afterHideRows',

  /**
   * Fired by {@link HiddenRows} plugin before marking the rows as not hidden. Fired only if the {@link Options#hiddenRows} option is enabled.
   * Returning `false` in the callback will prevent the row revealing action from completing.
   *
   * @event Hooks#beforeUnhideRows
   * @param {Array} currentHideConfig Current hide configuration - a list of hidden physical row indexes.
   * @param {Array} destinationHideConfig Destination hide configuration - a list of hidden physical row indexes.
   * @param {boolean} actionPossible `true`, if provided row indexes are valid, `false` otherwise.
   * @returns {undefined|boolean} If the callback returns `false`, the revealing action will not be completed.
   */
  'beforeUnhideRows',

  /**
   * Fired by {@link HiddenRows} plugin after marking the rows as not hidden. Fired only if the {@link Options#hiddenRows} option is enabled.
   *
   * @event Hooks#afterUnhideRows
   * @param {Array} currentHideConfig Current hide configuration - a list of hidden physical row indexes.
   * @param {Array} destinationHideConfig Destination hide configuration - a list of hidden physical row indexes.
   * @param {boolean} actionPossible `true`, if provided row indexes are valid, `false` otherwise.
   * @param {boolean} stateChanged `true`, if the action affected any hidden rows, `false` otherwise.
   */
  'afterUnhideRows',

  /**
   * Fired by {@link HiddenColumns} plugin before marking the columns as hidden. Fired only if the {@link Options#hiddenColumns} option is enabled.
   * Returning `false` in the callback will prevent the hiding action from completing.
   *
   * @event Hooks#beforeHideColumns
   * @param {Array} currentHideConfig Current hide configuration - a list of hidden physical column indexes.
   * @param {Array} destinationHideConfig Destination hide configuration - a list of hidden physical column indexes.
   * @param {boolean} actionPossible `true`, if the provided column indexes are valid, `false` otherwise.
   * @returns {undefined|boolean} If the callback returns `false`, the hiding action will not be completed.
   */
  'beforeHideColumns',

  /**
   * Fired by {@link HiddenColumns} plugin after marking the columns as hidden. Fired only if the {@link Options#hiddenColumns} option is enabled.
   *
   * @event Hooks#afterHideColumns
   * @param {Array} currentHideConfig Current hide configuration - a list of hidden physical column indexes.
   * @param {Array} destinationHideConfig Destination hide configuration - a list of hidden physical column indexes.
   * @param {boolean} actionPossible `true`, if the provided column indexes are valid, `false` otherwise.
   * @param {boolean} stateChanged `true`, if the action affected any non-hidden columns, `false` otherwise.
   */
  'afterHideColumns',

  /**
   * Fired by {@link HiddenColumns} plugin before marking the columns as not hidden. Fired only if the {@link Options#hiddenColumns} option is enabled.
   * Returning `false` in the callback will prevent the column revealing action from completing.
   *
   * @event Hooks#beforeUnhideColumns
   * @param {Array} currentHideConfig Current hide configuration - a list of hidden physical column indexes.
   * @param {Array} destinationHideConfig Destination hide configuration - a list of hidden physical column indexes.
   * @param {boolean} actionPossible `true`, if the provided column indexes are valid, `false` otherwise.
   * @returns {undefined|boolean} If the callback returns `false`, the hiding action will not be completed.
   */
  'beforeUnhideColumns',

  /**
   * Fired by {@link HiddenColumns} plugin after marking the columns as not hidden. Fired only if the {@link Options#hiddenColumns} option is enabled.
   *
   * @event Hooks#afterUnhideColumns
   * @param {Array} currentHideConfig Current hide configuration - a list of hidden physical column indexes.
   * @param {Array} destinationHideConfig Destination hide configuration - a list of hidden physical column indexes.
   * @param {boolean} actionPossible `true`, if the provided column indexes are valid, `false` otherwise.
   * @param {boolean} stateChanged `true`, if the action affected any hidden columns, `false` otherwise.
   */
  'afterUnhideColumns',

  /**
   * Fired by {@link TrimRows} plugin before trimming rows. This hook is fired when {@link Options#trimRows} option is enabled.
   *
   * @event Hooks#beforeTrimRow
   * @param {Array} currentTrimConfig Current trim configuration - a list of trimmed physical row indexes.
   * @param {Array} destinationTrimConfig Destination trim configuration - a list of trimmed physical row indexes.
   * @param {boolean} actionPossible `true`, if all of the row indexes are withing the bounds of the table, `false` otherwise.
   * @returns {undefined|boolean} If the callback returns `false`, the trimming action will not be completed.
   */
  'beforeTrimRow',

  /**
   * Fired by {@link TrimRows} plugin after trimming rows. This hook is fired when {@link Options#trimRows} option is enabled.
   *
   * @event Hooks#afterTrimRow
   * @param {Array} currentTrimConfig Current trim configuration - a list of trimmed physical row indexes.
   * @param {Array} destinationTrimConfig Destination trim configuration - a list of trimmed physical row indexes.
   * @param {boolean} actionPossible `true`, if all of the row indexes are withing the bounds of the table, `false` otherwise.
   * @param {boolean} stateChanged `true`, if the action affected any non-trimmed rows, `false` otherwise.
   * @returns {undefined|boolean} If the callback returns `false`, the trimming action will not be completed.
   */
  'afterTrimRow',

  /**
   * Fired by {@link TrimRows} plugin before untrimming rows. This hook is fired when {@link Options#trimRows} option is enabled.
   *
   * @event Hooks#beforeUntrimRow
   * @param {Array} currentTrimConfig Current trim configuration - a list of trimmed physical row indexes.
   * @param {Array} destinationTrimConfig Destination trim configuration - a list of trimmed physical row indexes.
   * @param {boolean} actionPossible `true`, if all of the row indexes are withing the bounds of the table, `false` otherwise.
   * @returns {undefined|boolean} If the callback returns `false`, the untrimming action will not be completed.
   */
  'beforeUntrimRow',

  /**
   * Fired by {@link TrimRows} plugin after untrimming rows. This hook is fired when {@link Options#trimRows} option is enabled.
   *
   * @event Hooks#afterUntrimRow
   * @param {Array} currentTrimConfig Current trim configuration - a list of trimmed physical row indexes.
   * @param {Array} destinationTrimConfig Destination trim configuration - a list of trimmed physical row indexes.
   * @param {boolean} actionPossible `true`, if all of the row indexes are withing the bounds of the table, `false` otherwise.
   * @param {boolean} stateChanged `true`, if the action affected any trimmed rows, `false` otherwise.
   * @returns {undefined|boolean} If the callback returns `false`, the untrimming action will not be completed.
   */
  'afterUntrimRow',

  /**
   * Fired by {@link DropdownMenu} plugin before opening the dropdown menu. This hook is fired when {@link Options#dropdownMenu}
   * option is enabled.
   *
   * @event Hooks#beforeDropdownMenuShow
   * @param {DropdownMenu} dropdownMenu The DropdownMenu instance.
   */
  'beforeDropdownMenuShow',

  /**
   * Fired by {@link DropdownMenu} plugin after opening the Dropdown Menu. This hook is fired when {@link Options#dropdownMenu}
   * option is enabled.
   *
   * @event Hooks#afterDropdownMenuShow
   * @param {DropdownMenu} dropdownMenu The DropdownMenu instance.
   */
  'afterDropdownMenuShow',

  /**
   * Fired by {@link DropdownMenu} plugin after hiding the Dropdown Menu. This hook is fired when {@link Options#dropdownMenu}
   * option is enabled.
   *
   * @event Hooks#afterDropdownMenuHide
   * @param {DropdownMenu} instance The DropdownMenu instance.
   */
  'afterDropdownMenuHide',

  /**
   * Fired by {@link HiddenRows} plugin to check whether the provided row index is hidden. This hook is fired when
   * {@link Options#hiddenRows} option is enabled.
   *
   * @event Hooks#hiddenRow
   * @param {number} row The visual row index in question.
   */
  'hiddenRow',

  /**
   * Fired by {@link HiddenColumns} plugin to check whether the provided column index is hidden. This hook is fired when
   * {@link Options#hiddenColumns} option is enabled.
   *
   * @event Hooks#hiddenColumn
   * @param {number} column The visual column index in question.
   */
  'hiddenColumn',

  /**
   * Fired by {@link NestedRows} plugin before adding a children to the NestedRows structure. This hook is fired when
   * {@link Options#nestedRows} option is enabled.
   *
   * @event Hooks#beforeAddChild
   * @param {object} parent The parent object.
   * @param {object|undefined} element The element added as a child. If `undefined`, a blank child was added.
   * @param {number|undefined} index The index within the parent where the new child was added. If `undefined`, the element was added as the last child.
   */
  'beforeAddChild',

  /**
   * Fired by {@link NestedRows} plugin after adding a children to the NestedRows structure. This hook is fired when
   * {@link Options#nestedRows} option is enabled.
   *
   * @event Hooks#afterAddChild
   * @param {object} parent The parent object.
   * @param {object|undefined} element The element added as a child. If `undefined`, a blank child was added.
   * @param {number|undefined} index The index within the parent where the new child was added. If `undefined`, the element was added as the last child.
   */
  'afterAddChild',

  /**
   * Fired by {@link NestedRows} plugin before detaching a child from its parent. This hook is fired when
   * {@link Options#nestedRows} option is enabled.
   *
   * @event Hooks#beforeDetachChild
   * @param {object} parent An object representing the parent from which the element is to be detached.
   * @param {object} element The detached element.
   */
  'beforeDetachChild',

  /**
   * Fired by {@link NestedRows} plugin after detaching a child from its parent. This hook is fired when
   * {@link Options#nestedRows} option is enabled.
   *
   * @event Hooks#afterDetachChild
   * @param {object} parent An object representing the parent from which the element was detached.
   * @param {object} element The detached element.
   */
  'afterDetachChild',

  /**
   * Fired after the editor is opened and rendered.
   *
   * @event Hooks#afterBeginEditing
   * @param {number} row Visual row index of the edited cell.
   * @param {number} column Visual column index of the edited cell.
   */
  'afterBeginEditing',

  /**
   * Fired by {@link MergeCells} plugin before cell merging. This hook is fired when {@link Options#mergeCells}
   * option is enabled.
   *
   * @event Hooks#beforeMergeCells
   * @param {CellRange} cellRange Selection cell range.
   * @param {boolean} [auto=false] `true` if called automatically by the plugin.
   */
  'beforeMergeCells',

  /**
   * Fired by {@link MergeCells} plugin after cell merging. This hook is fired when {@link Options#mergeCells}
   * option is enabled.
   *
   * @event Hooks#afterMergeCells
   * @param {CellRange} cellRange Selection cell range.
   * @param {object} mergeParent The parent collection of the provided cell range.
   * @param {boolean} [auto=false] `true` if called automatically by the plugin.
   */
  'afterMergeCells',

  /**
   * Fired by {@link MergeCells} plugin before unmerging the cells. This hook is fired when {@link Options#mergeCells}
   * option is enabled.
   *
   * @event Hooks#beforeUnmergeCells
   * @param {CellRange} cellRange Selection cell range.
   * @param {boolean} [auto=false] `true` if called automatically by the plugin.
   */
  'beforeUnmergeCells',

  /**
   * Fired by {@link MergeCells} plugin after unmerging the cells. This hook is fired when {@link Options#mergeCells}
   * option is enabled.
   *
   * @event Hooks#afterUnmergeCells
   * @param {CellRange} cellRange Selection cell range.
   * @param {boolean} [auto=false] `true` if called automatically by the plugin.
   */
  'afterUnmergeCells',

  /**
   * Fired after the table was switched into listening mode. This allows Handsontable to capture keyboard events and
   * respond in the right way.
   *
   * @event Hooks#afterListen
   */
  'afterListen',

  /**
   * Fired after the table was switched off from the listening mode. This makes the Handsontable inert for any
   * keyboard events.
   *
   * @event Hooks#afterUnlisten
   */
  'afterUnlisten',

  /**
   * Fired after the window was resized.
   *
   * @event Hooks#afterRefreshDimensions
   * @param {object} previousDimensions Previous dimensions of the container.
   * @param {object} currentDimensions Current dimensions of the container.
   * @param {boolean} stateChanged `true`, if the container was re-render, `false` otherwise.
   */
  'afterRefreshDimensions',

  /**
   * Cancellable hook, called after resizing a window, but before redrawing a table.
   *
   * @event Hooks#beforeRefreshDimensions
   * @param {object} previousDimensions Previous dimensions of the container.
   * @param {object} currentDimensions Current dimensions of the container.
   * @param {boolean} actionPossible `true`, if current and previous dimensions are different, `false` otherwise.
   * @returns {undefined|boolean} If the callback returns `false`, the refresh action will not be completed.
   */
  'beforeRefreshDimensions',

  /**
   * Fired by {@link CollapsibleColumns} plugin before columns collapse. This hook is fired when {@link Options#collapsibleColumns} option is enabled.
   *
   * @event Hooks#beforeColumnCollapse
   * @param {Array} currentCollapsedColumns Current collapsible configuration - a list of collapsible physical column indexes.
   * @param {Array} destinationCollapsedColumns Destination collapsible configuration - a list of collapsible physical column indexes.
   * @param {boolean} collapsePossible `true`, if all of the column indexes are withing the bounds of the collapsed sections, `false` otherwise.
   * @returns {undefined|boolean} If the callback returns `false`, the collapsing action will not be completed.
   */
  'beforeColumnCollapse',

  /**
   * Fired by {@link CollapsibleColumns} plugin before columns collapse. This hook is fired when {@link Options#collapsibleColumns} option is enabled.
   *
   * @event Hooks#afterColumnCollapse
   * @param {Array} currentCollapsedColumns Current collapsible configuration - a list of collapsible physical column indexes.
   * @param {Array} destinationCollapsedColumns Destination collapsible configuration - a list of collapsible physical column indexes.
   * @param {boolean} collapsePossible `true`, if all of the column indexes are withing the bounds of the collapsed sections, `false` otherwise.
   * @param {boolean} successfullyCollapsed `true`, if the action affected any non-collapsible column, `false` otherwise.
   */
  'afterColumnCollapse',

  /**
   * Fired by {@link CollapsibleColumns} plugin before columns expand. This hook is fired when {@link Options#collapsibleColumns} option is enabled.
   *
   * @event Hooks#beforeColumnExpand
   * @param {Array} currentCollapsedColumns Current collapsible configuration - a list of collapsible physical column indexes.
   * @param {Array} destinationCollapsedColumns Destination collapsible configuration - a list of collapsible physical column indexes.
   * @param {boolean} expandPossible `true`, if all of the column indexes are withing the bounds of the collapsed sections, `false` otherwise.
   * @returns {undefined|boolean} If the callback returns `false`, the expanding action will not be completed.
   */
  'beforeColumnExpand',

  /**
   * Fired by {@link CollapsibleColumns} plugin before columns expand. This hook is fired when {@link Options#collapsibleColumns} option is enabled.
   *
   * @event Hooks#afterColumnExpand
   * @param {Array} currentCollapsedColumns Current collapsible configuration - a list of collapsible physical column indexes.
   * @param {Array} destinationCollapsedColumns Destination collapsible configuration - a list of collapsible physical column indexes.
   * @param {boolean} expandPossible `true`, if all of the column indexes are withing the bounds of the collapsed sections, `false` otherwise.
   * @param {boolean} successfullyExpanded `true`, if the action affected any non-collapsible column, `false` otherwise.
   */
  'afterColumnExpand',
];

/**
 * Template warning message for removed hooks.
 *
 * @type {string}
 */
const REMOVED_MESSAGE = toSingleLine`The plugin hook "[hookName]" was removed in Handsontable [removedInVersion].\x20
  Please consult release notes https://github.com/handsontable/handsontable/releases/tag/[removedInVersion] to learn about the migration path.`;

/**
 * The list of the hooks which are removed from the API. The warning message is printed out in
 * the developer console when the hook is used.
 *
 * The Map key is represented by hook name and its value points to the Handsontable version
 * in which it was removed.
 *
 * @type {Map<string, string>}
 */
const REMOVED_HOOKS = new Map([
  ['modifyRow', '8.0.0'],
  ['modifyCol', '8.0.0'],
  ['unmodifyRow', '8.0.0'],
  ['unmodifyCol', '8.0.0'],
  ['skipLengthCache', '8.0.0'],
]);

/**
 * The list of the hooks which are deprecated. The warning message is printed out in
 * the developer console when the hook is used.
 *
 * The Map key is represented by hook name and its value keeps message which whould be
 * printed out when the hook is used.
 *
 * Usage:
 * ```.
 * ...
 * New Map([
 *   ['beforeColumnExpand', 'The plugin hook "beforeColumnExpand" is deprecated. Use "beforeColumnExpand2" instead.'],
 * ])
 * ...
 * ```.
 *
 *
 * @type {Map<string, string>}
 */
const DEPRECATED_HOOKS = new Map([]);

class Hooks {
  static getSingleton() {
    return getGlobalSingleton();
  }

  /**
   *
   */
  constructor() {
    this.globalBucket = this.createEmptyBucket();
  }

  /**
   * Returns a new object with empty handlers related to every registered hook name.
   *
   * @returns {object} The empty bucket object.
   *
   * @example
   * ```js
   * Handsontable.hooks.createEmptyBucket();
   * // Results:
   * {
   * ...
   * afterCreateCol: [],
   * afterCreateRow: [],
   * beforeInit: [],
   * ...
   * }
   * ```
   */
  createEmptyBucket() {
    const bucket = Object.create(null);

    // eslint-disable-next-line no-return-assign
    arrayEach(REGISTERED_HOOKS, hook => (bucket[hook] = []));

    return bucket;
  }

  /**
   * Get hook bucket based on the context of the object or if argument is `undefined`, get the global hook bucket.
   *
   * @param {object} [context=null] A Handsontable instance.
   * @returns {object} Returns a global or Handsontable instance bucket.
   */
  getBucket(context = null) {
    if (context) {
      if (!context.pluginHookBucket) {
        context.pluginHookBucket = this.createEmptyBucket();
      }

      return context.pluginHookBucket;
    }

    return this.globalBucket;
  }

  /**
   * Adds a listener (globally or locally) to a specified hook name.
   * If the `context` parameter is provided, the hook will be added only to the instance it references.
   * Otherwise, the callback will be used everytime the hook fires on any Handsontable instance.
   * You can provide an array of callback functions as the `callback` argument, this way they will all be fired
   * once the hook is triggered.
   *
   * @see Core#addHook
   * @param {string} key Hook name.
   * @param {Function|Array} callback Callback function or an array of functions.
   * @param {object} [context=null] The context for the hook callback to be added - a Handsontable instance or leave empty.
   * @returns {Hooks} Instance of Hooks.
   *
   * @example
   * ```js
   * // single callback, added locally
   * Handsontable.hooks.add('beforeInit', myCallback, hotInstance);
   *
   * // single callback, added globally
   * Handsontable.hooks.add('beforeInit', myCallback);
   *
   * // multiple callbacks, added locally
   * Handsontable.hooks.add('beforeInit', [myCallback, anotherCallback], hotInstance);
   *
   * // multiple callbacks, added globally
   * Handsontable.hooks.add('beforeInit', [myCallback, anotherCallback]);
   * ```
   */
  add(key, callback, context = null) {
    if (Array.isArray(callback)) {
      arrayEach(callback, c => this.add(key, c, context));

    } else {

      if (REMOVED_HOOKS.has(key)) {
        warn(substitute(REMOVED_MESSAGE, { hookName: key, removedInVersion: REMOVED_HOOKS.get(key) }));
      }
      if (DEPRECATED_HOOKS.has(key)) {
        warn(DEPRECATED_HOOKS.get(key));
      }

      const bucket = this.getBucket(context);

      if (typeof bucket[key] === 'undefined') {
        this.register(key);
        bucket[key] = [];
      }
      callback.skip = false;

      if (bucket[key].indexOf(callback) === -1) {
        // only add a hook if it has not already been added (adding the same hook twice is now silently ignored)
        let foundInitialHook = false;

        if (callback.initialHook) {
          arrayEach(bucket[key], (cb, i) => {
            if (cb.initialHook) {
              bucket[key][i] = callback;
              foundInitialHook = true;

              return false;
            }
          });
        }

        if (!foundInitialHook) {
          bucket[key].push(callback);
        }
      }
    }

    return this;
  }

  /**
   * Adds a listener to a specified hook. After the hook runs this listener will be automatically removed from the bucket.
   *
   * @see Core#addHookOnce
   * @param {string} key Hook/Event name.
   * @param {Function|Array} callback Callback function.
   * @param {object} [context=null] A Handsontable instance.
   *
   * @example
   * ```js
   * Handsontable.hooks.once('beforeInit', myCallback, hotInstance);
   * ```
   */
  once(key, callback, context = null) {
    if (Array.isArray(callback)) {
      arrayEach(callback, c => this.once(key, c, context));

    } else {
      callback.runOnce = true;
      this.add(key, callback, context);
    }
  }

  /**
   * Removes a listener from a hook with a given name. If the `context` argument is provided, it removes a listener from a local hook assigned to the given Handsontable instance.
   *
   * @see Core#removeHook
   * @param {string} key Hook/Event name.
   * @param {Function} callback Callback function (needs the be the function that was previously added to the hook).
   * @param {object} [context=null] Handsontable instance.
   * @returns {boolean} Returns `true` if hook was removed, `false` otherwise.
   *
   * @example
   * ```js
   * Handsontable.hooks.remove('beforeInit', myCallback);
   * ```
   */
  remove(key, callback, context = null) {
    const bucket = this.getBucket(context);

    if (typeof bucket[key] !== 'undefined') {
      if (bucket[key].indexOf(callback) >= 0) {
        callback.skip = true;

        return true;
      }
    }

    return false;
  }

  /**
   * Checks whether there are any registered listeners for the provided hook name.
   * If the `context` parameter is provided, it only checks for listeners assigned to the given Handsontable instance.
   *
   * @param {string} key Hook name.
   * @param {object} [context=null] A Handsontable instance.
   * @returns {boolean} `true` for success, `false` otherwise.
   */
  has(key, context = null) {
    const bucket = this.getBucket(context);

    return !!(bucket[key] !== void 0 && bucket[key].length);
  }

  /**
   * Runs all local and global callbacks assigned to the hook identified by the `key` parameter.
   * It returns either a return value from the last called callback or the first parameter (`p1`) passed to the `run` function.
   *
   * @see Core#runHooks
   * @param {object} context Handsontable instance.
   * @param {string} key Hook/Event name.
   * @param {*} [p1] Parameter to be passed as an argument to the callback function.
   * @param {*} [p2] Parameter to be passed as an argument to the callback function.
   * @param {*} [p3] Parameter to be passed as an argument to the callback function.
   * @param {*} [p4] Parameter to be passed as an argument to the callback function.
   * @param {*} [p5] Parameter to be passed as an argument to the callback function.
   * @param {*} [p6] Parameter to be passed as an argument to the callback function.
   * @returns {*} Either a return value from the last called callback or `p1`.
   *
   * @example
   * ```js
   * Handsontable.hooks.run(hot, 'beforeInit');
   * ```
   */
  run(context, key, p1, p2, p3, p4, p5, p6) {
    {
      const globalHandlers = this.globalBucket[key];
      const length = globalHandlers ? globalHandlers.length : 0;
      let index = 0;

      if (length) {
        // Do not optimise this loop with arrayEach or arrow function! If you do You'll decrease perf because of GC.
        while (index < length) {
          if (!globalHandlers[index] || globalHandlers[index].skip) {
            index += 1;
            /* eslint-disable no-continue */
            continue;
          }
          // performance considerations - http://jsperf.com/call-vs-apply-for-a-plugin-architecture
          const res = globalHandlers[index].call(context, p1, p2, p3, p4, p5, p6);

          if (res !== void 0) {
            // eslint-disable-next-line no-param-reassign
            p1 = res;
          }
          if (globalHandlers[index] && globalHandlers[index].runOnce) {
            this.remove(key, globalHandlers[index]);
          }

          index += 1;
        }
      }
    }
    {
      const localHandlers = this.getBucket(context)[key];
      const length = localHandlers ? localHandlers.length : 0;
      let index = 0;

      if (length) {
        // Do not optimise this loop with arrayEach or arrow function! If you do You'll decrease perf because of GC.
        while (index < length) {
          if (!localHandlers[index] || localHandlers[index].skip) {
            index += 1;
            /* eslint-disable no-continue */
            continue;
          }
          // performance considerations - http://jsperf.com/call-vs-apply-for-a-plugin-architecture
          const res = localHandlers[index].call(context, p1, p2, p3, p4, p5, p6);

          if (res !== void 0) {
            // eslint-disable-next-line no-param-reassign
            p1 = res;
          }
          if (localHandlers[index] && localHandlers[index].runOnce) {
            this.remove(key, localHandlers[index], context);
          }

          index += 1;
        }
      }
    }

    return p1;
  }

  /**
   * Destroy all listeners connected to the context. If no context is provided, the global listeners will be destroyed.
   *
   * @param {object} [context=null] A Handsontable instance.
   * @example
   * ```js
   * // destroy the global listeners
   * Handsontable.hooks.destroy();
   *
   * // destroy the local listeners
   * Handsontable.hooks.destroy(hotInstance);
   * ```
   */
  destroy(context = null) {
    // eslint-disable-next-line no-return-assign
    objectEach(this.getBucket(context), (value, key, bucket) => (bucket[key].length = 0));
  }

  /**
   * Registers a hook name (adds it to the list of the known hook names). Used by plugins.
   * It is not necessary to call register, but if you use it, your plugin hook will be used returned by
   * the `getRegistered` method. (which itself is used in the demo https://handsontable.com/docs/tutorial-using-callbacks.html).
   *
   * @param {string} key The hook name.
   *
   * @example
   * ```js
   * Handsontable.hooks.register('myHook');
   * ```
   */
  register(key) {
    if (!this.isRegistered(key)) {
      REGISTERED_HOOKS.push(key);
    }
  }

  /**
   * Deregisters a hook name (removes it from the list of known hook names).
   *
   * @param {string} key The hook name.
   *
   * @example
   * ```js
   * Handsontable.hooks.deregister('myHook');
   * ```
   */
  deregister(key) {
    if (this.isRegistered(key)) {
      REGISTERED_HOOKS.splice(REGISTERED_HOOKS.indexOf(key), 1);
    }
  }

  /**
   * Returns a boolean value depending on if a hook by such name has been removed or deprecated.
   *
   * @param {string} hookName The hook name to check.
   * @returns {boolean} Returns `true` if the provided hook name was marked as deprecated or
   * removed from API, `false` otherwise.
   * @example
   * ```js
   * Handsontable.hooks.isDeprecated('skipLengthCache');
   *
   * // Results:
   * true
   * ```
   */
  isDeprecated(hookName) {
    return DEPRECATED_HOOKS.has(hookName) || REMOVED_HOOKS.has(hookName);
  }

  /**
   * Returns a boolean depending on if a hook by such name has been registered.
   *
   * @param {string} hookName The hook name to check.
   * @returns {boolean} `true` for success, `false` otherwise.
   * @example
   * ```js
   * Handsontable.hooks.isRegistered('beforeInit');
   *
   * // Results:
   * true
   * ```
   */
  isRegistered(hookName) {
    return REGISTERED_HOOKS.indexOf(hookName) >= 0;
  }

  /**
   * Returns an array of registered hooks.
   *
   * @returns {Array} An array of registered hooks.
   *
   * @example
   * ```js
   * Handsontable.hooks.getRegistered();
   *
   * // Results:
   * [
   * ...
   *   'beforeInit',
   *   'beforeRender',
   *   'beforeSetRangeEnd',
   *   'beforeDrawBorders',
   *   'beforeChange',
   * ...
   * ]
   * ```
   */
  getRegistered() {
    return REGISTERED_HOOKS;
  }
}

const globalSingleton = new Hooks();

/**
 * @returns {Hooks}
 */
function getGlobalSingleton() {
  return globalSingleton;
}

export default Hooks;<|MERGE_RESOLUTION|>--- conflicted
+++ resolved
@@ -962,17 +962,10 @@
    * Fired when a data was retrieved or modified.
    *
    * @event Hooks#modifyData
-<<<<<<< HEAD
-   * @param {Number} row Physical row index.
-   * @param {Number} column Physical column index.
-   * @param {Object} valueHolder Object which contains original value which can be modified by overwriting `.value` property.
-   * @param {String} ioMode String which indicates for what operation hook is fired (`get` or `set`).
-=======
-   * @param {number} row Row height.
-   * @param {number} column Column index.
+   * @param {number} row Physical row height.
+   * @param {number} column Physical column index.
    * @param {object} valueHolder Object which contains original value which can be modified by overwriting `.value` property.
    * @param {string} ioMode String which indicates for what operation hook is fired (`get` or `set`).
->>>>>>> 64194729
    */
   'modifyData',
 
@@ -980,10 +973,10 @@
    * Fired when a data was retrieved or modified from the source data set.
    *
    * @event Hooks#modifySourceData
-   * @param {Number} row Physical row index.
-   * @param {Number} column Physical column index.
-   * @param {Object} valueHolder Object which contains original value which can be modified by overwriting `.value` property.
-   * @param {String} ioMode String which indicates for what operation hook is fired (`get` or `set`).
+   * @param {number} row Physical row index.
+   * @param {number} column Physical column index.
+   * @param {object} valueHolder Object which contains original value which can be modified by overwriting `.value` property.
+   * @param {string} ioMode String which indicates for what operation hook is fired (`get` or `set`).
    */
   'modifySourceData',
 
