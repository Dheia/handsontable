--- conflicted
+++ resolved
@@ -1726,18 +1726,6 @@
   'afterDropdownMenuHide',
 
   /**
-<<<<<<< HEAD
-   * Fired by {@link HiddenRows} plugin to check whether the provided row index is hidden. This hook is fired when
-   * {@link Options#hiddenRows} option is enabled.
-   *
-   * @event Hooks#hiddenRow
-   * @param {number} row The visual row index in question.
-   */
-  'hiddenRow',
-
-  /**
-=======
->>>>>>> d0700d86
    * Fired by {@link NestedRows} plugin before adding a children to the NestedRows structure. This hook is fired when
    * {@link Options#nestedRows} option is enabled.
    *
@@ -1939,12 +1927,8 @@
   ['unmodifyRow', '8.0.0'],
   ['unmodifyCol', '8.0.0'],
   ['skipLengthCache', '8.0.0'],
-<<<<<<< HEAD
-  ['hiddenColumn', '8.0.0']
-=======
   ['hiddenColumn', '8.0.0'],
   ['hiddenRow', '8.0.0'],
->>>>>>> d0700d86
 ]);
 
 /**
