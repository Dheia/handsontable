--- conflicted
+++ resolved
@@ -444,9 +444,6 @@
   return '' + obj;
 };
 
-<<<<<<< HEAD
-
-=======
 Handsontable.helper.isMobileBrowser = function (type) {
   var type = type != void 0 ? type.toLowerCase() : ''
     , result;
@@ -473,5 +470,4 @@
 
 Handsontable.helper.isTouchSupported = function () {
   return ('ontouchstart' in window);
-};
->>>>>>> 917b260f
+};