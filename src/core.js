import { addClass, empty, removeClass } from './helpers/dom/element';
import { isFunction } from './helpers/function';
import { warn } from './helpers/console';
import { isDefined, isUndefined, isRegExp, _injectProductInfo, isEmpty } from './helpers/mixed';
import { isMobileBrowser } from './helpers/browser';
import EditorManager from './editorManager';
import EventManager from './eventManager';
import {
  deepClone,
  duckSchema,
  isObjectEqual,
  deepObjectSize,
  hasOwnProperty,
  createObjectPropListener,
  objectEach
} from './helpers/object';
import { arrayMap, arrayEach, arrayReduce } from './helpers/array';
import { instanceToHTML } from './utils/parseTable';
import { getPlugin } from './plugins';
import { getRenderer } from './renderers';
import { getValidator } from './validators';
import { randomString } from './helpers/string';
import { rangeEach, rangeEachReverse } from './helpers/number';
import TableView from './tableView';
import DataSource from './dataSource';
import { translateRowsToColumns, cellMethodLookupFactory, spreadsheetColumnLabel } from './helpers/data';
import { IndexMapper } from './translations';
import { registerAsRootInstance, hasValidParameter, isRootInstance } from './utils/rootInstance';
import { CellCoords, ViewportColumnsCalculator } from './3rdparty/walkontable/src';
import Hooks from './pluginHooks';
import { getTranslatedPhrase } from './i18n';
import { hasLanguageDictionary } from './i18n/dictionariesManager';
import { warnUserAboutLanguageRegistration, getValidLanguageCode, normalizeLanguageCode } from './i18n/utils';
import { startObserving as keyStateStartObserving, stopObserving as keyStateStopObserving } from './utils/keyStateObserver';
import { Selection } from './selection';
import { MetaManager, DataMap } from './dataMap/index';

let activeGuid = null;

/**
 * Handsontable constructor.
 *
 * @core
 * @class Core
 * @description
 * After Handsontable is constructed, you can modify the grid behavior using the available public methods.
 *
 * ---.
 * ## How to call methods.
 *
 * These are 2 equal ways to call a Handsontable method:
 *
 * ```js
 * // all following examples assume that you constructed Handsontable like this
 * const hot = new Handsontable(document.getElementById('example1'), options);
 *
 * // now, to use setDataAtCell method, you can either:
 * ht.setDataAtCell(0, 0, 'new value');
 * ```.
 *
 * Alternatively, you can call the method using jQuery wrapper (__obsolete__, requires initialization using our jQuery guide
 * ```js
 * $('#example1').handsontable('setDataAtCell', 0, 0, 'new value');
 * ```
 * ---.
 * @param {HTMLElement} rootElement The element to which the Handsontable instance is injected.
 * @param {object} userSettings The user defined options.
 * @param {boolean} [rootInstanceSymbol=false] Indicates if the instance is root of all later instances created.
 */
export default function Core(rootElement, userSettings, rootInstanceSymbol = false) {
  let preventScrollingToCell = false;
  let instance = this;

  const eventManager = new EventManager(instance);
  let datamap;
  let dataSource;
  let grid;
  let editorManager;
  let firstRun = true;

  userSettings.language = getValidLanguageCode(userSettings.language);

  const metaManager = new MetaManager(userSettings);
  const tableMeta = metaManager.getTableMeta();
  const globalMeta = metaManager.getGlobalMeta();

  if (hasValidParameter(rootInstanceSymbol)) {
    registerAsRootInstance(this);
  }

  // TODO: check if references to DOM elements should be move to UI layer (Walkontable)
  /**
   * Reference to the container element.
   *
   * @private
   * @type {HTMLElement}
   */
  this.rootElement = rootElement;
  /**
   * The nearest document over container.
   *
   * @private
   * @type {Document}
   */
  this.rootDocument = rootElement.ownerDocument;
  /**
   * Window object over container's document.
   *
   * @private
   * @type {Window}
   */
  this.rootWindow = this.rootDocument.defaultView;

  keyStateStartObserving(this.rootDocument);

  this.isDestroyed = false;

  this.container = this.rootDocument.createElement('div');
  this.renderCall = false;

  rootElement.insertBefore(this.container, rootElement.firstChild);

  if (isRootInstance(this)) {
    _injectProductInfo(userSettings.licenseKey, rootElement);
  }

  this.guid = `ht_${randomString()}`; // this is the namespace for global events

  /**
   * Instance of index mapper which is responsible for managing the column indexes.
   *
   * @memberof Core#
   * @member columnIndexMapper
   * @type {IndexMapper}
   */
  this.columnIndexMapper = new IndexMapper();
  /**
   * Instance of index mapper which is responsible for managing the row indexes.
   *
   * @memberof Core#
   * @member rowIndexMapper
   * @type {IndexMapper}
   */
  this.rowIndexMapper = new IndexMapper();

  dataSource = new DataSource(instance);

  if (!this.rootElement.id || this.rootElement.id.substring(0, 3) === 'ht_') {
    this.rootElement.id = this.guid; // if root element does not have an id, assign a random id
  }

  let selection = new Selection(tableMeta, {
    countCols: () => instance.countCols(),
    countRows: () => instance.countRows(),
    propToCol: prop => datamap.propToCol(prop),
    isEditorOpened: () => (instance.getActiveEditor() ? instance.getActiveEditor().isOpened() : false),
  });

  this.selection = selection;

  this.selection.addLocalHook('beforeSetRangeStart', (cellCoords) => {
    this.runHooks('beforeSetRangeStart', cellCoords);
  });

  this.selection.addLocalHook('beforeSetRangeStartOnly', (cellCoords) => {
    this.runHooks('beforeSetRangeStartOnly', cellCoords);
  });

  this.selection.addLocalHook('beforeSetRangeEnd', (cellCoords) => {
    this.runHooks('beforeSetRangeEnd', cellCoords);

    if (cellCoords.row < 0) {
      cellCoords.row = this.view.wt.wtTable.getFirstVisibleRow();
    }
    if (cellCoords.col < 0) {
      cellCoords.col = this.view.wt.wtTable.getFirstVisibleColumn();
    }
  });

  this.selection.addLocalHook('afterSetRangeEnd', (cellCoords) => {
    const preventScrolling = createObjectPropListener(false);
    const selectionRange = this.selection.getSelectedRange();
    const { from, to } = selectionRange.current();
    const selectionLayerLevel = selectionRange.size() - 1;

    this.runHooks('afterSelection',
      from.row, from.col, to.row, to.col, preventScrolling, selectionLayerLevel);
    this.runHooks('afterSelectionByProp',
      from.row, instance.colToProp(from.col), to.row, instance.colToProp(to.col), preventScrolling, selectionLayerLevel);

    const isSelectedByAnyHeader = this.selection.isSelectedByAnyHeader();
    const currentSelectedRange = this.selection.selectedRange.current();

    let scrollToCell = true;

    if (preventScrollingToCell) {
      scrollToCell = false;
    }

    if (preventScrolling.isTouched()) {
      scrollToCell = !preventScrolling.value;
    }

    const isSelectedByRowHeader = this.selection.isSelectedByRowHeader();
    const isSelectedByColumnHeader = this.selection.isSelectedByColumnHeader();

    if (scrollToCell !== false) {
      if (!isSelectedByAnyHeader) {
        if (currentSelectedRange && !this.selection.isMultiple()) {
          this.view.scrollViewport(currentSelectedRange.from);
        } else {
          this.view.scrollViewport(cellCoords);
        }

      } else if (isSelectedByRowHeader) {
        this.view.scrollViewportVertically(cellCoords.row);

      } else if (isSelectedByColumnHeader) {
        this.view.scrollViewportHorizontally(cellCoords.col);
      }
    }

    // @TODO: These CSS classes are no longer needed anymore. They are used only as a indicator of the selected
    // rows/columns in the MergedCells plugin (via border.js#L520 in the walkontable module). After fixing
    // the Border class this should be removed.
    if (isSelectedByRowHeader && isSelectedByColumnHeader) {
      addClass(this.rootElement, ['ht__selection--rows', 'ht__selection--columns']);

    } else if (isSelectedByRowHeader) {
      removeClass(this.rootElement, 'ht__selection--columns');
      addClass(this.rootElement, 'ht__selection--rows');

    } else if (isSelectedByColumnHeader) {
      removeClass(this.rootElement, 'ht__selection--rows');
      addClass(this.rootElement, 'ht__selection--columns');

    } else {
      removeClass(this.rootElement, ['ht__selection--rows', 'ht__selection--columns']);
    }

    this._refreshBorders(null);
  });

  this.selection.addLocalHook('afterSelectionFinished', (cellRanges) => {
    const selectionLayerLevel = cellRanges.length - 1;
    const { from, to } = cellRanges[selectionLayerLevel];

    this.runHooks('afterSelectionEnd',
      from.row, from.col, to.row, to.col, selectionLayerLevel);
    this.runHooks('afterSelectionEndByProp',
      from.row, instance.colToProp(from.col), to.row, instance.colToProp(to.col), selectionLayerLevel);
  });

  this.selection.addLocalHook('afterIsMultipleSelection', (isMultiple) => {
    const changedIsMultiple = this.runHooks('afterIsMultipleSelection', isMultiple.value);

    if (isMultiple.value) {
      isMultiple.value = changedIsMultiple;
    }
  });

  this.selection.addLocalHook('beforeModifyTransformStart', (cellCoordsDelta) => {
    this.runHooks('modifyTransformStart', cellCoordsDelta);
  });
  this.selection.addLocalHook('afterModifyTransformStart', (coords, rowTransformDir, colTransformDir) => {
    this.runHooks('afterModifyTransformStart', coords, rowTransformDir, colTransformDir);
  });
  this.selection.addLocalHook('beforeModifyTransformEnd', (cellCoordsDelta) => {
    this.runHooks('modifyTransformEnd', cellCoordsDelta);
  });
  this.selection.addLocalHook('afterModifyTransformEnd', (coords, rowTransformDir, colTransformDir) => {
    this.runHooks('afterModifyTransformEnd', coords, rowTransformDir, colTransformDir);
  });
  this.selection.addLocalHook('afterDeselect', () => {
    editorManager.destroyEditor();

    this._refreshBorders();
    removeClass(this.rootElement, ['ht__selection--rows', 'ht__selection--columns']);

    this.runHooks('afterDeselect');
  });
  this.selection.addLocalHook('insertRowRequire', (totalRows) => {
    this.alter('insert_row', totalRows, 1, 'auto');
  });
  this.selection.addLocalHook('insertColRequire', (totalCols) => {
    this.alter('insert_col', totalCols, 1, 'auto');
  });

  grid = {
    /**
     * Inserts or removes rows and columns.
     *
     * @memberof Core#
     * @function alter
     * @private
     * @param {string} action Possible values: "insert_row", "insert_col", "remove_row", "remove_col".
     * @param {number|Array} index Row or column visual index which from the alter action will be triggered.
     *                             Alter actions such as "remove_row" and "remove_col" support array indexes in the
     *                             format `[[index, amount], [index, amount]...]` this can be used to remove
     *                             non-consecutive columns or rows in one call.
     * @param {number} [amount=1] Ammount rows or columns to remove.
     * @param {string} [source] Optional. Source of hook runner.
     * @param {boolean} [keepEmptyRows] Optional. Flag for preventing deletion of empty rows.
     */
    alter(action, index, amount = 1, source, keepEmptyRows) {
      let delta;

      const normalizeIndexesGroup = (indexes) => {
        if (indexes.length === 0) {
          return [];
        }

        const sortedIndexes = [...indexes];

        // Sort the indexes in ascending order.
        sortedIndexes.sort(([indexA], [indexB]) => {
          if (indexA === indexB) {
            return 0;
          }

          return indexA > indexB ? 1 : -1;
        });

        // Normalize the {index, amount} groups into bigger groups.
        const normalizedIndexes = arrayReduce(sortedIndexes, (acc, [groupIndex, groupAmount]) => {
          const previousItem = acc[acc.length - 1];
          const [prevIndex, prevAmount] = previousItem;
          const prevLastIndex = prevIndex + prevAmount;

          if (groupIndex <= prevLastIndex) {
            const amountToAdd = Math.max(groupAmount - (prevLastIndex - groupIndex), 0);

            previousItem[1] += amountToAdd;
          } else {
            acc.push([groupIndex, groupAmount]);
          }

          return acc;
        }, [sortedIndexes[0]]);

        return normalizedIndexes;
      };

      /* eslint-disable no-case-declarations */
      switch (action) {
        case 'insert_row':

          const numberOfSourceRows = instance.countSourceRows();

          if (tableMeta.maxRows === numberOfSourceRows) {
            return;
          }
          // eslint-disable-next-line no-param-reassign
          index = (isDefined(index)) ? index : numberOfSourceRows;
          delta = datamap.createRow(index, amount, source);

          if (delta) {
            metaManager.createRow(instance.toPhysicalRow(index), amount);

            if (selection.isSelected() && selection.selectedRange.current().from.row >= index) {
              selection.selectedRange.current().from.row += delta;
              selection.transformEnd(delta, 0); // will call render() internally
            } else {
              instance._refreshBorders(); // it will call render and prepare methods
            }
          }
          break;

        case 'insert_col':
          delta = datamap.createCol(index, amount, source);

          if (delta) {
            metaManager.createColumn(instance.toPhysicalColumn(index), amount);

            if (Array.isArray(tableMeta.colHeaders)) {
              const spliceArray = [index, 0];
              spliceArray.length += delta; // inserts empty (undefined) elements at the end of an array
              Array.prototype.splice.apply(tableMeta.colHeaders, spliceArray); // inserts empty (undefined) elements into the colHeader array
            }

            if (selection.isSelected() && selection.selectedRange.current().from.col >= index) {
              selection.selectedRange.current().from.col += delta;
              selection.transformEnd(0, delta); // will call render() internally
            } else {
              instance._refreshBorders(); // it will call render and prepare methods
            }
          }
          break;

        case 'remove_row':

          const removeRow = (indexes) => {
            let offset = 0;

            // Normalize the {index, amount} groups into bigger groups.
            arrayEach(indexes, ([groupIndex, groupAmount]) => {
              const calcIndex = isEmpty(groupIndex) ? instance.countRows() - 1 : Math.max(groupIndex - offset, 0);

              // If the 'index' is an integer decrease it by 'offset' otherwise pass it through to make the value
              // compatible with datamap.removeCol method.
              if (Number.isInteger(groupIndex)) {
                // eslint-disable-next-line no-param-reassign
                groupIndex = Math.max(groupIndex - offset, 0);
              }

              // TODO: for datamap.removeRow index should be passed as it is (with undefined and null values). If not, the logic
              // inside the datamap.removeRow breaks the removing functionality.
              const wasRemoved = datamap.removeRow(groupIndex, groupAmount, source);

              if (!wasRemoved) {
                return;
              }

              metaManager.removeRow(instance.toPhysicalRow(calcIndex), groupAmount);

              const totalRows = instance.countRows();
              const fixedRowsTop = tableMeta.fixedRowsTop;

              if (fixedRowsTop >= calcIndex + 1) {
                tableMeta.fixedRowsTop -= Math.min(groupAmount, fixedRowsTop - calcIndex);
              }

              const fixedRowsBottom = tableMeta.fixedRowsBottom;

              if (fixedRowsBottom && calcIndex >= totalRows - fixedRowsBottom) {
                tableMeta.fixedRowsBottom -= Math.min(groupAmount, fixedRowsBottom);
              }

              offset += groupAmount;
            });
          };

          if (Array.isArray(index)) {
            removeRow(normalizeIndexesGroup(index));
          } else {
            removeRow([[index, amount]]);
          }

          grid.adjustRowsAndCols();
          instance._refreshBorders(); // it will call render and prepare methods
          break;

        case 'remove_col':

          const removeCol = (indexes) => {
            let offset = 0;

            // Normalize the {index, amount} groups into bigger groups.
            arrayEach(indexes, ([groupIndex, groupAmount]) => {
              const calcIndex = isEmpty(groupIndex) ? instance.countCols() - 1 : Math.max(groupIndex - offset, 0);

              let physicalColumnIndex = instance.toPhysicalColumn(calcIndex);

              // If the 'index' is an integer decrease it by 'offset' otherwise pass it through to make the value
              // compatible with datamap.removeCol method.
              if (Number.isInteger(groupIndex)) {
                // eslint-disable-next-line no-param-reassign
                groupIndex = Math.max(groupIndex - offset, 0);
              }

              // TODO: for datamap.removeCol index should be passed as it is (with undefined and null values). If not, the logic
              // inside the datamap.removeCol breaks the removing functionality.
              const wasRemoved = datamap.removeCol(groupIndex, groupAmount, source);

              if (!wasRemoved) {
                return;
              }

              metaManager.removeColumn(physicalColumnIndex, groupAmount);

              const fixedColumnsLeft = tableMeta.fixedColumnsLeft;

              if (fixedColumnsLeft >= calcIndex + 1) {
                tableMeta.fixedColumnsLeft -= Math.min(groupAmount, fixedColumnsLeft - calcIndex);
              }

              if (Array.isArray(tableMeta.colHeaders)) {
                if (typeof physicalColumnIndex === 'undefined') {
                  physicalColumnIndex = -1;
                }
                tableMeta.colHeaders.splice(physicalColumnIndex, groupAmount);
              }

              offset += groupAmount;
            });
          };

          if (Array.isArray(index)) {
            removeCol(normalizeIndexesGroup(index));
          } else {
            removeCol([[index, amount]]);
          }

          grid.adjustRowsAndCols();
          instance._refreshBorders(); // it will call render and prepare methods

          break;
        default:
          throw new Error(`There is no such action "${action}"`);
      }

      if (!keepEmptyRows) {
        grid.adjustRowsAndCols(); // makes sure that we did not add rows that will be removed in next refresh
      }
    },

    /**
     * Makes sure there are empty rows at the bottom of the table.
     */
    adjustRowsAndCols() {
      if (tableMeta.minRows) {
        // should I add empty rows to data source to meet minRows?
        const rows = instance.countRows();

        if (rows < tableMeta.minRows) {
          for (let r = 0, minRows = tableMeta.minRows; r < minRows - rows; r++) {
            // The synchronization with cell meta is not desired here. For `minRows` option,
            // we don't want to touch/shift cell meta objects.
            datamap.createRow(instance.countRows(), 1, 'auto');
          }
        }
      }
      if (tableMeta.minSpareRows) {
        let emptyRows = instance.countEmptyRows(true);

        // should I add empty rows to meet minSpareRows?
        if (emptyRows < tableMeta.minSpareRows) {
          for (; emptyRows < tableMeta.minSpareRows && instance.countSourceRows() < tableMeta.maxRows; emptyRows++) {
            // The synchronization with cell meta is not desired here. For `minSpareRows` option,
            // we don't want to touch/shift cell meta objects.
            datamap.createRow(instance.countRows(), 1, 'auto');
          }
        }
      }
      {
        let emptyCols;

        // count currently empty cols
        if (tableMeta.minCols || tableMeta.minSpareCols) {
          emptyCols = instance.countEmptyCols(true);
        }

        // should I add empty cols to meet minCols?
        if (tableMeta.minCols && !tableMeta.columns && instance.countCols() < tableMeta.minCols) {
          for (; instance.countCols() < tableMeta.minCols; emptyCols++) {
            // The synchronization with cell meta is not desired here. For `minSpareRows` option,
            // we don't want to touch/shift cell meta objects.
            datamap.createCol(instance.countCols(), 1, 'auto');
          }
        }
        // should I add empty cols to meet minSpareCols?
        if (tableMeta.minSpareCols && !tableMeta.columns && instance.dataType === 'array' &&
            emptyCols < tableMeta.minSpareCols) {
          for (; emptyCols < tableMeta.minSpareCols && instance.countCols() < tableMeta.maxCols; emptyCols++) {
            // The synchronization with cell meta is not desired here. For `minSpareRows` option,
            // we don't want to touch/shift cell meta objects.
            datamap.createCol(instance.countCols(), 1, 'auto');
          }
        }
      }
      const rowCount = instance.countRows();
      const colCount = instance.countCols();

      if (rowCount === 0 || colCount === 0) {
        selection.deselect();
      }

      if (selection.isSelected()) {
        arrayEach(selection.selectedRange, (range) => {
          let selectionChanged = false;
          let fromRow = range.from.row;
          let fromCol = range.from.col;
          let toRow = range.to.row;
          let toCol = range.to.col;

          // if selection is outside, move selection to last row
          if (fromRow > rowCount - 1) {
            fromRow = rowCount - 1;
            selectionChanged = true;

            if (toRow > fromRow) {
              toRow = fromRow;
            }
          } else if (toRow > rowCount - 1) {
            toRow = rowCount - 1;
            selectionChanged = true;

            if (fromRow > toRow) {
              fromRow = toRow;
            }
          }
          // if selection is outside, move selection to last row
          if (fromCol > colCount - 1) {
            fromCol = colCount - 1;
            selectionChanged = true;

            if (toCol > fromCol) {
              toCol = fromCol;
            }
          } else if (toCol > colCount - 1) {
            toCol = colCount - 1;
            selectionChanged = true;

            if (fromCol > toCol) {
              fromCol = toCol;
            }
          }

          if (selectionChanged) {
            instance.selectCell(fromRow, fromCol, toRow, toCol);
          }
        });
      }
      if (instance.view) {
        instance.view.wt.wtOverlays.adjustElementsSize();
      }
    },

    /**
     * Populate the data from the provided 2d array from the given cell coordinates.
     *
     * @private
     * @param {object} start Start selection position. Visual indexes.
     * @param {Array} input 2d data array.
     * @param {object} [end] End selection position (only for drag-down mode). Visual indexes.
     * @param {string} [source="populateFromArray"] Source information string.
     * @param {string} [method="overwrite"] Populate method. Possible options: `shift_down`, `shift_right`, `overwrite`.
     * @param {string} direction (left|right|up|down) String specifying the direction.
     * @param {Array} deltas The deltas array. A difference between values of adjacent cells.
     *                       Useful **only** when the type of handled cells is `numeric`.
     * @returns {object|undefined} Ending td in pasted area (only if any cell was changed).
     */
    populateFromArray(start, input, end, source, method, direction, deltas) {
      // TODO: either remove or implement the `direction` argument. Currently it's not working at all.
      let r;
      let rlen;
      let c;
      let clen;
      const setData = [];
      const current = {};

      rlen = input.length;

      if (rlen === 0) {
        return false;
      }

      let repeatCol;
      let repeatRow;
      let cmax;
      let rmax;

      /* eslint-disable no-case-declarations */
      // insert data with specified pasteMode method
      switch (method) {
        case 'shift_down' :
          repeatCol = end ? end.col - start.col + 1 : 0;
          repeatRow = end ? end.row - start.row + 1 : 0;
          // eslint-disable-next-line no-param-reassign
          input = translateRowsToColumns(input);

          for (c = 0, clen = input.length, cmax = Math.max(clen, repeatCol); c < cmax; c++) {
            if (c < clen) {
              for (r = 0, rlen = input[c].length; r < repeatRow - rlen; r++) {
                input[c].push(input[c][r % rlen]);
              }
              input[c].unshift(start.col + c, start.row, 0);
              instance.spliceCol(...input[c]);
            } else {
              input[c % clen][0] = start.col + c;
              instance.spliceCol(...input[c % clen]);
            }
          }
          break;

        case 'shift_right':
          repeatCol = end ? end.col - start.col + 1 : 0;
          repeatRow = end ? end.row - start.row + 1 : 0;

          for (r = 0, rlen = input.length, rmax = Math.max(rlen, repeatRow); r < rmax; r++) {
            if (r < rlen) {
              for (c = 0, clen = input[r].length; c < repeatCol - clen; c++) {
                input[r].push(input[r][c % clen]);
              }
              input[r].unshift(start.row + r, start.col, 0);
              instance.spliceRow(...input[r]);
            } else {
              input[r % rlen][0] = start.row + r;
              instance.spliceRow(...input[r % rlen]);
            }
          }
          break;

        case 'overwrite':
        default:
          // overwrite and other not specified options
          current.row = start.row;
          current.col = start.col;

          const selected = { // selected range
            row: (end && start) ? (end.row - start.row + 1) : 1,
            col: (end && start) ? (end.col - start.col + 1) : 1
          };
          let skippedRow = 0;
          let skippedColumn = 0;
          let pushData = true;
          let cellMeta;

          const getInputValue = function getInputValue(row, col = null) {
            const rowValue = input[row % input.length];

            if (col !== null) {
              return rowValue[col % rowValue.length];
            }

            return rowValue;
          };
          const rowInputLength = input.length;
          const rowSelectionLength = end ? end.row - start.row + 1 : 0;

          if (end) {
            rlen = rowSelectionLength;
          } else {
            rlen = Math.max(rowInputLength, rowSelectionLength);
          }
          for (r = 0; r < rlen; r++) {
            if ((end && current.row > end.row && rowSelectionLength > rowInputLength) ||
                (!tableMeta.allowInsertRow && current.row > instance.countRows() - 1) ||
                (current.row >= tableMeta.maxRows)) {
              break;
            }
            const visualRow = r - skippedRow;
            const colInputLength = getInputValue(visualRow).length;
            const colSelectionLength = end ? end.col - start.col + 1 : 0;

            if (end) {
              clen = colSelectionLength;
            } else {
              clen = Math.max(colInputLength, colSelectionLength);
            }
            current.col = start.col;
            cellMeta = instance.getCellMeta(current.row, current.col);

            if ((source === 'CopyPaste.paste' || source === 'Autofill.fill') && cellMeta.skipRowOnPaste) {
              skippedRow += 1;
              current.row += 1;
              rlen += 1;
              /* eslint-disable no-continue */
              continue;
            }
            skippedColumn = 0;

            for (c = 0; c < clen; c++) {
              if ((end && current.col > end.col && colSelectionLength > colInputLength) ||
                  (!tableMeta.allowInsertColumn && current.col > instance.countCols() - 1) ||
                  (current.col >= tableMeta.maxCols)) {
                break;
              }
              cellMeta = instance.getCellMeta(current.row, current.col);

              if ((source === 'CopyPaste.paste' || source === 'Autofill.fill') && cellMeta.skipColumnOnPaste) {
                skippedColumn += 1;
                current.col += 1;
                clen += 1;
                continue;
              }
              if (cellMeta.readOnly) {
                current.col += 1;
                /* eslint-disable no-continue */
                continue;
              }
              const visualColumn = c - skippedColumn;
              let value = getInputValue(visualRow, visualColumn);
              let orgValue = instance.getDataAtCell(current.row, current.col);
              const index = {
                row: visualRow,
                col: visualColumn
              };

              if (source === 'Autofill.fill') {
                const result = instance.runHooks('beforeAutofillInsidePopulate', index, direction, input, deltas, {}, selected);

                if (result) {
                  value = isUndefined(result.value) ? value : result.value;
                }
              }
              if (value !== null && typeof value === 'object') {
                // when 'value' is array and 'orgValue' is null, set 'orgValue' to
                // an empty array so that the null value can be compared to 'value'
                // as an empty value for the array context
                if (Array.isArray(value) && orgValue === null) orgValue = [];

                if (orgValue === null || typeof orgValue !== 'object') {
                  pushData = false;

                } else {
                  const orgValueSchema = duckSchema(Array.isArray(orgValue) ? orgValue : (orgValue[0] || orgValue));
                  const valueSchema = duckSchema(Array.isArray(value) ? value : (value[0] || value));

                  /* eslint-disable max-depth */
                  if (isObjectEqual(orgValueSchema, valueSchema)) {
                    value = deepClone(value);
                  } else {
                    pushData = false;
                  }
                }

              } else if (orgValue !== null && typeof orgValue === 'object') {
                pushData = false;
              }
              if (pushData) {
                setData.push([current.row, current.col, value]);
              }
              pushData = true;
              current.col += 1;
            }
            current.row += 1;
          }
          instance.setDataAtCell(setData, null, null, source || 'populateFromArray');
          break;
      }
    },
  };

  /**
   * Internal function to set `language` key of settings.
   *
   * @private
   * @param {string} languageCode Language code for specific language i.e. 'en-US', 'pt-BR', 'de-DE'.
   * @fires Hooks#afterLanguageChange
   */
  function setLanguage(languageCode) {
    const normalizedLanguageCode = normalizeLanguageCode(languageCode);

    if (hasLanguageDictionary(normalizedLanguageCode)) {
      instance.runHooks('beforeLanguageChange', normalizedLanguageCode);

      globalMeta.language = normalizedLanguageCode;

      instance.runHooks('afterLanguageChange', normalizedLanguageCode);

    } else {
      warnUserAboutLanguageRegistration(languageCode);
    }
  }

  /**
   * Execute batch of operations with updating cache only when necessary. Function is responsible for renewing row index
   * mapper's and column index mapper's cache at most once, even when there is more then one operation inside their
   * internal maps. If there is no operation which would reset the cache, it is preserved. Every action on indexes
   * sequence or skipped indexes by default reset cache, thus batching some index maps actions is recommended.
   *
   * @param {Function} wrappedOperations Batched operations wrapped in a function.
   */
  this.executeBatchOperations = function(wrappedOperations) {
    this.columnIndexMapper.executeBatchOperations(() => {
      this.rowIndexMapper.executeBatchOperations(() => {
        wrappedOperations();
      });
    });
  };

  this.init = function() {
    dataSource.setData(tableMeta.data);

    instance.runHooks('beforeInit');

    if (isMobileBrowser()) {
      addClass(instance.rootElement, 'mobile');
    }

    this.updateSettings(tableMeta, true);

    this.view = new TableView(this);
    editorManager = EditorManager.getInstance(instance, tableMeta, selection);

    this.forceFullRender = true; // used when data was changed

    instance.runHooks('init');
    this.view.render();

    if (typeof firstRun === 'object') {
      instance.runHooks('afterChange', firstRun[0], firstRun[1]);
      firstRun = false;
    }
    instance.runHooks('afterInit');
  };

  /**
   * @returns {object}
   */
  function ValidatorsQueue() { // moved this one level up so it can be used in any function here. Probably this should be moved to a separate file
    let resolved = false;

    return {
      validatorsInQueue: 0,
      valid: true,
      addValidatorToQueue() {
        this.validatorsInQueue += 1;
        resolved = false;
      },
      removeValidatorFormQueue() {
        this.validatorsInQueue = this.validatorsInQueue - 1 < 0 ? 0 : this.validatorsInQueue - 1;
        this.checkIfQueueIsEmpty();
      },
      onQueueEmpty() { },
      checkIfQueueIsEmpty() {
        if (this.validatorsInQueue === 0 && resolved === false) {
          resolved = true;
          this.onQueueEmpty(this.valid);
        }
      }
    };
  }

  /**
   * Get parsed number from numeric string.
   *
   * @private
   * @param {string} numericData Float (separated by a dot or a comma) or integer.
   * @returns {number} Number if we get data in parsable format, not changed value otherwise.
   */
  function getParsedNumber(numericData) {
    // Unifying "float like" string. Change from value with comma determiner to value with dot determiner,
    // for example from `450,65` to `450.65`.
    const unifiedNumericData = numericData.replace(',', '.');

    if (isNaN(parseFloat(unifiedNumericData)) === false) {
      return parseFloat(unifiedNumericData);
    }

    return numericData;
  }

  /**
   * @param {Array} changes The 2D array containing information about each of the edited cells.
   * @param {string} source The string that identifies source of validation.
   * @param {Function} callback The callback function fot async validation.
   */
  function validateChanges(changes, source, callback) {
    if (!changes.length) {
      return;
    }

    const activeEditor = instance.getActiveEditor();
    const beforeChangeResult = instance.runHooks('beforeChange', changes, source || 'edit');
    let shouldBeCanceled = true;

    if (isFunction(beforeChangeResult)) {
      warn('Your beforeChange callback returns a function. It\'s not supported since Handsontable 0.12.1 (and the returned function will not be executed).');

    } else if (beforeChangeResult === false) {

      if (activeEditor) {
        activeEditor.cancelChanges();
      }

      return;
    }

    const waitingForValidator = new ValidatorsQueue();
    const isNumericData = value => value.length > 0 && /^\s*[+-.]?\s*(?:(?:\d+(?:(\.|,)\d+)?(?:e[+-]?\d+)?)|(?:0x[a-f\d]+))\s*$/.test(value);

    waitingForValidator.onQueueEmpty = (isValid) => {
      if (activeEditor && shouldBeCanceled) {
        activeEditor.cancelChanges();
      }

      callback(isValid); // called when async validators are resolved and beforeChange was not async
    };

    for (let i = changes.length - 1; i >= 0; i--) {
      if (changes[i] === null) {
        changes.splice(i, 1);
      } else {
        const [row, prop, , newValue] = changes[i];
        const col = datamap.propToCol(prop);
        const cellProperties = instance.getCellMeta(row, col);

        if (cellProperties.type === 'numeric' && typeof newValue === 'string' && isNumericData(newValue)) {
          changes[i][3] = getParsedNumber(newValue);
        }

        /* eslint-disable no-loop-func */
        if (instance.getCellValidator(cellProperties)) {
          waitingForValidator.addValidatorToQueue();
          instance.validateCell(changes[i][3], cellProperties, (function(index, cellPropertiesReference) {
            return function(result) {
              if (typeof result !== 'boolean') {
                throw new Error('Validation error: result is not boolean');
              }

              if (result === false && cellPropertiesReference.allowInvalid === false) {
                shouldBeCanceled = false;
                changes.splice(index, 1); // cancel the change
                cellPropertiesReference.valid = true; // we cancelled the change, so cell value is still valid

                const cell = instance.getCell(cellPropertiesReference.visualRow, cellPropertiesReference.visualCol);

                if (cell !== null) {
                  removeClass(cell, tableMeta.invalidCellClassName);
                }
                // index -= 1;
              }
              waitingForValidator.removeValidatorFormQueue();
            };
          }(i, cellProperties)), source);
        }
      }
    }
    waitingForValidator.checkIfQueueIsEmpty();
  }

  /**
   * Internal function to apply changes. Called after validateChanges.
   *
   * @private
   * @param {Array} changes Array in form of [row, prop, oldValue, newValue].
   * @param {string} source String that identifies how this change will be described in changes array (useful in onChange callback).
   * @fires Hooks#beforeChangeRender
   * @fires Hooks#afterChange
   */
  function applyChanges(changes, source) {
    let i = changes.length - 1;

    if (i < 0) {
      return;
    }

    for (; i >= 0; i--) {
      let skipThisChange = false;

      if (changes[i] === null) {
        changes.splice(i, 1);
        /* eslint-disable no-continue */
        continue;
      }

      if ((changes[i][2] === null || changes[i][2] === void 0)
        && (changes[i][3] === null || changes[i][3] === void 0)) {
        /* eslint-disable no-continue */
        continue;
      }

      if (tableMeta.allowInsertRow) {
        while (changes[i][0] > instance.countRows() - 1) {
          const numberOfCreatedRows = datamap.createRow(void 0, void 0, source);

          if (numberOfCreatedRows >= 1) {
            metaManager.createRow(null, numberOfCreatedRows);
          } else {
            skipThisChange = true;
            break;
          }
        }
      }

      if (instance.dataType === 'array' && (!tableMeta.columns || tableMeta.columns.length === 0) && tableMeta.allowInsertColumn) {
        while (datamap.propToCol(changes[i][1]) > instance.countCols() - 1) {
          const numberOfCreatedColumns = datamap.createCol(void 0, void 0, source);

          if (numberOfCreatedColumns >= 1) {
            metaManager.createColumn(null, numberOfCreatedColumns);
          } else {
            skipThisChange = true;
            break;
          }
        }
      }

      if (skipThisChange) {
        /* eslint-disable no-continue */
        continue;
      }

      datamap.set(changes[i][0], changes[i][1], changes[i][3]);
    }

    instance.forceFullRender = true; // used when data was changed
    grid.adjustRowsAndCols();
    instance.runHooks('beforeChangeRender', changes, source);
    editorManager.lockEditor();
    instance._refreshBorders(null);
    editorManager.unlockEditor();
    instance.view.wt.wtOverlays.adjustElementsSize();
    instance.runHooks('afterChange', changes, source || 'edit');

    const activeEditor = instance.getActiveEditor();

    if (activeEditor && isDefined(activeEditor.refreshValue)) {
      activeEditor.refreshValue();
    }
  }

  /**
   * Validate a single cell.
   *
   * @param {string|number} value The value to validate.
   * @param {object} cellProperties The cell meta which corresponds with the value.
   * @param {Function} callback The callback function.
   * @param {string} source The string that identifies source of the validation.
   */
  this.validateCell = function(value, cellProperties, callback, source) {
    let validator = instance.getCellValidator(cellProperties);

    // the `canBeValidated = false` argument suggests, that the cell passes validation by default.
    /**
     * @param {boolean} valid Indicates if the validation was successful.
     * @param {boolean} [canBeValidated=true] Flag which controls the validation process.
     */
    function done(valid, canBeValidated = true) {
      // Fixes GH#3903
      if (!canBeValidated || cellProperties.hidden === true) {
        callback(valid);
        return;
      }

      const col = cellProperties.visualCol;
      const row = cellProperties.visualRow;
      const td = instance.getCell(row, col, true);

      if (td && td.nodeName !== 'TH') {
        instance.view.wt.wtSettings.settings.cellRenderer(row, col, td);
      }
      callback(valid);
    }

    if (isRegExp(validator)) {
      validator = (function(expression) {
        return function(cellValue, validatorCallback) {
          validatorCallback(expression.test(cellValue));
        };
      }(validator));
    }

    if (isFunction(validator)) {
      // eslint-disable-next-line no-param-reassign
      value = instance.runHooks('beforeValidate', value, cellProperties.visualRow, cellProperties.prop, source);

      // To provide consistent behaviour, validation should be always asynchronous
      instance._registerImmediate(() => {
        validator.call(cellProperties, value, (valid) => {
          if (!instance) {
            return;
          }
          // eslint-disable-next-line no-param-reassign
          valid = instance.runHooks('afterValidate', valid, value, cellProperties.visualRow, cellProperties.prop, source);
          cellProperties.valid = valid;

          done(valid);
          instance.runHooks('postAfterValidate', valid, value, cellProperties.visualRow, cellProperties.prop, source);
        });
      });

    } else {
      // resolve callback even if validator function was not found
      instance._registerImmediate(() => {
        cellProperties.valid = true;
        done(cellProperties.valid, false);
      });
    }
  };

  /**
   * @param {number} row The visual row index.
   * @param {string|number} propOrCol The visual prop or column index.
   * @param {*} value The cell value.
   * @returns {Array}
   */
  function setDataInputToArray(row, propOrCol, value) {
    if (typeof row === 'object') { // is it an array of changes
      return row;
    }
    return [
      [row, propOrCol, value]
    ];
  }

  /**
   * @description
   * Set new value to a cell. To change many cells at once (recommended way), pass an array of `changes` in format
   * `[[row, col, value],...]` as the first argument.
   *
   * @memberof Core#
   * @function setDataAtCell
   * @param {number|Array} row Visual row index or array of changes in format `[[row, col, value],...]`.
   * @param {number} [column] Visual column index.
   * @param {string} [value] New value.
   * @param {string} [source] String that identifies how this change will be described in the changes array (useful in onAfterChange or onBeforeChange callback).
   */
  this.setDataAtCell = function(row, column, value, source) {
    const input = setDataInputToArray(row, column, value);
    const changes = [];
    let changeSource = source;
    let i;
    let ilen;
    let prop;

    for (i = 0, ilen = input.length; i < ilen; i++) {
      if (typeof input[i] !== 'object') {
        throw new Error('Method `setDataAtCell` accepts row number or changes array of arrays as its first parameter');
      }
      if (typeof input[i][1] !== 'number') {
        throw new Error('Method `setDataAtCell` accepts row and column number as its parameters. If you want to use object property name, use method `setDataAtRowProp`');
      }

      if (input[i][1] >= this.countCols()) {
        prop = input[i][1];

      } else {
        prop = datamap.colToProp(input[i][1]);
      }

      changes.push([
        input[i][0],
        prop,
        dataSource.getAtCell(this.toPhysicalRow(input[i][0]), input[i][1]),
        input[i][2],
      ]);
    }

    if (!changeSource && typeof row === 'object') {
      changeSource = column;
    }

    instance.runHooks('afterSetDataAtCell', changes, changeSource);

    validateChanges(changes, changeSource, () => {
      applyChanges(changes, changeSource);
    });
  };

  /**
   * @description
   * Set new value to a cell. To change many cells at once (recommended way), pass an array of `changes` in format
   * `[[row, prop, value],...]` as the first argument.
   *
   * @memberof Core#
   * @function setDataAtRowProp
   * @param {number|Array} row Visual row index or array of changes in format `[[row, prop, value], ...]`.
   * @param {string} prop Property name or the source string (e.g. `'first.name'` or `'0'`).
   * @param {string} value Value to be set.
   * @param {string} [source] String that identifies how this change will be described in changes array (useful in onChange callback).
   */
  this.setDataAtRowProp = function(row, prop, value, source) {
    const input = setDataInputToArray(row, prop, value);
    const changes = [];
    let changeSource = source;
    let i;
    let ilen;

    for (i = 0, ilen = input.length; i < ilen; i++) {
      changes.push([
        input[i][0],
        input[i][1],
        dataSource.getAtCell(this.toPhysicalRow(input[i][0]), input[i][1]),
        input[i][2],
      ]);
    }

    if (!changeSource && typeof row === 'object') {
      changeSource = prop;
    }

    instance.runHooks('afterSetDataAtRowProp', changes, changeSource);

    validateChanges(changes, changeSource, () => {
      applyChanges(changes, changeSource);
    });
  };

  /**
   * Listen to the keyboard input on document body. This allows Handsontable to capture keyboard events and respond
   * in the right way.
   *
   * @memberof Core#
   * @function listen
   * @param {boolean} [modifyDocumentFocus=true] If `true`, currently focused element will be blured (which returns focus
   *                                             to the document.body). Otherwise the active element does not lose its focus.
   * @fires Hooks#afterListen
   */
  this.listen = function(modifyDocumentFocus = true) {
    const { rootDocument } = instance;
    if (modifyDocumentFocus) {
      const invalidActiveElement = !rootDocument.activeElement || (rootDocument.activeElement && rootDocument.activeElement.nodeName === void 0);

      if (rootDocument.activeElement && rootDocument.activeElement !== rootDocument.body && !invalidActiveElement) {
        rootDocument.activeElement.blur();

      } else if (invalidActiveElement) { // IE
        rootDocument.body.focus();
      }
    }

    if (instance && !instance.isListening()) {
      activeGuid = instance.guid;
      instance.runHooks('afterListen');
    }
  };

  /**
   * Stop listening to keyboard input on the document body. Calling this method makes the Handsontable inactive for
   * any keyboard events.
   *
   * @memberof Core#
   * @function unlisten
   */
  this.unlisten = function() {
    if (this.isListening()) {
      activeGuid = null;
      instance.runHooks('afterUnlisten');
    }
  };

  /**
   * Returns `true` if the current Handsontable instance is listening to keyboard input on document body.
   *
   * @memberof Core#
   * @function isListening
   * @returns {boolean} `true` if the instance is listening, `false` otherwise.
   */
  this.isListening = function() {
    return activeGuid === instance.guid;
  };

  /**
   * Destroys the current editor, render the table and prepares the editor of the newly selected cell.
   *
   * @memberof Core#
   * @function destroyEditor
   * @param {boolean} [revertOriginal=false] If `true`, the previous value will be restored. Otherwise, the edited value will be saved.
   * @param {boolean} [prepareEditorIfNeeded=true] If `true` the editor under the selected cell will be prepared to open.
   */
  this.destroyEditor = function(revertOriginal = false, prepareEditorIfNeeded = true) {
    instance._refreshBorders(revertOriginal, prepareEditorIfNeeded);
  };

  /**
   * Populate cells at position with 2D input array (e.g. `[[1, 2], [3, 4]]`). Use `endRow`, `endCol` when you
   * want to cut input when a certain row is reached.
   *
   * Optional `method` argument has the same effect as pasteMode option (see {@link Options#pasteMode}).
   *
   * @memberof Core#
   * @function populateFromArray
   * @param {number} row Start visual row index.
   * @param {number} column Start visual column index.
   * @param {Array} input 2d array.
   * @param {number} [endRow] End visual row index (use when you want to cut input when certain row is reached).
   * @param {number} [endCol] End visual column index (use when you want to cut input when certain column is reached).
   * @param {string} [source=populateFromArray] Used to identify this call in the resulting events (beforeChange, afterChange).
   * @param {string} [method=overwrite] Populate method, possible values: `'shift_down'`, `'shift_right'`, `'overwrite'`.
   * @param {string} direction Populate direction, possible values: `'left'`, `'right'`, `'up'`, `'down'`.
   * @param {Array} deltas The deltas array. A difference between values of adjacent cells.
   *                       Useful **only** when the type of handled cells is `numeric`.
   * @returns {object|undefined} Ending td in pasted area (only if any cell was changed).
   */
  this.populateFromArray = function(row, column, input, endRow, endCol, source, method, direction, deltas) {
    if (!(typeof input === 'object' && typeof input[0] === 'object')) {
      throw new Error('populateFromArray parameter `input` must be an array of arrays'); // API changed in 0.9-beta2, let's check if you use it correctly
    }

    const c = typeof endRow === 'number' ? new CellCoords(endRow, endCol) : null;

    return grid.populateFromArray(new CellCoords(row, column), input, c, source, method, direction, deltas);
  };

  /**
   * Adds/removes data from the column. This method works the same as Array.splice for arrays (see {@link DataMap#spliceCol}).
   *
   * @memberof Core#
   * @function spliceCol
   * @param {number} column Index of the column in which do you want to do splice.
   * @param {number} index Index at which to start changing the array. If negative, will begin that many elements from the end.
   * @param {number} amount An integer indicating the number of old array elements to remove. If amount is 0, no elements are removed.
   * @param {...number} [elements] The elements to add to the array. If you don't specify any elements, spliceCol simply removes elements from the array.
   * @returns {Array} Returns removed portion of columns.
   */
  this.spliceCol = function(column, index, amount, ...elements) {
    return datamap.spliceCol(column, index, amount, ...elements);
  };

  /**
   * Adds/removes data from the row. This method works the same as Array.splice for arrays (see {@link DataMap#spliceRow}).
   *
   * @memberof Core#
   * @function spliceRow
   * @param {number} row Index of column in which do you want to do splice.
   * @param {number} index Index at which to start changing the array. If negative, will begin that many elements from the end.
   * @param {number} amount An integer indicating the number of old array elements to remove. If amount is 0, no elements are removed.
   * @param {...number} [elements] The elements to add to the array. If you don't specify any elements, spliceCol simply removes elements from the array.
   * @returns {Array} Returns removed portion of rows.
   */
  this.spliceRow = function(row, index, amount, ...elements) {
    return datamap.spliceRow(row, index, amount, ...elements);
  };

  /**
   * Returns indexes of the currently selected cells as an array of arrays `[[startRow, startCol, endRow, endCol],...]`.
   *
   * Start row and start column are the coordinates of the active cell (where the selection was started).
   *
   * The version 0.36.0 adds a non-consecutive selection feature. Since this version, the method returns an array of arrays.
   * Additionally to collect the coordinates of the currently selected area (as it was previously done by the method)
   * you need to use `getSelectedLast` method.
   *
   * @memberof Core#
   * @function getSelected
   * @returns {Array[]|undefined} An array of arrays of the selection's coordinates.
   */
  this.getSelected = function() { // https://github.com/handsontable/handsontable/issues/44  //cjl
    if (selection.isSelected()) {
      return arrayMap(selection.getSelectedRange(), ({ from, to }) => [from.row, from.col, to.row, to.col]);
    }
  };

  /**
   * Returns the last coordinates applied to the table as a an array `[startRow, startCol, endRow, endCol]`.
   *
   * @since 0.36.0
   * @memberof Core#
   * @function getSelectedLast
   * @returns {Array|undefined} An array of the selection's coordinates.
   */
  this.getSelectedLast = function() {
    const selected = this.getSelected();
    let result;

    if (selected && selected.length > 0) {
      result = selected[selected.length - 1];
    }

    return result;
  };

  /**
   * Returns the current selection as an array of CellRange objects.
   *
   * The version 0.36.0 adds a non-consecutive selection feature. Since this version, the method returns an array of arrays.
   * Additionally to collect the coordinates of the currently selected area (as it was previously done by the method)
   * you need to use `getSelectedRangeLast` method.
   *
   * @memberof Core#
   * @function getSelectedRange
   * @returns {CellRange[]|undefined} Selected range object or undefined if there is no selection.
   */
  this.getSelectedRange = function() { // https://github.com/handsontable/handsontable/issues/44  //cjl
    if (selection.isSelected()) {
      return Array.from(selection.getSelectedRange());
    }
  };

  /**
   * Returns the last coordinates applied to the table as a CellRange object.
   *
   * @memberof Core#
   * @function getSelectedRangeLast
   * @since 0.36.0
   * @returns {CellRange|undefined} Selected range object or undefined` if there is no selection.
   */
  this.getSelectedRangeLast = function() {
    const selectedRange = this.getSelectedRange();
    let result;

    if (selectedRange && selectedRange.length > 0) {
      result = selectedRange[selectedRange.length - 1];
    }

    return result;
  };

  /**
   * Erases content from cells that have been selected in the table.
   *
   * @memberof Core#
   * @function emptySelectedCells
   * @param {string} [source] String that identifies how this change will be described in the changes array (useful in onAfterChange or onBeforeChange callback).
   * @since 0.36.0
   */
  this.emptySelectedCells = function(source) {
    if (!selection.isSelected()) {
      return;
    }
    const changes = [];

    arrayEach(selection.getSelectedRange(), (cellRange) => {
      const topLeft = cellRange.getTopLeftCorner();
      const bottomRight = cellRange.getBottomRightCorner();

      rangeEach(topLeft.row, bottomRight.row, (row) => {
        rangeEach(topLeft.col, bottomRight.col, (column) => {
          if (!this.getCellMeta(row, column).readOnly) {
            changes.push([row, column, null]);
          }
        });
      });
    });

    if (changes.length > 0) {
      this.setDataAtCell(changes, source);
    }
  };

  /**
   * Rerender the table. Calling this method starts the process of recalculating, redrawing and applying the changes
   * to the DOM. While rendering the table all cell renderers are recalled.
   *
   * Calling this method manually is not recommended. Handsontable tries to render itself by choosing the most
   * optimal moments in its lifecycle.
   *
   * @memberof Core#
   * @function render
   */
  this.render = function() {
    if (instance.view) {
      instance.renderCall = true;
      instance.forceFullRender = true; // used when data was changed
      editorManager.lockEditor();
      instance._refreshBorders(null);
      editorManager.unlockEditor();
    }
  };

  this.refreshDimensions = function() {
    if (!instance.view) {
      return;
    }

    const { width: lastWidth, height: lastHeight } = instance.view.getLastSize();
    const { width, height } = instance.rootElement.getBoundingClientRect();
    const isSizeChanged = width !== lastWidth || height !== lastHeight;
    const isResizeBlocked = instance.runHooks('beforeRefreshDimensions', { width: lastWidth, height: lastHeight }, { width, height }, isSizeChanged) === false;

    if (isResizeBlocked) {
      return;
    }

    if (isSizeChanged || instance.view.wt.wtOverlays.scrollableElement === instance.rootWindow) {
      instance.view.setLastSize(width, height);
      instance.render();
    }

    instance.runHooks('afterRefreshDimensions', { width: lastWidth, height: lastHeight }, { width, height }, isSizeChanged);
  };

  /**
   * Loads new data to Handsontable. Loading new data resets the cell meta.
   *
   * @memberof Core#
   * @function loadData
   * @param {Array} data Array of arrays or array of objects containing data.
   * @fires Hooks#beforeLoadData
   * @fires Hooks#afterLoadData
   * @fires Hooks#afterChange
   */
  this.loadData = function(data) {
    if (Array.isArray(tableMeta.dataSchema)) {
      instance.dataType = 'array';
    } else if (isFunction(tableMeta.dataSchema)) {
      instance.dataType = 'function';
    } else {
      instance.dataType = 'object';
    }

    if (datamap) {
      datamap.destroy();
    }

    datamap = new DataMap(instance, data, tableMeta);

    if (typeof data === 'object' && data !== null) {
      if (!(data.push && data.splice)) { // check if data is array. Must use duck-type check so Backbone Collections also pass it
        // when data is not an array, attempt to make a single-row array of it
        // eslint-disable-next-line no-param-reassign
        data = [data];
      }

    } else if (data === null) {
      const dataSchema = datamap.getSchema();
      // eslint-disable-next-line no-param-reassign
      data = [];
      let row;
      let r = 0;
      let rlen = 0;

      for (r = 0, rlen = tableMeta.startRows; r < rlen; r++) {
        if ((instance.dataType === 'object' || instance.dataType === 'function') && tableMeta.dataSchema) {
          row = deepClone(dataSchema);
          data.push(row);

        } else if (instance.dataType === 'array') {
          row = deepClone(dataSchema[0]);
          data.push(row);

        } else {
          row = [];

          for (let c = 0, clen = tableMeta.startCols; c < clen; c++) {
            row.push(null);
          }

          data.push(row);
        }
      }

    } else {
      throw new Error(`loadData only accepts array of objects or array of arrays (${typeof data} given)`);
    }

    if (Array.isArray(data[0])) {
      instance.dataType = 'array';
    }

    tableMeta.data = data;

    instance.runHooks('beforeLoadData', data, firstRun);

    datamap.dataSource = data;
    dataSource.data = data;
    dataSource.dataType = instance.dataType;
    dataSource.colToProp = datamap.colToProp.bind(datamap);
    dataSource.propToCol = datamap.propToCol.bind(datamap);
    dataSource.countCachedColumns = datamap.countCachedColumns.bind(datamap);

    metaManager.clearCellsCache();

    const columnsSettings = tableMeta.columns;
    let nrOfColumnsFromSettings = 0;

    // We will check number of columns only when the `columns` property was defined as an array.
    if (Array.isArray(columnsSettings)) {
      nrOfColumnsFromSettings = columnsSettings.length;
    }

    /**
     * We need to use `Math.max`, because:
     * - we need information about `columns` as `data` may contains functions, less columns than defined by the property or even be empty.
     * - we need also information about dataSchema as `data` and `columns` properties may not provide information about number of columns
     * (ie. `data` may be empty, `columns` may be a function).
     */
    this.columnIndexMapper.initToLength(Math.max(datamap.countFirstRowKeys(), nrOfColumnsFromSettings, deepObjectSize(datamap.getSchema())));
    this.rowIndexMapper.initToLength(this.countSourceRows());

    grid.adjustRowsAndCols();

    instance.runHooks('afterLoadData', data, firstRun);

    if (firstRun) {
      firstRun = [null, 'loadData'];
    } else {
      instance.runHooks('afterChange', null, 'loadData');
      instance.render();
    }
  };

  /**
   * Returns the current data object (the same one that was passed by `data` configuration option or `loadData` method,
   * unless some modifications have been applied (i.e. Sequence of rows/columns was changed, some row/column was skipped).
   * If that's the case - use the {@link Core#getSourceData} method.).
   *
   * Optionally you can provide cell range by defining `row`, `column`, `row2`, `column2` to get only a fragment of table data.
   *
   * @memberof Core#
   * @function getData
   * @param {number} [row] From visual row index.
   * @param {number} [column] From visual column index.
   * @param {number} [row2] To visual row index.
   * @param {number} [column2] To visual column index.
   * @returns {Array[]} Array with the data.
   * @example
   * ```js
   * // Get all data (in order how it is rendered in the table).
   * hot.getData();
   * // Get data fragment (from top-left 0, 0 to bottom-right 3, 3).
   * hot.getData(3, 3);
   * // Get data fragment (from top-left 2, 1 to bottom-right 3, 3).
   * hot.getData(2, 1, 3, 3);
   * ```
   */
  this.getData = function(row, column, row2, column2) {
    if (isUndefined(row)) {
      return datamap.getAll();
    }

    return datamap.getRange(new CellCoords(row, column), new CellCoords(row2, column2), datamap.DESTINATION_RENDERER);
  };

  /**
   * Returns a string value of the selected range. Each column is separated by tab, each row is separated by a new
   * line character (see {@link DataMap#getCopyableText}).
   *
   * @memberof Core#
   * @function getCopyableText
   * @param {number} startRow From visual row index.
   * @param {number} startCol From visual column index.
   * @param {number} endRow To visual row index.
   * @param {number} endCol To visual column index.
   * @returns {string}
   */
  this.getCopyableText = function(startRow, startCol, endRow, endCol) {
    return datamap.getCopyableText(new CellCoords(startRow, startCol), new CellCoords(endRow, endCol));
  };

  /**
   * Returns the data's copyable value at specified `row` and `column` index (see {@link DataMap#getCopyable}).
   *
   * @memberof Core#
   * @function getCopyableData
   * @param {number} row Visual row index.
   * @param {number} column Visual column index.
   * @returns {string}
   */
  this.getCopyableData = function(row, column) {
    return datamap.getCopyable(row, datamap.colToProp(column));
  };

  /**
   * Returns schema provided by constructor settings. If it doesn't exist then it returns the schema based on the data
   * structure in the first row.
   *
   * @memberof Core#
   * @function getSchema
   * @returns {object} Schema object.
   */
  this.getSchema = function() {
    return datamap.getSchema();
  };

  /**
   * Use it if you need to change configuration after initialization. The `settings` argument is an object containing the new
   * settings, declared the same way as in the initial settings object.
   *
   * __Note__, that although the `updateSettings` method doesn't overwrite the previously declared settings, it might reset
   * the settings made post-initialization. (for example - ignore changes made using the columnResize feature).
   *
   * @memberof Core#
   * @function updateSettings
   * @param {object} settings New settings object (see {@link Options}).
   * @param {boolean} [init=false] Internally used for in initialization mode.
   * @example
   * ```js
   * hot.updateSettings({
   *    contextMenu: true,
   *    colHeaders: true,
   *    fixedRowsTop: 2
   * });
   * ```
   * @fires Hooks#afterCellMetaReset
   * @fires Hooks#afterUpdateSettings
   */
  this.updateSettings = function(settings, init = false) {
    let columnsAsFunc = false;
    let i;
    let j;

    if (isDefined(settings.rows)) {
      throw new Error('"rows" setting is no longer supported. do you mean startRows, minRows or maxRows?');
    }
    if (isDefined(settings.cols)) {
      throw new Error('"cols" setting is no longer supported. do you mean startCols, minCols or maxCols?');
    }

    // eslint-disable-next-line no-restricted-syntax
    for (i in settings) {
      if (i === 'data') {
        /* eslint-disable-next-line no-continue */
        continue; // loadData will be triggered later

      } else if (i === 'language') {
        setLanguage(settings.language);

        /* eslint-disable-next-line no-continue */
        continue;

      } else if (Hooks.getSingleton().isRegistered(i) || Hooks.getSingleton().isDeprecated(i)) {
        if (isFunction(settings[i]) || Array.isArray(settings[i])) {
          settings[i].initialHook = true;
          instance.addHook(i, settings[i]);
        }

      } else if (!init && hasOwnProperty(settings, i)) { // Update settings
        globalMeta[i] = settings[i];
      }
    }

    // Load data or create data map
    if (settings.data === void 0 && tableMeta.data === void 0) {
      instance.loadData(null); // data source created just now

    } else if (settings.data !== void 0) {
      instance.loadData(settings.data); // data source given as option

    } else if (settings.columns !== void 0) {
      datamap.createMap();
    }

    const clen = instance.countCols();
    const columnSetting = tableMeta.columns;

    // Init columns constructors configuration
    if (columnSetting && isFunction(columnSetting)) {
      columnsAsFunc = true;
    }

    // Clear cell meta cache
    if (settings.cell !== void 0 || settings.cells !== void 0 || settings.columns !== void 0) {
      metaManager.clearCache();
    }

    if (clen > 0) {
      for (i = 0, j = 0; i < clen; i++) {
        // Use settings provided by user
        if (columnSetting) {
          const column = columnsAsFunc ? columnSetting(i) : columnSetting[j];

          if (column) {
            metaManager.updateColumnMeta(j, column);
          }
        }

        j += 1;
      }
    }

    if (isDefined(settings.cell)) {
      objectEach(settings.cell, (cell) => {
        instance.setCellMetaObject(cell.row, cell.col, cell);
      });
    }

    instance.runHooks('afterCellMetaReset');

    if (isDefined(settings.className)) {
      if (globalMeta.className) {
        removeClass(instance.rootElement, globalMeta.className);
      }
      if (settings.className) {
        addClass(instance.rootElement, settings.className);
      }
    }

    let currentHeight = instance.rootElement.style.height;
    if (currentHeight !== '') {
      currentHeight = parseInt(instance.rootElement.style.height, 10);
    }

    let height = settings.height;
    if (isFunction(height)) {
      height = height();
    }

    if (init) {
      const initialStyle = instance.rootElement.getAttribute('style');

      if (initialStyle) {
        instance.rootElement.setAttribute('data-initialstyle', instance.rootElement.getAttribute('style'));
      }
    }

    if (height === null) {
      const initialStyle = instance.rootElement.getAttribute('data-initialstyle');

      if (initialStyle && (initialStyle.indexOf('height') > -1 || initialStyle.indexOf('overflow') > -1)) {
        instance.rootElement.setAttribute('style', initialStyle);

      } else {
        instance.rootElement.style.height = '';
        instance.rootElement.style.overflow = '';
      }

    } else if (height !== void 0) {
      instance.rootElement.style.height = isNaN(height) ? `${height}` : `${height}px`;
      instance.rootElement.style.overflow = 'hidden';
    }

    if (typeof settings.width !== 'undefined') {
      let width = settings.width;

      if (isFunction(width)) {
        width = width();
      }

      instance.rootElement.style.width = isNaN(width) ? `${width}` : `${width}px`;
    }

    if (!init) {
      if (instance.view) {
        instance.view.wt.wtViewport.resetHasOversizedColumnHeadersMarked();
      }

      instance.runHooks('afterUpdateSettings', settings);
    }

    grid.adjustRowsAndCols();

    if (instance.view && !firstRun) {
      instance.forceFullRender = true; // used when data was changed
      editorManager.lockEditor();
      instance._refreshBorders(null);
      editorManager.unlockEditor();
    }

    if (!init && instance.view && (currentHeight === '' || height === '' || height === void 0) && currentHeight !== height) {
      instance.view.wt.wtOverlays.updateMainScrollableElements();
    }
  };

  /**
   * Get value from the selected cell.
   *
   * @memberof Core#
   * @function getValue
   * @returns {*} Value of selected cell.
   */
  this.getValue = function() {
    const sel = instance.getSelectedLast();

    if (tableMeta.getValue) {
      if (isFunction(tableMeta.getValue)) {
        return tableMeta.getValue.call(instance);
      } else if (sel) {
        return instance.getData()[sel[0][0]][tableMeta.getValue];
      }
    } else if (sel) {
      return instance.getDataAtCell(sel[0], sel[1]);
    }
  };

  /**
   * Returns the object settings.
   *
   * @memberof Core#
   * @function getSettings
   * @returns {object} Object containing the current table settings.
   */
  this.getSettings = function() {
    return tableMeta;
  };

  /**
   * Clears the data from the table (the table settings remain intact).
   *
   * @memberof Core#
   * @function clear
   */
  this.clear = function() {
    this.selectAll();
    this.emptySelectedCells();
  };

  /**
   * Allows altering the table structure by either inserting/removing rows or columns.
   *
   * @memberof Core#
   * @function alter
   * @param {string} action Possible alter operations:
   *  * `'insert_row'`
   *  * `'insert_col'`
   *  * `'remove_row'`
   *  * `'remove_col'`.
   * @param {number|number[]} index Visual index of the row/column before which the new row/column will be
   *                                inserted/removed or an array of arrays in format `[[index, amount],...]`.
   * @param {number} [amount=1] Amount of rows/columns to be inserted or removed.
   * @param {string} [source] Source indicator.
   * @param {boolean} [keepEmptyRows] Flag for preventing deletion of empty rows.
   * @example
   * ```js
   * // Insert new row above the row at given visual index.
   * hot.alter('insert_row', 10);
   * // Insert 3 new columns before 10th column.
   * hot.alter('insert_col', 10, 3);
   * // Remove 2 rows starting from 10th row.
   * hot.alter('remove_row', 10, 2);
   * // Remove 5 non-contiquous rows (it removes 3 rows from visual index 1 and 2 rows from visual index 5).
   * hot.alter('remove_row', [[1, 3], [5, 2]]);
   * ```
   */
  this.alter = function(action, index, amount, source, keepEmptyRows) {
    grid.alter(action, index, amount, source, keepEmptyRows);
  };

  /**
   * Returns a TD element for the given `row` and `column` arguments, if it is rendered on screen.
   * Returns `null` if the TD is not rendered on screen (probably because that part of the table is not visible).
   *
   * @memberof Core#
   * @function getCell
   * @param {number} row Visual row index.
   * @param {number} column Visual column index.
   * @param {boolean} [topmost=false] If set to `true`, it returns the TD element from the topmost overlay. For example,
   * if the wanted cell is in the range of fixed rows, it will return a TD element from the `top` overlay.
   * @returns {HTMLTableCellElement|null} The cell's TD element.
   */
  this.getCell = function(row, column, topmost = false) {
    return instance.view.getCellAtCoords(new CellCoords(row, column), topmost);
  };

  /**
   * Returns the coordinates of the cell, provided as a HTML table cell element.
   *
   * @memberof Core#
   * @function getCoords
   * @param {HTMLTableCellElement} element The HTML Element representing the cell.
   * @returns {CellCoords} Visual coordinates object.
   * @example
   * ```js
   * hot.getCoords(hot.getCell(1, 1));
   * // it returns CellCoords object instance with props row: 1 and col: 1.
   * ```
   */
  this.getCoords = function(element) {
    return this.view.wt.wtTable.getCoords.call(this.view.wt.wtTable, element);
  };

  /**
   * Returns the property name that corresponds with the given column index (see {@link DataMap#colToProp}).
   * If the data source is an array of arrays, it returns the columns index.
   *
   * @memberof Core#
   * @function colToProp
   * @param {number} column Visual column index.
   * @returns {string|number} Column property or physical column index.
   */
  this.colToProp = function(column) {
    return datamap.colToProp(column);
  };

  /**
   * Returns column index that corresponds with the given property (see {@link DataMap#propToCol}).
   *
   * @memberof Core#
   * @function propToCol
   * @param {string|number} prop Property name or physical column index.
   * @returns {number} Visual column index.
   */
  this.propToCol = function(prop) {
    return datamap.propToCol(prop);
  };

  /**
   * Translate physical row index into visual.
   *
   * This method is useful when you want to retrieve visual row index which can be reordered, moved or trimmed
   * based on a physical index.
   *
   * @memberof Core#
   * @function toVisualRow
   * @param {number} row Physical row index.
   * @returns {number} Returns visual row index.
   */
  this.toVisualRow = row => this.rowIndexMapper.getVisualIndex(row);

  /**
   * Translate physical column index into visual.
   *
   * This method is useful when you want to retrieve visual column index which can be reordered, moved or trimmed
   * based on a physical index.
   *
   * @memberof Core#
   * @function toVisualColumn
   * @param {number} column Physical column index.
   * @returns {number} Returns visual column index.
   */
  this.toVisualColumn = column => this.columnIndexMapper.getVisualIndex(column);

  /**
   * Translate visual row index into physical.
   *
   * This method is useful when you want to retrieve physical row index based on a visual index which can be
   * reordered, moved or trimmed.
   *
   * @memberof Core#
   * @function toPhysicalRow
   * @param {number} row Visual row index.
   * @returns {number} Returns physical row index.
   */
  this.toPhysicalRow = row => this.rowIndexMapper.getPhysicalIndex(row);

  /**
   * Translate visual column index into physical.
   *
   * This method is useful when you want to retrieve physical column index based on a visual index which can be
   * reordered, moved or trimmed.
   *
   * @memberof Core#
   * @function toPhysicalColumn
   * @param {number} column Visual column index.
   * @returns {number} Returns physical column index.
   */
  this.toPhysicalColumn = column => this.columnIndexMapper.getPhysicalIndex(column);

  /**
   * @description
   * Returns the cell value at `row`, `column`.
   *
   * __Note__: If data is reordered, sorted or trimmed, the currently visible order will be used.
   *
   * @memberof Core#
   * @function getDataAtCell
   * @param {number} row Visual row index.
   * @param {number} column Visual column index.
   * @returns {*} Data at cell.
   */
  this.getDataAtCell = function(row, column) {
    return datamap.get(row, datamap.colToProp(column));
  };

  /**
   * Returns value at visual `row` and `prop` indexes (see {@link DataMap#get}).
   *
   * __Note__: If data is reordered, sorted or trimmed, the currently visible order will be used.
   *
   * @memberof Core#
   * @function getDataAtRowProp
   * @param {number} row Visual row index.
   * @param {string} prop Property name.
   * @returns {*} Cell value.
   */
  this.getDataAtRowProp = function(row, prop) {
    return datamap.get(row, prop);
  };

  /**
   * @description
   * Returns array of column values from the data source.
   *
   * __Note__: If columns were reordered or sorted, the currently visible order will be used.
   *
   * @memberof Core#
   * @function getDataAtCol
   * @param {number} column Visual column index.
   * @returns {Array} Array of cell values.
   */
  this.getDataAtCol = function(column) {
    return [].concat(...datamap.getRange(new CellCoords(0, column), new CellCoords(tableMeta.data.length - 1, column), datamap.DESTINATION_RENDERER));
  };

  /**
   * Given the object property name (e.g. `'first.name'` or `'0'`), returns an array of column's values from the table data.
   * You can also provide a column index as the first argument.
   *
   * @memberof Core#
   * @function getDataAtProp
   * @param {string|number} prop Property name or physical column index.
   * @returns {Array} Array of cell values.
   */
  // TODO: Getting data from `datamap` should work on visual indexes.
  this.getDataAtProp = function(prop) {
    const range = datamap.getRange(
      new CellCoords(0, datamap.propToCol(prop)),
      new CellCoords(tableMeta.data.length - 1, datamap.propToCol(prop)),
      datamap.DESTINATION_RENDERER);

    return [].concat(...range);
  };

  /**
   * Returns a clone of the source data object.
   * Optionally you can provide a cell range by using the `row`, `column`, `row2`, `column2` arguments, to get only a
   * fragment of the table data.
   *
   * __Note__: This method does not participate in data transformation. If the visual data of the table is reordered,
   * sorted or trimmed only physical indexes are correct.
   *
   * @memberof Core#
   * @function getSourceData
   * @param {number} [row] From physical row index.
   * @param {number} [column] From physical column index (or visual index, if data type is an array of objects).
   * @param {number} [row2] To physical row index.
   * @param {number} [column2] To physical column index (or visual index, if data type is an array of objects).
   * @returns {Array[]|object[]} The table data.
   */
  this.getSourceData = function(row, column, row2, column2) {
    let data;

    if (row === void 0) {
      data = dataSource.getData();
    } else {
      data = dataSource.getByRange(new CellCoords(row, column), new CellCoords(row2, column2));
    }

    return data;
  };

  /**
   * Returns the source data object as an arrays of arrays format even when source data was provided in another format.
   * Optionally you can provide a cell range by using the `row`, `column`, `row2`, `column2` arguments, to get only a
   * fragment of the table data.
   *
   * __Note__: This method does not participate in data transformation. If the visual data of the table is reordered,
   * sorted or trimmed only physical indexes are correct.
   *
   * @memberof Core#
   * @function getSourceDataArray
   * @param {number} [row] From physical row index.
   * @param {number} [column] From physical column index (or visual index, if data type is an array of objects).
   * @param {number} [row2] To physical row index.
   * @param {number} [column2] To physical column index (or visual index, if data type is an array of objects).
   * @returns {Array} An array of arrays.
   */
  this.getSourceDataArray = function(row, column, row2, column2) {
    let data;

    if (row === void 0) {
      data = dataSource.getData(true);
    } else {
      data = dataSource.getByRange(new CellCoords(row, column), new CellCoords(row2, column2), true);
    }

    return data;
  };

  /**
   * Returns an array of column values from the data source.
   *
   * @memberof Core#
   * @function getSourceDataAtCol
   * @param {number} column Visual column index.
   * @returns {Array} Array of the column's cell values.
   */
  // TODO: Getting data from `sourceData` should work always on physical indexes.
  this.getSourceDataAtCol = function(column) {
    return dataSource.getAtColumn(column);
  };

  /**
<<<<<<< HEAD
   * Set new source value to a cell and render the table. To change many cells at once , pass an array of `changes` in format
   * `[[row, prop, value],...]` as the first argument.
   *
   * @memberof Core#
   * @function setSourceDataAtRowProp
   * @param {number|Array} row Visual row index or array of changes in format `[[row, prop, value], ...]`.
   * @param {string} prop Property name or the source string (e.g. `'first.name'` or `'0'`).
   * @param {*} value Value to be set.
   */
  this.setSourceDataAtRowProp = function(row, prop, value) {
    const input = setDataInputToArray(row, prop, value);

    input.forEach((change) => {
      dataSource.setAtCell(...change);
    });

=======
   * Set the provided value in the source data set at the provided coordinates.
   *
   * @memberof Core#
   * @function getSourceDataAtCol
   * @param {number|Array} row Physical row index or array of changes in format `[[row, prop, value], ...]`.
   * @param {number|string} column Physical column index / prop name.
   * @param {*} value The value to be set at the provided coordinates.
   * @param {string} [source] Source of the change as a string.
   */
  this.setSourceDataAtCell = function(row, column, value, source) {
    const input = setDataInputToArray(row, column, value);
    const changes = [];

    input.forEach((change, i) => {
      const [changeRow, changeProp, changeValue] = change;
      changes.push([
        input[i][0],
        input[i][1],
        dataSource.getAtCell(input[i][0], input[i][1]),
        input[i][2],
      ]);

      dataSource.setAtCell(changeRow, changeProp, changeValue);
    });

    this.runHooks('afterSetSourceDataAtCell', changes, source);
>>>>>>> 7f4cc8bd
    this.render();
  };

  /**
   * Returns a single row of the data (array or object, depending on what data format you use).
   *
   * __Note__: This method does not participate in data transformation. If the visual data of the table is reordered,
   * sorted or trimmed only physical indexes are correct.
   *
   * @memberof Core#
   * @function getSourceDataAtRow
   * @param {number} row Physical row index.
   * @returns {Array|object} Single row of data.
   */
  this.getSourceDataAtRow = function(row) {
    return dataSource.getAtRow(row);
  };

  /**
   * Set the provided value in the source data set at the provided coordinates.
   *
   * @memberof Core#
   * @function getSourceDataAtCol
   * @param {number} row Physical row index.
   * @param {number|string} column Physical column index / prop name.
   * @param {*} value The value to be set at the provided coordinates.
   */
  this.setSourceDataAtCell = function(row, column, value) {
    dataSource.setAtCell(row, this.colToProp(column), value);
  };

  /**
   * Returns a single value from the data source.
   *
   * @memberof Core#
   * @function getSourceDataAtCell
   * @param {number} row Physical row index.
   * @param {number} column Visual column index.
   * @returns {*} Cell data.
   */
  // TODO: Getting data from `sourceData` should work always on physical indexes.
  this.getSourceDataAtCell = function(row, column) {
    return dataSource.getAtCell(row, column);
  };

  /**
   * @description
   * Returns a single row of the data.
   *
   * __Note__: If rows were reordered, sorted or trimmed, the currently visible order will be used.
   *
   * @memberof Core#
   * @function getDataAtRow
   * @param {number} row Visual row index.
   * @returns {Array} Array of row's cell data.
   */
  this.getDataAtRow = function(row) {
    const data = datamap.getRange(new CellCoords(row, 0), new CellCoords(row, this.countCols() - 1), datamap.DESTINATION_RENDERER);

    return data[0] || [];
  };

  /**
   * @description
   * Returns a data type defined in the Handsontable settings under the `type` key ([Options#type](https://handsontable.com/docs/Options.html#type)).
   * If there are cells with different types in the selected range, it returns `'mixed'`.
   *
   * __Note__: If data is reordered, sorted or trimmed, the currently visible order will be used.
   *
   * @memberof Core#
   * @function getDataType
   * @param {number} rowFrom From visual row index.
   * @param {number} columnFrom From visual column index.
   * @param {number} rowTo To visual row index.
   * @param {number} columnTo To visual column index.
   * @returns {string} Cell type (e.q: `'mixed'`, `'text'`, `'numeric'`, `'autocomplete'`).
   */
  this.getDataType = function(rowFrom, columnFrom, rowTo, columnTo) {
    const coords = rowFrom === void 0 ? [0, 0, this.countRows(), this.countCols()] : [rowFrom, columnFrom, rowTo, columnTo];
    const [rowStart, columnStart] = coords;
    let [,, rowEnd, columnEnd] = coords;
    let previousType = null;
    let currentType = null;

    if (rowEnd === void 0) {
      rowEnd = rowStart;
    }
    if (columnEnd === void 0) {
      columnEnd = columnStart;
    }
    let type = 'mixed';

    rangeEach(Math.max(Math.min(rowStart, rowEnd), 0), Math.max(rowStart, rowEnd), (row) => {
      let isTypeEqual = true;

      rangeEach(Math.max(Math.min(columnStart, columnEnd), 0), Math.max(columnStart, columnEnd), (column) => {
        const cellType = this.getCellMeta(row, column);

        currentType = cellType.type;

        if (previousType) {
          isTypeEqual = previousType === currentType;
        } else {
          previousType = currentType;
        }

        return isTypeEqual;
      });
      type = isTypeEqual ? currentType : 'mixed';

      return isTypeEqual;
    });

    return type;
  };

  /**
   * Remove a property defined by the `key` argument from the cell meta object for the provided `row` and `column` coordinates.
   *
   * @memberof Core#
   * @function removeCellMeta
   * @param {number} row Visual row index.
   * @param {number} column Visual column index.
   * @param {string} key Property name.
   * @fires Hooks#beforeRemoveCellMeta
   * @fires Hooks#afterRemoveCellMeta
   */
  this.removeCellMeta = function(row, column, key) {
    const [physicalRow, physicalColumn] = [this.toPhysicalRow(row), this.toPhysicalColumn(column)];
    let cachedValue = metaManager.getCellMeta(physicalRow, physicalColumn, key);

    const hookResult = instance.runHooks('beforeRemoveCellMeta', row, column, key, cachedValue);

    if (hookResult !== false) {
      metaManager.removeCellMeta(physicalRow, physicalColumn, key);

      instance.runHooks('afterRemoveCellMeta', row, column, key, cachedValue);
    }

    cachedValue = null;
  };

  /**
   * Removes or adds one or more rows of the cell meta objects to the cell meta collections.
   *
   * @since 0.30.0
   * @memberof Core#
   * @function spliceCellsMeta
   * @param {number} visualIndex A visual index that specifies at what position to add/remove items.
   * @param {number} [deleteAmount=0] The number of items to be removed. If set to 0, no cell meta objects will be removed.
   * @param {...object} [cellMetaRows] The new cell meta row objects to be added to the cell meta collection.
   */
  this.spliceCellsMeta = function(visualIndex, deleteAmount = 0, ...cellMetaRows) {
    if (cellMetaRows.length > 0 && !Array.isArray(cellMetaRows[0])) {
      throw new Error('The 3rd argument (cellMetaRows) has to be passed as an array of cell meta objects array.');
    }

    if (deleteAmount > 0) {
      metaManager.removeRow(this.toPhysicalRow(visualIndex), deleteAmount);
    }

    if (cellMetaRows.length > 0) {
      arrayEach(cellMetaRows.reverse(), (cellMetaRow) => {
        metaManager.createRow(this.toPhysicalRow(visualIndex));

        arrayEach(cellMetaRow, (cellMeta, columnIndex) => this.setCellMetaObject(visualIndex, columnIndex, cellMeta));
      });
    }
  };

  /**
   * Set cell meta data object defined by `prop` to the corresponding params `row` and `column`.
   *
   * @memberof Core#
   * @function setCellMetaObject
   * @param {number} row Visual row index.
   * @param {number} column Visual column index.
   * @param {object} prop Meta object.
   */
  this.setCellMetaObject = function(row, column, prop) {
    if (typeof prop === 'object') {
      objectEach(prop, (value, key) => {
        this.setCellMeta(row, column, key, value);
      });
    }
  };

  /**
   * Sets a property defined by the `key` property to the meta object of a cell corresponding to params `row` and `column`.
   *
   * @memberof Core#
   * @function setCellMeta
   * @param {number} row Visual row index.
   * @param {number} column Visual column index.
   * @param {string} key Property name.
   * @param {string} value Property value.
   * @fires Hooks#afterSetCellMeta
   */
  this.setCellMeta = function(row, column, key, value) {
    let physicalRow = row;
    let physicalColumn = column;

    if (row < this.countRows()) {
      physicalRow = this.toPhysicalRow(row);
    }

    if (column < this.countCols()) {
      physicalColumn = this.toPhysicalColumn(column);
    }

    metaManager.setCellMeta(physicalRow, physicalColumn, key, value);

    instance.runHooks('afterSetCellMeta', row, column, key, value);
  };

  /**
   * Get all the cells meta settings at least once generated in the table (in order of cell initialization).
   *
   * @memberof Core#
   * @function getCellsMeta
   * @returns {Array} Returns an array of ColumnSettings object instances.
   */
  this.getCellsMeta = function() {
    return metaManager.getCellsMeta();
  };

  /**
   * Returns the cell properties object for the given `row` and `column` coordinates.
   *
   * @memberof Core#
   * @function getCellMeta
   * @param {number} row Visual row index.
   * @param {number} column Visual column index.
   * @returns {object} The cell properties object.
   * @fires Hooks#beforeGetCellMeta
   * @fires Hooks#afterGetCellMeta
   */
  this.getCellMeta = function(row, column) {
    let physicalRow = this.toPhysicalRow(row);
    let physicalColumn = this.toPhysicalColumn(column);

    if (physicalRow === null) {
      physicalRow = row;
    }

    if (physicalColumn === null) {
      physicalColumn = column;
    }

    const prop = datamap.colToProp(column);
    const cellProperties = metaManager.getCellMeta(physicalRow, physicalColumn);

    // TODO(perf): Add assigning this props and executing below code only once per table render cycle.
    cellProperties.row = physicalRow;
    cellProperties.col = physicalColumn;
    cellProperties.visualRow = row;
    cellProperties.visualCol = column;
    cellProperties.prop = prop;
    cellProperties.instance = instance;

    instance.runHooks('beforeGetCellMeta', row, column, cellProperties);

    // for `type` added or changed in beforeGetCellMeta
    if (instance.hasHook('beforeGetCellMeta') && hasOwnProperty(cellProperties, 'type')) {
      metaManager.updateCellMeta(physicalRow, physicalColumn, {
        type: cellProperties.type,
      });
    }

    if (cellProperties.cells) {
      const settings = cellProperties.cells(physicalRow, physicalColumn, prop);

      if (settings) {
        metaManager.updateCellMeta(physicalRow, physicalColumn, settings);
      }
    }

    instance.runHooks('afterGetCellMeta', row, column, cellProperties);

    return cellProperties;
  };

  /**
   * Returns an array of cell meta objects for specyfied physical row index.
   *
   * @memberof Core#
   * @function getCellMetaAtRow
   * @param {number} row Physical row index.
   * @returns {Array}
   */
  this.getCellMetaAtRow = function(row) {
    return metaManager.getCellsMetaAtRow(row);
  };

  /**
   * Checks if the data format and config allows user to modify the column structure.
   *
   * @memberof Core#
   * @function isColumnModificationAllowed
   * @returns {boolean}
   */
  this.isColumnModificationAllowed = function() {
    return !(instance.dataType === 'object' || tableMeta.columns);
  };

  const rendererLookup = cellMethodLookupFactory('renderer');

  /**
   * Returns the cell renderer function by given `row` and `column` arguments.
   *
   * @memberof Core#
   * @function getCellRenderer
   * @param {number|object} row Visual row index or cell meta object (see {@link Core#getCellMeta}).
   * @param {number} column Visual column index.
   * @returns {Function} The renderer function.
   * @example
   * ```js
   * // Get cell renderer using `row` and `column` coordinates.
   * hot.getCellRenderer(1, 1);
   * // Get cell renderer using cell meta object.
   * hot.getCellRenderer(hot.getCellMeta(1, 1));
   * ```
   */
  this.getCellRenderer = function(row, column) {
    return getRenderer(rendererLookup.call(this, row, column));
  };

  /**
   * Returns the cell editor class by the provided `row` and `column` arguments.
   *
   * @memberof Core#
   * @function getCellEditor
   * @param {number} row Visual row index or cell meta object (see {@link Core#getCellMeta}).
   * @param {number} column Visual column index.
   * @returns {Function} The editor class.
   * @example
   * ```js
   * // Get cell editor class using `row` and `column` coordinates.
   * hot.getCellEditor(1, 1);
   * // Get cell editor class using cell meta object.
   * hot.getCellEditor(hot.getCellMeta(1, 1));
   * ```
   */
  this.getCellEditor = cellMethodLookupFactory('editor');

  const validatorLookup = cellMethodLookupFactory('validator');

  /**
   * Returns the cell validator by `row` and `column`.
   *
   * @memberof Core#
   * @function getCellValidator
   * @param {number|object} row Visual row index or cell meta object (see {@link Core#getCellMeta}).
   * @param {number} column Visual column index.
   * @returns {Function|RegExp|undefined} The validator function.
   * @example
   * ```js
   * // Get cell valiator using `row` and `column` coordinates.
   * hot.getCellValidator(1, 1);
   * // Get cell valiator using cell meta object.
   * hot.getCellValidator(hot.getCellMeta(1, 1));
   * ```
   */
  this.getCellValidator = function(row, column) {
    let validator = validatorLookup.call(this, row, column);

    if (typeof validator === 'string') {
      validator = getValidator(validator);
    }

    return validator;
  };

  /**
   * Validates all cells using their validator functions and calls callback when finished.
   *
   * If one of the cells is invalid, the callback will be fired with `'valid'` arguments as `false` - otherwise it
   * would equal `true`.
   *
   * @memberof Core#
   * @function validateCells
   * @param {Function} [callback] The callback function.
   * @example
   * ```js
   * hot.validateCells((valid) => {
   *   if (valid) {
   *     // ... code for validated cells
   *   }
   * })
   * ```
   */
  this.validateCells = function(callback) {
    this._validateCells(callback);
  };

  /**
   * Validates rows using their validator functions and calls callback when finished.
   *
   * If one of the cells is invalid, the callback will be fired with `'valid'` arguments as `false` - otherwise it
   *  would equal `true`.
   *
   * @memberof Core#
   * @function validateRows
   * @param {Array} [rows] Array of validation target visual row indexes.
   * @param {Function} [callback] The callback function.
   * @example
   * ```js
   * hot.validateRows([3, 4, 5], (valid) => {
   *   if (valid) {
   *     // ... code for validated rows
   *   }
   * })
   * ```
   */
  this.validateRows = function(rows, callback) {
    if (!Array.isArray(rows)) {
      throw new Error('validateRows parameter `rows` must be an array');
    }
    this._validateCells(callback, rows);
  };

  /**
   * Validates columns using their validator functions and calls callback when finished.
   *
   * If one of the cells is invalid, the callback will be fired with `'valid'` arguments as `false` - otherwise it
   *  would equal `true`.
   *
   * @memberof Core#
   * @function validateColumns
   * @param {Array} [columns] Array of validation target visual columns indexes.
   * @param {Function} [callback] The callback function.
   * @example
   * ```js
   * hot.validateColumns([3, 4, 5], (valid) => {
   *   if (valid) {
   *     // ... code for validated columns
   *   }
   * })
   * ```
   */
  this.validateColumns = function(columns, callback) {
    if (!Array.isArray(columns)) {
      throw new Error('validateColumns parameter `columns` must be an array');
    }
    this._validateCells(callback, undefined, columns);
  };

  /**
   * Validates all cells using their validator functions and calls callback when finished.
   *
   * If one of the cells is invalid, the callback will be fired with `'valid'` arguments as `false` - otherwise it would equal `true`.
   *
   * Private use intended.
   *
   * @private
   * @memberof Core#
   * @function _validateCells
   * @param {Function} [callback] The callback function.
   * @param {Array} [rows] An array of validation target visual row indexes.
   * @param {Array} [columns] An array of validation target visual column indexes.
   */
  this._validateCells = function(callback, rows, columns) {
    const waitingForValidator = new ValidatorsQueue();

    if (callback) {
      waitingForValidator.onQueueEmpty = callback;
    }

    let i = instance.countRows() - 1;

    while (i >= 0) {
      if (rows !== undefined && rows.indexOf(i) === -1) {
        i -= 1;
        continue;
      }
      let j = instance.countCols() - 1;

      while (j >= 0) {
        if (columns !== undefined && columns.indexOf(j) === -1) {
          j -= 1;
          continue;
        }
        waitingForValidator.addValidatorToQueue();

        instance.validateCell(instance.getDataAtCell(i, j), instance.getCellMeta(i, j), (result) => {
          if (typeof result !== 'boolean') {
            throw new Error('Validation error: result is not boolean');
          }
          if (result === false) {
            waitingForValidator.valid = false;
          }
          waitingForValidator.removeValidatorFormQueue();
        }, 'validateCells');
        j -= 1;
      }
      i -= 1;
    }

    waitingForValidator.checkIfQueueIsEmpty();
  };

  /**
   * Returns an array of row headers' values (if they are enabled). If param `row` was given, it returns the header of the given row as a string.
   *
   * @memberof Core#
   * @function getRowHeader
   * @param {number} [row] Visual row index.
   * @fires Hooks#modifyRowHeader
   * @returns {Array|string|number} Array of header values / single header value.
   */
  this.getRowHeader = function(row) {
    let rowHeader = tableMeta.rowHeaders;
    let physicalRow = row;

    if (physicalRow !== void 0) {
      physicalRow = instance.runHooks('modifyRowHeader', physicalRow);
    }
    if (physicalRow === void 0) {
      rowHeader = [];
      rangeEach(instance.countRows() - 1, (i) => {
        rowHeader.push(instance.getRowHeader(i));
      });

    } else if (Array.isArray(rowHeader) && rowHeader[physicalRow] !== void 0) {
      rowHeader = rowHeader[physicalRow];

    } else if (isFunction(rowHeader)) {
      rowHeader = rowHeader(physicalRow);

    } else if (rowHeader && typeof rowHeader !== 'string' && typeof rowHeader !== 'number') {
      rowHeader = physicalRow + 1;
    }

    return rowHeader;
  };

  /**
   * Returns information about if this table is configured to display row headers.
   *
   * @memberof Core#
   * @function hasRowHeaders
   * @returns {boolean} `true` if the instance has the row headers enabled, `false` otherwise.
   */
  this.hasRowHeaders = function() {
    return !!tableMeta.rowHeaders;
  };

  /**
   * Returns information about if this table is configured to display column headers.
   *
   * @memberof Core#
   * @function hasColHeaders
   * @returns {boolean} `true` if the instance has the column headers enabled, `false` otherwise.
   */
  this.hasColHeaders = function() {
    if (tableMeta.colHeaders !== void 0 && tableMeta.colHeaders !== null) { // Polymer has empty value = null
      return !!tableMeta.colHeaders;
    }
    for (let i = 0, ilen = instance.countCols(); i < ilen; i++) {
      if (instance.getColHeader(i)) {
        return true;
      }
    }

    return false;
  };

  /**
   * Returns an array of column headers (in string format, if they are enabled). If param `column` is given, it
   * returns the header at the given column.
   *
   * @memberof Core#
   * @function getColHeader
   * @param {number} [column] Visual column index.
   * @fires Hooks#modifyColHeader
   * @returns {Array|string|number} The column header(s).
   */
  this.getColHeader = function(column) {
    const columnIndex = instance.runHooks('modifyColHeader', column);
    let result = tableMeta.colHeaders;

    if (columnIndex === void 0) {
      const out = [];
      const ilen = instance.countCols();

      for (let i = 0; i < ilen; i++) {
        out.push(instance.getColHeader(i));
      }

      result = out;

    } else {
      const translateVisualIndexToColumns = function(visualColumnIndex) {
        const arr = [];
        const columnsLen = instance.countCols();
        let index = 0;

        for (; index < columnsLen; index++) {
          if (isFunction(tableMeta.columns) && tableMeta.columns(index)) {
            arr.push(index);
          }
        }

        return arr[visualColumnIndex];
      };

      const physicalColumn = instance.toPhysicalColumn(columnIndex);
      const prop = translateVisualIndexToColumns(physicalColumn);

      if (tableMeta.colHeaders === false) {
        result = null;

      } else if (tableMeta.columns && isFunction(tableMeta.columns) && tableMeta.columns(prop) && tableMeta.columns(prop).title) {
        result = tableMeta.columns(prop).title;

      } else if (tableMeta.columns && tableMeta.columns[physicalColumn] && tableMeta.columns[physicalColumn].title) {
        result = tableMeta.columns[physicalColumn].title;

      } else if (Array.isArray(tableMeta.colHeaders) && tableMeta.colHeaders[physicalColumn] !== void 0) {
        result = tableMeta.colHeaders[physicalColumn];

      } else if (isFunction(tableMeta.colHeaders)) {
        result = tableMeta.colHeaders(physicalColumn);

      } else if (tableMeta.colHeaders && typeof tableMeta.colHeaders !== 'string' && typeof tableMeta.colHeaders !== 'number') {
        result = spreadsheetColumnLabel(columnIndex); // see #1458
      }
    }

    return result;
  };

  /**
   * Return column width from settings (no guessing). Private use intended.
   *
   * @private
   * @memberof Core#
   * @function _getColWidthFromSettings
   * @param {number} col Visual col index.
   * @returns {number}
   */
  this._getColWidthFromSettings = function(col) {
    let width;

    // We currently don't support cell meta objects for headers (negative values)
    if (col >= 0) {
      const cellProperties = instance.getCellMeta(0, col);

      width = cellProperties.width;
    }

    if (width === void 0 || width === tableMeta.width) {
      width = tableMeta.colWidths;
    }

    if (width !== void 0 && width !== null) {
      switch (typeof width) {
        case 'object': // array
          width = width[col];
          break;

        case 'function':
          width = width(col);
          break;
        default:
          break;
      }
      if (typeof width === 'string') {
        width = parseInt(width, 10);
      }
    }

    return width;
  };

  /**
   * Returns the width of the requested column.
   *
   * @memberof Core#
   * @function getColWidth
   * @param {number} column Visual column index.
   * @returns {number} Column width.
   * @fires Hooks#modifyColWidth
   */
  this.getColWidth = function(column) {
    let width = instance._getColWidthFromSettings(column);

    width = instance.runHooks('modifyColWidth', width, column);

    if (width === void 0) {
      width = ViewportColumnsCalculator.DEFAULT_WIDTH;
    }

    return width;
  };

  /**
   * Return row height from settings (no guessing). Private use intended.
   *
   * @private
   * @memberof Core#
   * @function _getRowHeightFromSettings
   * @param {number} row Visual row index.
   * @returns {number}
   */
  this._getRowHeightFromSettings = function(row) {
    // let cellProperties = instance.getCellMeta(row, 0);
    // let height = cellProperties.height;
    //
    // if (height === void 0 || height === tableMeta.height) {
    //  height = cellProperties.rowHeights;
    // }
    let height = tableMeta.rowHeights;

    if (height !== void 0 && height !== null) {
      switch (typeof height) {
        case 'object': // array
          height = height[row];
          break;

        case 'function':
          height = height(row);
          break;
        default:
          break;
      }
      if (typeof height === 'string') {
        height = parseInt(height, 10);
      }
    }

    return height;
  };

  /**
   * Returns the row height.
   *
   * @memberof Core#
   * @function getRowHeight
   * @param {number} row Visual row index.
   * @returns {number} The given row's height.
   * @fires Hooks#modifyRowHeight
   */
  this.getRowHeight = function(row) {
    let height = instance._getRowHeightFromSettings(row);

    height = instance.runHooks('modifyRowHeight', height, row);

    return height;
  };

  /**
   * Returns the total number of rows in the data source.
   *
   * @memberof Core#
   * @function countSourceRows
   * @returns {number} Total number of rows.
   */
  this.countSourceRows = function() {
    return dataSource.countRows();
  };

  /**
   * Returns the total number of columns in the data source, filtered with the `columns` setting.
   *
   * @memberof Core#
   * @function countSourceCols
   * @returns {number} Total number of columns.
   */
  this.countSourceCols = function() {
    return dataSource.countFirstRowKeys();
  };

  /**
   * Returns the total number of visual rows in the table.
   *
   * @memberof Core#
   * @function countRows
   * @returns {number} Total number of rows.
   */
  this.countRows = function() {
    return datamap.getLength();
  };

  /**
   * Returns the total number of visible columns in the table.
   *
   * @memberof Core#
   * @function countCols
   * @returns {number} Total number of columns.
   */
  this.countCols = function() {
    const maxCols = tableMeta.maxCols;
    let dataLen = this.columnIndexMapper.getNotSkippedIndexesLength();

    if (tableMeta.columns) {
      const columnsIsFunction = isFunction(tableMeta.columns);

      if (columnsIsFunction) {
        if (instance.dataType === 'array') {
          let columnLen = 0;

          for (let i = 0; i < dataLen; i++) {
            if (tableMeta.columns(i)) {
              columnLen += 1;
            }
          }

          dataLen = columnLen;
        } else if (instance.dataType === 'object' || instance.dataType === 'function') {
          dataLen = datamap.colToPropCache.length;
        }

      } else {
        dataLen = tableMeta.columns.length;
      }

    } else if (instance.dataType === 'object' || instance.dataType === 'function') {
      dataLen = datamap.colToPropCache.length;
    }

    return Math.min(maxCols, dataLen);
  };

  /**
   * Returns an visual index of the first rendered row.
   * Returns -1 if no row is rendered.
   *
   * @memberof Core#
   * @function rowOffset
   * @returns {number} Visual index of first rendered row.
   */
  this.rowOffset = function() {
    return instance.view.wt.wtTable.getFirstRenderedRow();
  };

  /**
   * Returns the visual index of the first rendered column.
   * Returns -1 if no column is rendered.
   *
   * @memberof Core#
   * @function colOffset
   * @returns {number} Visual index of the first visible column.
   */
  this.colOffset = function() {
    return instance.view.wt.wtTable.getFirstRenderedColumn();
  };

  /**
   * Returns the number of rendered rows (including rows partially or fully rendered outside viewport).
   *
   * @memberof Core#
   * @function countRenderedRows
   * @returns {number} Returns -1 if table is not visible.
   */
  this.countRenderedRows = function() {
    return instance.view.wt.drawn ? instance.view.wt.wtTable.getRenderedRowsCount() : -1;
  };

  /**
   * Returns the number of visible rows (rendered rows that fully fit inside viewport).
   *
   * @memberof Core#
   * @function countVisibleRows
   * @returns {number} Number of visible rows or -1.
   */
  this.countVisibleRows = function() {
    return instance.view.wt.drawn ? instance.view.wt.wtTable.getVisibleRowsCount() : -1;
  };

  /**
   * Returns the number of rendered columns (including columns partially or fully rendered outside viewport).
   *
   * @memberof Core#
   * @function countRenderedCols
   * @returns {number} Returns -1 if table is not visible.
   */
  this.countRenderedCols = function() {
    return instance.view.wt.drawn ? instance.view.wt.wtTable.getRenderedColumnsCount() : -1;
  };

  /**
   * Returns the number of visible columns. Returns -1 if table is not visible.
   *
   * @memberof Core#
   * @function countVisibleCols
   * @returns {number} Number of visible columns or -1.
   */
  this.countVisibleCols = function() {
    return instance.view.wt.drawn ? instance.view.wt.wtTable.getVisibleColumnsCount() : -1;
  };

  /**
   * Returns the number of empty rows. If the optional ending parameter is `true`, returns the
   * number of empty rows at the bottom of the table.
   *
   * @memberof Core#
   * @function countEmptyRows
   * @param {boolean} [ending=false] If `true`, will only count empty rows at the end of the data source.
   * @returns {number} Count empty rows.
   */
  this.countEmptyRows = function(ending = false) {
    let emptyRows = 0;

    rangeEachReverse(instance.countRows() - 1, (visualIndex) => {
      if (instance.isEmptyRow(visualIndex)) {
        emptyRows += 1;

      } else if (ending === true) {
        return false;
      }
    });

    return emptyRows;
  };

  /**
   * Returns the number of empty columns. If the optional ending parameter is `true`, returns the number of empty
   * columns at right hand edge of the table.
   *
   * @memberof Core#
   * @function countEmptyCols
   * @param {boolean} [ending=false] If `true`, will only count empty columns at the end of the data source row.
   * @returns {number} Count empty cols.
   */
  this.countEmptyCols = function(ending = false) {
    if (instance.countRows() < 1) {
      return 0;
    }

    let emptyColumns = 0;

    rangeEachReverse(instance.countCols() - 1, (visualIndex) => {
      if (instance.isEmptyCol(visualIndex)) {
        emptyColumns += 1;

      } else if (ending === true) {
        return false;
      }
    });

    return emptyColumns;
  };

  /**
   * Check if all cells in the row declared by the `row` argument are empty.
   *
   * @memberof Core#
   * @function isEmptyRow
   * @param {number} row Visual row index.
   * @returns {boolean} `true` if the row at the given `row` is empty, `false` otherwise.
   */
  this.isEmptyRow = function(row) {
    return tableMeta.isEmptyRow.call(instance, row);
  };

  /**
   * Check if all cells in the the column declared by the `column` argument are empty.
   *
   * @memberof Core#
   * @function isEmptyCol
   * @param {number} column Column index.
   * @returns {boolean} `true` if the column at the given `col` is empty, `false` otherwise.
   */
  this.isEmptyCol = function(column) {
    return tableMeta.isEmptyCol.call(instance, column);
  };

  /**
   * Select cell specified by `row` and `column` values or a range of cells finishing at `endRow`, `endCol`. If the table
   * was configured to support data column properties that properties can be used to making a selection.
   *
   * By default, viewport will be scrolled to the selection. After the `selectCell` method had finished, the instance
   * will be listening to keyboard input on the document.
   *
   * @example
   * ```js
   * // select a single cell
   * hot.selectCell(2, 4);
   * // select a single cell using column property
   * hot.selectCell(2, 'address');
   * // select a range of cells
   * hot.selectCell(2, 4, 3, 5);
   * // select a range of cells using column properties
   * hot.selectCell(2, 'address', 3, 'phone_number');
   * // select a range of cells without scrolling to them
   * hot.selectCell(2, 'address', 3, 'phone_number', false);
   * ```
   *
   * @memberof Core#
   * @function selectCell
   * @param {number} row Visual row index.
   * @param {number|string} column Visual column index or column property.
   * @param {number} [endRow] Visual end row index (if selecting a range).
   * @param {number|string} [endColumn] Visual end column index or column property (if selecting a range).
   * @param {boolean} [scrollToCell=true] If `true`, the viewport will be scrolled to the selection.
   * @param {boolean} [changeListener=true] If `false`, Handsontable will not change keyboard events listener to himself.
   * @returns {boolean} `true` if selection was successful, `false` otherwise.
   */
  this.selectCell = function(row, column, endRow, endColumn, scrollToCell = true, changeListener = true) {
    if (isUndefined(row) || isUndefined(column)) {
      return false;
    }

    return this.selectCells([[row, column, endRow, endColumn]], scrollToCell, changeListener);
  };

  /**
   * Make multiple, non-contiguous selection specified by `row` and `column` values or a range of cells
   * finishing at `endRow`, `endColumn`. The method supports two input formats which are the same as that
   * produces by `getSelected` and `getSelectedRange` methods.
   *
   * By default, viewport will be scrolled to selection. After the `selectCells` method had finished, the instance
   * will be listening to keyboard input on the document.
   *
   * @example
   * ```js
   * // Using an array of arrays.
   * hot.selectCells([[1, 1, 2, 2], [3, 3], [6, 2, 0, 2]]);
   * // Using an array of arrays with defined columns as props.
   * hot.selectCells([[1, 'id', 2, 'first_name'], [3, 'full_name'], [6, 'last_name', 0, 'first_name']]);
   * // Using an array of CellRange objects (produced by `.getSelectedRange()` method).
   * const selected = hot.getSelectedRange();
   *
   * selected[0].from.row = 0;
   * selected[0].from.col = 0;
   *
   * hot.selectCells(selected);
   * ```
   *
   * @memberof Core#
   * @since 0.38.0
   * @function selectCells
   * @param {Array[]|CellRange[]} coords Visual coords passed as an array of array (`[[rowStart, columnStart, rowEnd, columnEnd], ...]`)
   *                                     the same format as `getSelected` method returns or as an CellRange objects
   *                                     which is the same format what `getSelectedRange` method returns.
   * @param {boolean} [scrollToCell=true] If `true`, the viewport will be scrolled to the selection.
   * @param {boolean} [changeListener=true] If `false`, Handsontable will not change keyboard events listener to himself.
   * @returns {boolean} `true` if selection was successful, `false` otherwise.
   */
  this.selectCells = function(coords = [[]], scrollToCell = true, changeListener = true) {
    if (scrollToCell === false) {
      preventScrollingToCell = true;
    }

    const wasSelected = selection.selectCells(coords);

    if (wasSelected && changeListener) {
      instance.listen();
    }
    preventScrollingToCell = false;

    return wasSelected;
  };

  /**
   * Select column specified by `startColumn` visual index, column property or a range of columns finishing at `endColumn`.
   *
   * @example
   * ```js
   * // Select column using visual index.
   * hot.selectColumns(1);
   * // Select column using column property.
   * hot.selectColumns('id');
   * // Select range of columns using visual indexes.
   * hot.selectColumns(1, 4);
   * // Select range of columns using column properties.
   * hot.selectColumns('id', 'last_name');
   * ```
   *
   * @memberof Core#
   * @since 0.38.0
   * @function selectColumns
   * @param {number} startColumn The visual column index from which the selection starts.
   * @param {number} [endColumn=startColumn] The visual column index to which the selection finishes. If `endColumn`
   *                                         is not defined the column defined by `startColumn` will be selected.
   * @returns {boolean} `true` if selection was successful, `false` otherwise.
   */
  this.selectColumns = function(startColumn, endColumn = startColumn) {
    return selection.selectColumns(startColumn, endColumn);
  };

  /**
   * Select row specified by `startRow` visual index or a range of rows finishing at `endRow`.
   *
   * @example
   * ```js
   * // Select row using visual index.
   * hot.selectRows(1);
   * // Select range of rows using visual indexes.
   * hot.selectRows(1, 4);
   * ```
   *
   * @memberof Core#
   * @since 0.38.0
   * @function selectRows
   * @param {number} startRow The visual row index from which the selection starts.
   * @param {number} [endRow=startRow] The visual row index to which the selection finishes. If `endRow`
   *                                   is not defined the row defined by `startRow` will be selected.
   * @returns {boolean} `true` if selection was successful, `false` otherwise.
   */
  this.selectRows = function(startRow, endRow = startRow) {
    return selection.selectRows(startRow, endRow);
  };

  /**
   * Deselects the current cell selection on the table.
   *
   * @memberof Core#
   * @function deselectCell
   */
  this.deselectCell = function() {
    selection.deselect();
  };

  /**
   * Select the whole table. The previous selection will be overwritten.
   *
   * @since 0.38.2
   * @memberof Core#
   * @function selectAll
   */
  this.selectAll = function() {
    preventScrollingToCell = true;
    selection.selectAll();
    preventScrollingToCell = false;
  };

  /**
   * Scroll viewport to coordinates specified by the `row` and `column` arguments.
   *
   * @memberof Core#
   * @function scrollViewportTo
   * @param {number} [row] Visual row index.
   * @param {number} [column] Visual column index.
   * @param {boolean} [snapToBottom=false] If `true`, viewport is scrolled to show the cell on the bottom of the table.
   * @param {boolean} [snapToRight=false] If `true`, viewport is scrolled to show the cell on the right side of the table.
   * @returns {boolean} `true` if scroll was successful, `false` otherwise.
   */
  this.scrollViewportTo = function(row, column, snapToBottom = false, snapToRight = false) {
    const snapToTop = !snapToBottom;
    const snapToLeft = !snapToRight;
    let result = false;

    if (row !== void 0 && column !== void 0) {
      result = instance.view.scrollViewport(new CellCoords(row, column), snapToTop, snapToRight, snapToBottom, snapToLeft);
    }
    if (typeof row === 'number' && typeof column !== 'number') {
      result = instance.view.scrollViewportVertically(row, snapToTop, snapToBottom);
    }
    if (typeof column === 'number' && typeof row !== 'number') {
      result = instance.view.scrollViewportHorizontally(column, snapToRight, snapToLeft);
    }

    return result;
  };

  /**
   * Removes the table from the DOM and destroys the instance of the Handsontable.
   *
   * @memberof Core#
   * @function destroy
   * @fires Hooks#afterDestroy
   */
  this.destroy = function() {
    instance._clearTimeouts();
    instance._clearImmediates();

    if (instance.view) { // in case HT is destroyed before initialization has finished
      instance.view.destroy();
    }
    if (dataSource) {
      dataSource.destroy();
    }
    dataSource = null;

    metaManager.clearCache();

    keyStateStopObserving();

    if (isRootInstance(instance)) {
      const licenseInfo = this.rootDocument.querySelector('#hot-display-license-info');

      if (licenseInfo) {
        licenseInfo.parentNode.removeChild(licenseInfo);
      }
    }
    empty(instance.rootElement);
    eventManager.destroy();

    if (editorManager) {
      editorManager.destroy();
    }

    instance.executeBatchOperations(() => {
      // The plugin's `destroy` method is called as a consequence and it should handle unregistration of plugin's maps. Some unregistered maps reset the cache.
      instance.runHooks('afterDestroy');
    });

    Hooks.getSingleton().destroy(instance);

    objectEach(instance, (property, key, obj) => {
      // replace instance methods with post mortem
      if (isFunction(property)) {
        obj[key] = postMortem(key);

      } else if (key !== 'guid') {
        // replace instance properties with null (restores memory)
        // it should not be necessary but this prevents a memory leak side effects that show itself in Jasmine tests
        obj[key] = null;
      }
    });

    instance.isDestroyed = true;

    // replace private properties with null (restores memory)
    // it should not be necessary but this prevents a memory leak side effects that show itself in Jasmine tests
    if (datamap) {
      datamap.destroy();
    }

    instance.rowIndexMapper = null;
    instance.columnIndexMapper = null;
    datamap = null;
    grid = null;
    selection = null;
    editorManager = null;
    instance = null;
  };

  /**
   * Replacement for all methods after the Handsontable was destroyed.
   *
   * @private
   * @param {string} method The method name.
   * @returns {Function}
   */
  function postMortem(method) {
    return () => {
      throw new Error(`The "${method}" method cannot be called because this Handsontable instance has been destroyed`);
    };
  }

  /**
   * Returns the active editor class instance.
   *
   * @memberof Core#
   * @function getActiveEditor
   * @returns {BaseEditor} The active editor instance.
   */
  this.getActiveEditor = function() {
    return editorManager.getActiveEditor();
  };

  /**
   * Returns plugin instance by provided its name.
   *
   * @memberof Core#
   * @function getPlugin
   * @param {string} pluginName The plugin name.
   * @returns {BasePlugin} The plugin instance.
   */
  this.getPlugin = function(pluginName) {
    return getPlugin(this, pluginName);
  };

  /**
   * Returns the Handsontable instance.
   *
   * @memberof Core#
   * @function getInstance
   * @returns {Handsontable} The Handsontable instance.
   */
  this.getInstance = function() {
    return instance;
  };

  /**
   * Adds listener to the specified hook name (only for this Handsontable instance).
   *
   * @memberof Core#
   * @function addHook
   * @see Hooks#add
   * @param {string} key Hook name (see {@link Hooks}).
   * @param {Function|Array} callback Function or array of functions.
   * @example
   * ```js
   * hot.addHook('beforeInit', myCallback);
   * ```
   */
  this.addHook = function(key, callback) {
    Hooks.getSingleton().add(key, callback, instance);
  };

  /**
   * Check if for a specified hook name there are added listeners (only for this Handsontable instance). All available
   * hooks you will find {@link Hooks}.
   *
   * @memberof Core#
   * @function hasHook
   * @see Hooks#has
   * @param {string} key Hook name.
   * @returns {boolean}
   *
   * @example
   * ```js
   * const hasBeforeInitListeners = hot.hasHook('beforeInit');
   * ```
   */
  this.hasHook = function(key) {
    return Hooks.getSingleton().has(key, instance);
  };

  /**
   * Adds listener to specified hook name (only for this Handsontable instance). After the listener is triggered,
   * it will be automatically removed.
   *
   * @memberof Core#
   * @function addHookOnce
   * @see Hooks#once
   * @param {string} key Hook name (see {@link Hooks}).
   * @param {Function|Array} callback Function or array of functions.
   * @example
   * ```js
   * hot.addHookOnce('beforeInit', myCallback);
   * ```
   */
  this.addHookOnce = function(key, callback) {
    Hooks.getSingleton().once(key, callback, instance);
  };

  /**
   * Removes the hook listener previously registered with {@link Core#addHook}.
   *
   * @memberof Core#
   * @function removeHook
   * @see Hooks#remove
   * @param {string} key Hook name.
   * @param {Function} callback Reference to the function which has been registered using {@link Core#addHook}.
   *
   * @example
   * ```js
   * hot.removeHook('beforeInit', myCallback);
   * ```
   */
  this.removeHook = function(key, callback) {
    Hooks.getSingleton().remove(key, callback, instance);
  };

  /**
   * Run the callbacks for the hook provided in the `key` argument using the parameters given in the other arguments.
   *
   * @memberof Core#
   * @function runHooks
   * @see Hooks#run
   * @param {string} key Hook name.
   * @param {*} [p1] Argument passed to the callback.
   * @param {*} [p2] Argument passed to the callback.
   * @param {*} [p3] Argument passed to the callback.
   * @param {*} [p4] Argument passed to the callback.
   * @param {*} [p5] Argument passed to the callback.
   * @param {*} [p6] Argument passed to the callback.
   * @returns {*}
   *
   * @example
   * ```js
   * // Run built-in hook
   * hot.runHooks('beforeInit');
   * // Run custom hook
   * hot.runHooks('customAction', 10, 'foo');
   * ```
   */
  this.runHooks = function(key, p1, p2, p3, p4, p5, p6) {
    return Hooks.getSingleton().run(instance, key, p1, p2, p3, p4, p5, p6);
  };

  /**
   * Get language phrase for specified dictionary key.
   *
   * @memberof Core#
   * @function getTranslatedPhrase
   * @since 0.35.0
   * @param {string} dictionaryKey Constant which is dictionary key.
   * @param {*} extraArguments Arguments which will be handled by formatters.
   * @returns {string}
   */
  this.getTranslatedPhrase = function(dictionaryKey, extraArguments) {
    return getTranslatedPhrase(tableMeta.language, dictionaryKey, extraArguments);
  };

  /**
   * Converts instance into outerHTML of HTMLTableElement.
   *
   * @memberof Core#
   * @function toHTML
   * @since 7.1.0
   * @returns {string}
   */
  this.toHTML = () => instanceToHTML(this);

  /**
   * Converts instance into HTMLTableElement.
   *
   * @memberof Core#
   * @function toTableElement
   * @since 7.1.0
   * @returns {HTMLTableElement}
   */
  this.toTableElement = () => {
    const tempElement = this.rootDocument.createElement('div');
    tempElement.insertAdjacentHTML('afterbegin', instanceToHTML(this));

    return tempElement.firstElementChild;
  };

  this.timeouts = [];

  /**
   * Sets timeout. Purpose of this method is to clear all known timeouts when `destroy` method is called.
   *
   * @param {number|Function} handle Handler returned from setTimeout or function to execute (it will be automatically wraped
   *                                 by setTimeout function).
   * @param {number} [delay=0] If first argument is passed as a function this argument set delay of the execution of that function.
   * @private
   */
  this._registerTimeout = function(handle, delay = 0) {
    let handleFunc = handle;

    if (typeof handleFunc === 'function') {
      handleFunc = setTimeout(handleFunc, delay);
    }

    this.timeouts.push(handleFunc);
  };

  /**
   * Clears all known timeouts.
   *
   * @private
   */
  this._clearTimeouts = function() {
    arrayEach(this.timeouts, (handler) => {
      clearTimeout(handler);
    });
  };

  this.immediates = [];

  /**
   * Execute function execution to the next event loop cycle. Purpose of this method is to clear all known timeouts when `destroy` method is called.
   *
   * @param {Function} callback Function to be delayed in execution.
   * @private
   */
  this._registerImmediate = function(callback) {
    this.immediates.push(setImmediate(callback));
  };

  /**
   * Clears all known timeouts.
   *
   * @private
   */
  this._clearImmediates = function() {
    arrayEach(this.immediates, (handler) => {
      clearImmediate(handler);
    });
  };

  /**
   * Refresh selection borders. This is temporary method relic after selection rewrite.
   *
   * @private
   * @param {boolean} [revertOriginal=false] If `true`, the previous value will be restored. Otherwise, the edited value will be saved.
   * @param {boolean} [prepareEditorIfNeeded=true] If `true` the editor under the selected cell will be prepared to open.
   */
  this._refreshBorders = function(revertOriginal = false, prepareEditorIfNeeded = true) {
    editorManager.destroyEditor(revertOriginal);
    instance.view.render();

    if (prepareEditorIfNeeded && selection.isSelected()) {
      editorManager.prepareEditor();
    }
  };

  Hooks.getSingleton().run(instance, 'construct');
}<|MERGE_RESOLUTION|>--- conflicted
+++ resolved
@@ -1638,7 +1638,7 @@
      * - we need also information about dataSchema as `data` and `columns` properties may not provide information about number of columns
      * (ie. `data` may be empty, `columns` may be a function).
      */
-    this.columnIndexMapper.initToLength(Math.max(datamap.countFirstRowKeys(), nrOfColumnsFromSettings, deepObjectSize(datamap.getSchema())));
+    this.columnIndexMapper.initToLength(Math.max(this.countSourceCols(), nrOfColumnsFromSettings, deepObjectSize(datamap.getSchema())));
     this.rowIndexMapper.initToLength(this.countSourceRows());
 
     grid.adjustRowsAndCols();
@@ -2224,24 +2224,6 @@
   };
 
   /**
-<<<<<<< HEAD
-   * Set new source value to a cell and render the table. To change many cells at once , pass an array of `changes` in format
-   * `[[row, prop, value],...]` as the first argument.
-   *
-   * @memberof Core#
-   * @function setSourceDataAtRowProp
-   * @param {number|Array} row Visual row index or array of changes in format `[[row, prop, value], ...]`.
-   * @param {string} prop Property name or the source string (e.g. `'first.name'` or `'0'`).
-   * @param {*} value Value to be set.
-   */
-  this.setSourceDataAtRowProp = function(row, prop, value) {
-    const input = setDataInputToArray(row, prop, value);
-
-    input.forEach((change) => {
-      dataSource.setAtCell(...change);
-    });
-
-=======
    * Set the provided value in the source data set at the provided coordinates.
    *
    * @memberof Core#
@@ -2268,7 +2250,6 @@
     });
 
     this.runHooks('afterSetSourceDataAtCell', changes, source);
->>>>>>> 7f4cc8bd
     this.render();
   };
 
@@ -2285,19 +2266,6 @@
    */
   this.getSourceDataAtRow = function(row) {
     return dataSource.getAtRow(row);
-  };
-
-  /**
-   * Set the provided value in the source data set at the provided coordinates.
-   *
-   * @memberof Core#
-   * @function getSourceDataAtCol
-   * @param {number} row Physical row index.
-   * @param {number|string} column Physical column index / prop name.
-   * @param {*} value The value to be set at the provided coordinates.
-   */
-  this.setSourceDataAtCell = function(row, column, value) {
-    dataSource.setAtCell(row, this.colToProp(column), value);
   };
 
   /**
@@ -3032,7 +3000,7 @@
   };
 
   /**
-   * Returns the total number of columns in the data source, filtered with the `columns` setting.
+   * Returns the total number of columns in the data source.
    *
    * @memberof Core#
    * @function countSourceCols
