--- conflicted
+++ resolved
@@ -1,13 +1,9 @@
-<<<<<<< HEAD
-import { createObjectPropListener, getProperty, isObject } from './helpers/object';
-=======
 import {
   createObjectPropListener,
   getProperty,
   isObject,
   objectEach
 } from './helpers/object';
->>>>>>> 93445ef5
 import { arrayEach } from './helpers/array';
 import { rangeEach } from './helpers/number';
 import { isFunction } from './helpers/function';
@@ -89,24 +85,8 @@
   getAtColumn(column) {
     const result = [];
 
-<<<<<<< HEAD
-    arrayEach(this.data, (row) => {
-      const property = this.colToProp(column);
-      let value;
-
-      value = this.getAtCell(row, column);
-
-      // if (typeof property === 'string') {
-      //   value = getProperty(row, property);
-      // } else if (typeof property === 'function') {
-      //   value = property(row);
-      // } else {
-      //   value = row[property];
-      // }
-=======
     arrayEach(this.data, (row, rowIndex) => {
       const value = this.getAtCell(rowIndex, column);
->>>>>>> 93445ef5
 
       result.push(value);
     });
@@ -121,28 +101,6 @@
    * @returns {Array|object}
    */
   getAtRow(row) {
-<<<<<<< HEAD
-    let sourceDataRow = null;
-
-    // TODO: needs to be discussed
-
-    if (isObject(this.data[row])) {
-      sourceDataRow = {};
-
-      Object.keys(this.data[row]).map((key) => {
-        sourceDataRow[key] = this.getAtCell(row, this.propToCol(key));
-      });
-
-    } else {
-      sourceDataRow = [];
-
-      sourceDataRow = this.data[row].map((value, column) => {
-        return this.getAtCell(row, column);
-      });
-    }
-
-    return sourceDataRow;
-=======
     let dataRow = null;
     let newDataRow = null;
     let modifyRowData = null;
@@ -169,7 +127,6 @@
     }
 
     return newDataRow;
->>>>>>> 93445ef5
   }
 
   /**
@@ -240,16 +197,6 @@
       const valueHolder = createObjectPropListener(result);
 
       this.hot.runHooks('modifySourceData', row, this.colToProp(column), valueHolder, 'get');
-
-      if (valueHolder.isTouched()) {
-        result = valueHolder.value;
-      }
-    }
-
-    if (this.hot.hasHook('modifySourceData')) {
-      const valueHolder = createObjectPropListener(result);
-
-      this.hot.runHooks('modifySourceData', row, column, valueHolder, 'get');
 
       if (valueHolder.isTouched()) {
         result = valueHolder.value;
