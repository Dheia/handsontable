const puppeteer = require('puppeteer');
const http = require('http');
const ecstatic = require('ecstatic');
const JasmineReporter = require('jasmine-terminal-reporter');

const PORT = 8086;
const DEFAULT_INACTIVITY_TIMEOUT = 10000;

const [,, originalPath, flags] = process.argv;
let path = originalPath;

if (!originalPath) {
  /* eslint-disable no-console */
  console.log('The `path` argument is missing.');

  return;
}

if (flags) {
<<<<<<< HEAD
  const seed = flags.match(/(--seed=)\d{1,}/g);

  if (seed) {
    path = `${path}?seed=${seed[0].replace('--seed=', '')}`;
=======
  const random = flags.includes('random');

  if (random) {
    path = `${path}?random=true`;
>>>>>>> bc7c5ca6
  }
}

const cleanupFactory = (browser, server) => async(exitCode) => {
  await browser.close();
  await new Promise(resolve => server.close(resolve));
  process.exit(exitCode);
};

(async() => {
  const browser = await puppeteer.launch({
    timeout: DEFAULT_INACTIVITY_TIMEOUT,
    // devtools: true, // Turn it on to debug the tests.
    headless: false,
    // Puppeteer by default hide the scrollbars in headless mode (https://github.com/GoogleChrome/puppeteer/blob/master/lib/Launcher.js#L86).
    // To prevent this the custom arguments are provided.
    args: ['--no-sandbox', '--disable-setuid-sandbox', '--headless', '--disable-gpu', '--mute-audio'],
  });

  const page = await browser.newPage();
  // To emulate slower CPU you can uncomment next two lines. Docs: https://chromedevtools.github.io/devtools-protocol/tot/Emulation#method-setCPUThrottlingRate
  // const client = await page.target().createCDPSession();
  // await client.send('Emulation.setCPUThrottlingRate', { rate: 2 });

  page.setCacheEnabled(false);
  page.setViewport({
    width: 1200,
    height: 1000,
  });

  const server = http.createServer(ecstatic({
    root: `${__dirname}/../..`,
    showDir: true,
    autoIndex: true,
  }));
  const cleanup = cleanupFactory(browser, server);

  server.listen(PORT);

  const reporter = new JasmineReporter({
    colors: 1,
    cleanStack: 1,
    verbosity: 4,
    listStyle: 'flat',
    activity: true,
    isVerbose: false,
    includeStackTrace: true,
  });
  let errorCount = 0;

  await page.exposeFunction('jasmineStarted', (specInfo) => {
    if (specInfo.order.random) {
      process.stdout.write(`Randomized with seed ${specInfo.order.seed}\n`);
    }

    reporter.jasmineStarted(specInfo);
  });
  await page.exposeFunction('jasmineSpecStarted', () => {});
  await page.exposeFunction('jasmineSuiteStarted', suite => reporter.suiteStarted(suite));
  await page.exposeFunction('jasmineSuiteDone', () => reporter.suiteDone());
  await page.exposeFunction('jasmineSpecDone', (result) => {
    if (result.failedExpectations.length) {
      errorCount += result.failedExpectations.length;
    }
    reporter.specDone(result);
  });
  await page.exposeFunction('jasmineDone', async() => {
    reporter.jasmineDone();

    await cleanup(errorCount === 0 ? 0 : 1);
  });

  page.on('pageerror', async(msg) => {
    /* eslint-disable no-console */
    console.log(msg);
    await cleanup(1);
  });

  try {
    await page.goto(`http://localhost:${PORT}/${path}`);
  } catch (error) {
    /* eslint-disable no-console */
    console.log(error);
    cleanup(1);
  }
})();<|MERGE_RESOLUTION|>--- conflicted
+++ resolved
@@ -17,18 +17,18 @@
 }
 
 if (flags) {
-<<<<<<< HEAD
   const seed = flags.match(/(--seed=)\d{1,}/g);
+  const random = flags.includes('random');
+  const params = [];
 
   if (seed) {
-    path = `${path}?seed=${seed[0].replace('--seed=', '')}`;
-=======
-  const random = flags.includes('random');
-
-  if (random) {
-    path = `${path}?random=true`;
->>>>>>> bc7c5ca6
+    params.push(`seed=${seed[0].replace('--seed=', '')}`);
   }
+  if (seed || random) {
+    params.push(`random=true`);
+  }
+  
+  path = `${path}?${params.join('&')}`;
 }
 
 const cleanupFactory = (browser, server) => async(exitCode) => {
