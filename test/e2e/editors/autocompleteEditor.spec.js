describe('AutocompleteEditor', () => {
  const id = 'testContainer';
  const choices = ['yellow', 'red', 'orange', 'green', 'blue', 'gray', 'black',
    'white', 'purple', 'lime', 'olive', 'cyan'];

  beforeEach(function() {
    this.$container = $(`<div id="${id}" style="width: 300px; height: 200px; overflow: auto"></div>`).appendTo('body');
  });

  afterEach(function() {
    if (this.$container) {
      destroy();
      this.$container.remove();
    }
  });

  it('should render an editor in specified position at cell 0, 0', () => {
    handsontable({
      columns: [
        {
          editor: 'autocomplete',
          source: choices,
        }
      ],
    });

    selectCell(0, 0);

    const editor = $(getActiveEditor().TEXTAREA_PARENT);

    keyDown('enter');

    expect(editor.offset()).toEqual($(getCell(0, 0)).offset());
  });

  it('should render an editor in specified position at cell 0, 0 when all headers are selected', () => {
    handsontable({
      rowHeaders: true,
      colHeaders: true,
      columns: [
        {
          editor: 'autocomplete',
          source: choices,
        }
      ],
    });

    selectAll();
    listen();

    const editor = $(getActiveEditor().TEXTAREA_PARENT);

    keyDown('enter');

    expect(editor.offset()).toEqual($(getCell(0, 0)).offset());
  });

  it('should render an editor in specified position while opening an editor from top to bottom when ' +
     'top and bottom overlays are enabled', () => {
    handsontable({
      data: Handsontable.helper.createSpreadsheetData(8, 2),
      rowHeaders: true,
      colHeaders: true,
      fixedRowsTop: 3,
      fixedRowsBottom: 3,
      columns: [
        {
          editor: 'autocomplete',
          source: choices,
        },
        {},
      ],
    });

    selectCell(0, 0);

    const editor = $(getActiveEditor().TEXTAREA_PARENT);

    keyDown('enter');

    expect(editor.offset()).toEqual($(getCell(0, 0, true)).offset());

    keyDown('enter');
    keyDown('enter');

    // Cells that do not touch the edges of the table have an additional top border.
    const editorOffset = () => ({
      top: editor.offset().top + 1,
      left: editor.offset().left,
    });

    expect(editorOffset()).toEqual($(getCell(1, 0, true)).offset());

    keyDown('enter');
    keyDown('enter');

    expect(editorOffset()).toEqual($(getCell(2, 0, true)).offset());

    keyDown('enter');
    keyDown('enter');

    expect(editorOffset()).toEqual($(getCell(3, 0, true)).offset());

    keyDown('enter');
    keyDown('enter');

    expect(editorOffset()).toEqual($(getCell(4, 0, true)).offset());

    keyDown('enter');
    keyDown('enter');

    // The first row of the bottom overlay has different position, influenced by `innerBorderTop` CSS class.
    expect(editor.offset()).toEqual($(getCell(5, 0, true)).offset());

    keyDown('enter');
    keyDown('enter');

    expect(editorOffset()).toEqual($(getCell(6, 0, true)).offset());

    keyDown('enter');
    keyDown('enter');

    expect(editorOffset()).toEqual($(getCell(7, 0, true)).offset());
  });

  it('should render an editor in specified position while opening an editor from left to right when ' +
     'left overlay is enabled', () => {
    handsontable({
      data: Handsontable.helper.createSpreadsheetData(2, 5),
      rowHeaders: true,
      colHeaders: true,
      fixedColumnsLeft: 3,
      editor: 'autocomplete',
      source: choices,
    });

    selectCell(0, 0);

    const editor = $(getActiveEditor().TEXTAREA_PARENT);

    keyDown('enter');

    expect(editor.offset()).toEqual($(getCell(0, 0, true)).offset());

    selectCell(0, 1);
    keyDown('enter');

    // Cells that do not touch the edges of the table have an additional left border.
    const editorOffset = () => ({
      top: editor.offset().top,
      left: editor.offset().left + 1,
    });

    expect(editorOffset()).toEqual($(getCell(0, 1, true)).offset());

    selectCell(0, 2);
    keyDown('enter');

    expect(editorOffset()).toEqual($(getCell(0, 2, true)).offset());

    selectCell(0, 3);
    keyDown('enter');

    expect(editorOffset()).toEqual($(getCell(0, 3, true)).offset());

    selectCell(0, 4);
    keyDown('enter');

    expect(editorOffset()).toEqual($(getCell(0, 4, true)).offset());
  });

  it('should render an editor in specified position while opening an editor from top to bottom when ' +
       'top and bottom overlays are enabled and the first row of the both overlays are hidden', () => {
    spec().$container.css('overflow', '').css('width', '').css('height', '');

    handsontable({
      data: Handsontable.helper.createSpreadsheetData(8, 2),
      rowHeaders: true,
      colHeaders: true,
      fixedRowsTop: 3,
      fixedRowsBottom: 3,
      hiddenRows: {
        indicators: true,
        rows: [0, 5],
      },
      columns: [
        {
          editor: 'autocomplete',
          source: choices,
        },
        {},
      ],
    });

    selectCell(1, 0);

    const editor = $(getActiveEditor().TEXTAREA_PARENT);

    keyDown('enter');

    // First renderable row index.
    expect(editor.offset()).toEqual($(getCell(1, 0, true)).offset());

    keyDown('enter');
    keyDown('enter');

    // Cells that do not touch the edges of the table have an additional top border.
    const editorOffset = () => ({
      top: editor.offset().top + 1,
      left: editor.offset().left,
    });

    expect(editorOffset()).toEqual($(getCell(2, 0, true)).offset());

    keyDown('enter');
    keyDown('enter');

    expect(editorOffset()).toEqual($(getCell(3, 0, true)).offset());

    keyDown('enter');
    keyDown('enter');

    expect(editorOffset()).toEqual($(getCell(4, 0, true)).offset());

    keyDown('enter');
    keyDown('enter');

    // The first row of the bottom overlay has different position, influenced by `innerBorderTop` CSS class.
    expect(editor.offset()).toEqual($(getCell(6, 0, true)).offset());

    keyDown('enter');
    keyDown('enter');

    expect(editorOffset()).toEqual($(getCell(7, 0, true)).offset());
  });

  it('should render an editor in specified position while opening an editor from left to right when ' +
     'left overlay is enabled and the first column of the overlay is hidden', () => {
    handsontable({
      data: Handsontable.helper.createSpreadsheetData(2, 5),
      rowHeaders: true,
      colHeaders: true,
      fixedColumnsLeft: 3,
      hiddenColumns: {
        indicators: true,
        columns: [0],
      },
      editor: 'autocomplete',
      source: choices,
    });

    selectCell(0, 1);

    const editor = $(getActiveEditor().TEXTAREA_PARENT);

    keyDown('enter');

    // First renderable column index.
    expect(editor.offset()).toEqual($(getCell(0, 1, true)).offset());

    selectCell(0, 2);
    keyDown('enter');

    // Cells that do not touch the edges of the table have an additional left border.
    const editorOffset = () => ({
      top: editor.offset().top,
      left: editor.offset().left + 1,
    });

    expect(editorOffset()).toEqual($(getCell(0, 2, true)).offset());

    selectCell(0, 3);
    keyDown('enter');

    expect(editorOffset()).toEqual($(getCell(0, 3, true)).offset());

    selectCell(0, 4);
    keyDown('enter');

    expect(editorOffset()).toEqual($(getCell(0, 4, true)).offset());
  });

  it('should not highlight the input element by browsers native selection', () => {
    handsontable({
      editor: 'autocomplete',
      source: choices,
    });

    selectCell(0, 0);
    keyDown('enter');

    const editor = getActiveEditor().TEXTAREA;

    expect(window.getComputedStyle(editor, 'focus').getPropertyValue('outline-style')).toBe('none');
  });

  describe('open editor', () => {
    it('should display editor (after hitting ENTER)', () => {
      handsontable({
        columns: [
          {
            editor: 'autocomplete',
            source: choices
          }
        ]
      });

      selectCell(0, 0);
      expect(isEditorVisible()).toBe(false);

      keyDownUp('enter');
      expect(isEditorVisible()).toBe(true);
    });

    it('should display editor (after hitting F2)', () => {
      handsontable({
        columns: [
          {
            editor: 'autocomplete',
            source: choices
          }
        ]
      });

      selectCell(0, 0);
      expect(isEditorVisible()).toBe(false);

      keyDownUp('f2');
      expect(isEditorVisible()).toBe(true);
    });

    it('should display editor (after doubleclicking)', () => {
      handsontable({
        columns: [
          {
            editor: 'autocomplete',
            source: choices
          }
        ]
      });

      selectCell(0, 0);
      expect(isEditorVisible()).toBe(false);

      mouseDoubleClick($(getCell(0, 0)));
      expect(isEditorVisible()).toBe(true);
    });

    // see https://github.com/handsontable/handsontable/issues/3380
    it('should not throw error while selecting the next cell by hitting enter key', () => {
      const spy = jasmine.createSpyObj('error', ['test']);
      const prevError = window.onerror;

      window.onerror = function() {
        spy.test();
      };
      handsontable({
        columns: [{
          editor: 'autocomplete',
          source: choices
        }]
      });

      selectCell(0, 0);
      keyDownUp('enter');
      keyDownUp('enter');
      keyDownUp('enter');

      expect(spy.test.calls.count()).toBe(0);

      window.onerror = prevError;
    });

    it('should open editor with the proper width of the autocomplete list', async() => {
      handsontable({
        colWidths: 50,
        columns: [
          {
            editor: 'autocomplete',
            source: choices,
            visibleRows: 2,
          }
        ]
      });
      const scrollbarWidth = Handsontable.dom.getScrollbarWidth();
      const expectedWidth = 50 + (scrollbarWidth === 0 ? 15 : scrollbarWidth);

      selectCell(0, 0);

      const editor = $('.autocompleteEditor');

      keyDownUp('enter');

      await sleep(100);

      expect(editor.find('.ht_master .wtHolder').width()).toBe(expectedWidth);
    });
  });

  describe('choices', () => {
    it('should display given choices (array)', (done) => {
      handsontable({
        columns: [
          {
            editor: 'autocomplete',
            source: choices
          }
        ]
      });
      selectCell(0, 0);
      const editor = $('.autocompleteEditor');

      keyDownUp('enter');

      setTimeout(() => {
        expect(editor.find('tbody td:eq(0)').text()).toEqual(choices[0]);
        expect(editor.find('tbody td:eq(1)').text()).toEqual(choices[1]);
        expect(editor.find('tbody td:eq(2)').text()).toEqual(choices[2]);
        expect(editor.find('tbody td:eq(3)').text()).toEqual(choices[3]);
        expect(editor.find('tbody td:eq(4)').text()).toEqual(choices[4]);
        done();
      }, 100);
    });

    it('should call source function with context set as cellProperties', (done) => {
      const source = jasmine.createSpy('source');
      let context;

      source.and.callFake(function(query, process) {
        process(choices);
        context = this;
      });
      const hot = handsontable({
        columns: [
          {
            editor: 'autocomplete',
            source
          }
        ]
      });
      selectCell(0, 0);
      source.calls.reset();
      keyDownUp('enter');

      setTimeout(() => {
        expect(context.instance).toBe(hot);
        expect(context.row).toBe(0);
        expect(context.col).toBe(0);
        done();
      }, 200);
    });

    it('should display given choices (sync function)', (done) => {
      const syncSources = jasmine.createSpy('syncSources');

      syncSources.and.callFake((query, process) => {
        process(choices);
      });
      handsontable({
        columns: [
          {
            editor: 'autocomplete',
            source: syncSources
          }
        ]
      });
      selectCell(0, 0);
      const editor = $('.autocompleteEditor');
      syncSources.calls.reset();
      keyDownUp('enter');

      setTimeout(() => {
        expect(editor.find('tbody td:eq(0)').text()).toEqual(choices[0]);
        expect(editor.find('tbody td:eq(1)').text()).toEqual(choices[1]);
        expect(editor.find('tbody td:eq(2)').text()).toEqual(choices[2]);
        expect(editor.find('tbody td:eq(3)').text()).toEqual(choices[3]);
        expect(editor.find('tbody td:eq(4)').text()).toEqual(choices[4]);
        done();
      }, 200);
    });

    it('should display given choices (async function)', (done) => {
      const asyncSources = jasmine.createSpy('asyncSources');

      asyncSources.and.callFake((process) => {
        process(choices);
      });
      handsontable({
        columns: [
          {
            editor: 'autocomplete',
            source(query, process) {
              setTimeout(() => {
                asyncSources(process);
              }, 0);
            }
          }
        ]
      });
      selectCell(0, 0);
      const editor = $('.autocompleteEditor');

      keyDownUp('enter');

      setTimeout(() => {
        expect(asyncSources.calls.count()).toEqual(1);
        expect(editor.find('tbody td:eq(0)').text()).toEqual(choices[0]);
        expect(editor.find('tbody td:eq(1)').text()).toEqual(choices[1]);
        expect(editor.find('tbody td:eq(2)').text()).toEqual(choices[2]);
        expect(editor.find('tbody td:eq(3)').text()).toEqual(choices[3]);
        expect(editor.find('tbody td:eq(4)').text()).toEqual(choices[4]);
        done();
      }, 200);
    });

    it('should NOT update choices list, after cursor leaves and enters the list (#1330)', (done) => {
      spyOn(Handsontable.editors.AutocompleteEditor.prototype, 'updateChoicesList').and.callThrough();
      const updateChoicesList = Handsontable.editors.AutocompleteEditor.prototype.updateChoicesList;

      const hot = handsontable({
        columns: [
          {
            editor: 'autocomplete',
            source: choices
          }
        ]
      });
      selectCell(0, 0);
      const editor = hot.getActiveEditor();

      keyDownUp('enter');

      setTimeout(() => {
        updateChoicesList.calls.reset();
        $(editor.htContainer).find('.htCore tr:eq(0) td:eq(0)').mouseenter();
        $(editor.htContainer).find('.htCore tr:eq(0) td:eq(0)').mouseleave();
        $(editor.htContainer).find('.htCore tr:eq(0) td:eq(0)').mouseenter();
      }, 200);

      setTimeout(() => {
        expect(updateChoicesList).not.toHaveBeenCalled();
        done();
      }, 300);
    });

    it('should update choices list exactly once after a key is pressed (#1330)', (done) => {
      spyOn(Handsontable.editors.AutocompleteEditor.prototype, 'updateChoicesList').and.callThrough();
      const updateChoicesList = Handsontable.editors.AutocompleteEditor.prototype.updateChoicesList;

      const hot = handsontable({
        columns: [
          {
            editor: 'autocomplete',
            source: choices
          }
        ]
      });
      selectCell(0, 0);
      const editor = hot.getActiveEditor();
      updateChoicesList.calls.reset();

      keyDownUp('enter');

      setTimeout(() => {
        updateChoicesList.calls.reset();
        editor.TEXTAREA.value = 'red';

        $(editor.TEXTAREA).simulate('keydown', {
          keyCode: 'd'.charCodeAt(0)
        });
      }, 200);

      setTimeout(() => {
        expect(updateChoicesList.calls.count()).toEqual(1);
        done();
      }, 100);
    });

    it('should not initialize the dropdown with unneeded scrollbars (scrollbar causing a scrollbar issue)', (done) => {
      spyOn(Handsontable.editors.AutocompleteEditor.prototype, 'updateChoicesList').and.callThrough();
      const updateChoicesList = Handsontable.editors.AutocompleteEditor.prototype.updateChoicesList;

      const hot = handsontable({
        data: [
          [
            'blue'
          ],
          [],
          [],
          []
        ],
        columns: [
          {
            editor: 'autocomplete',
            source: choices
          }
        ]
      });
      selectCell(0, 0);
      const editor = hot.getActiveEditor();
      updateChoicesList.calls.reset();

      keyDownUp('enter');

      setTimeout(() => {
        expect(editor.htContainer.scrollWidth).toEqual(editor.htContainer.clientWidth);
        done();
      }, 200);
    });

    it('autocomplete list should have textarea dimensions', (done) => {
      const syncSources = jasmine.createSpy('syncSources');

      syncSources.and.callFake((query, process) => {
        process(choices);
      });

      handsontable({
        colWidths: [200],
        columns: [
          {
            editor: 'autocomplete',
            source: syncSources
          }
        ]
      });
      selectCell(0, 0);
      const editor = $('.handsontableInputHolder');

      syncSources.calls.reset();
      keyDownUp('enter');

      setTimeout(() => {
        // -2 for transparent borders
        expect(editor.find('.autocompleteEditor .htCore td').width())
          .toEqual(editor.find('.handsontableInput').width() - 2);
        expect(editor.find('.autocompleteEditor .htCore td').width()).toBeGreaterThan(187);
        done();
      }, 200);
    });

    it('autocomplete list should have the suggestion table dimensions, when trimDropdown option is set to false', (done) => {
      const syncSources = jasmine.createSpy('syncSources');

      syncSources.and.callFake((query, process) => {
        process(['long text', 'even longer text', 'extremely long text in the suggestion list',
          'short text', 'text', 'another', 'yellow', 'black']);
      });

      handsontable({
        colWidths: [200],
        columns: [
          {
            editor: 'autocomplete',
            source: syncSources
          }
        ],
        trimDropdown: false,
      });

      selectCell(0, 0);
      const editor = $('.handsontableInputHolder');

      syncSources.calls.reset();
      keyDownUp('enter');

      setTimeout(() => {
        expect(editor.find('.autocompleteEditor .htCore td').eq(0).width())
          .toBeGreaterThan(editor.find('.handsontableInput').width());
        done();
      }, 200);
    });

    // TODO: This test never properly tests the case of refreshing editor after re-render the table. Previously this
    // test passes because sleep timeout was small enough to read the valid width before the editor element was resized.
    // Related issue #5103
    xit('autocomplete textarea should have cell dimensions (after render)', async() => {
      const data = [
        ['a', 'b'],
        ['c', 'd']
      ];

      handsontable({
        data,
        minRows: 4,
        minCols: 4,
        minSpareRows: 4,
        minSpareCols: 4,
        cells() {
          return {
            type: Handsontable.AutocompleteCell
          };
        }
      });

      selectCell(1, 1);
      keyDownUp('enter');

      await sleep(10);

      data[1][1] = 'dddddddddddddddddddd';
      render();

      await sleep(10);

      const $td = spec().$container.find('.htCore tbody tr:eq(1) td:eq(1)');

      expect(autocompleteEditor().width()).toEqual($td.width());
    });

    it('should invoke beginEditing only once after doubleclicking on a cell (#1011)', () => {
      const hot = handsontable({
        columns: [
          {},
          {},
          {
            type: 'autocomplete',
            source: choices
          }
        ]
      });
      selectCell(0, 2);
      spyOn(hot.getActiveEditor(), 'beginEditing');

      expect(hot.getActiveEditor().beginEditing.calls.count()).toBe(0);

      mouseDoubleClick(getCell(0, 2));

      expect(hot.getActiveEditor().beginEditing.calls.count()).toBe(1);

      mouseDoubleClick(getCell(1, 2));

      expect(hot.getActiveEditor().beginEditing.calls.count()).toBe(2);

      mouseDoubleClick(getCell(2, 2));

      expect(hot.getActiveEditor().beginEditing.calls.count()).toBe(3);
    });

    it('should not display all the choices from a long source list and not leave any unused space in the dropdown', async() => {
      handsontable({
        columns: [
          {
            type: 'autocomplete',
            source: [
              'Acura', 'Audi', 'BMW', 'Buick', 'Cadillac', 'Chevrolet', 'Chrysler', 'Citroen',
              'Dodge', 'Eagle', 'Ferrari', 'Ford', 'General Motors', 'GMC', 'Honda', 'Hummer',
              'Hyundai', 'Infiniti', 'Isuzu', 'Jaguar', 'Jeep', 'Kia', 'Lamborghini', 'Land Rover',
              'Lexus', 'Lincoln', 'Lotus', 'Mazda', 'Mercedes-Benz', 'Mercury', 'Mitsubishi',
              'Nissan', 'Oldsmobile', 'Peugeot', 'Pontiac', 'Porsche', 'Regal', 'Renault',
              'Saab', 'Saturn', 'Seat', 'Skoda', 'Subaru', 'Suzuki', 'Toyota', 'Volkswagen', 'Volvo'
            ]
          }
        ]
      });

      selectCell(0, 0);
      keyDownUp('enter');
      const $autocomplete = autocomplete();
      const $autocompleteHolder = $autocomplete.find('.ht_master .wtHolder').first();
      await sleep(100);

      expect($autocomplete.find('td').first().text()).toEqual('Acura');

      $autocompleteHolder.scrollTop($autocompleteHolder[0].scrollHeight);
      await sleep(100);

      expect($autocomplete.find('td').last().text()).toEqual('Volvo');
    });

    it('should display the choices, regardless if they\'re declared as string or numeric', (done) => {
      handsontable({
        columns: [
          {
            editor: 'autocomplete',
            source: ['1', '2', 3, '4', 5, 6]
          }
        ]
      });

      selectCell(0, 0);

      const editor = $('.autocompleteEditor');

      keyDownUp('enter');

      setTimeout(() => {
        expect(editor.find('tbody td:eq(0)').text()).toEqual('1');
        expect(editor.find('tbody td:eq(1)').text()).toEqual('2');
        expect(editor.find('tbody td:eq(2)').text()).toEqual('3');
        expect(editor.find('tbody td:eq(3)').text()).toEqual('4');
        expect(editor.find('tbody td:eq(4)').text()).toEqual('5');
        expect(editor.find('tbody td:eq(5)').text()).toEqual('6');
        done();
      }, 100);
    });

    it('should display the choices, regardless if they\'re declared as string or numeric, when data is present', (done) => {
      handsontable({
        data: Handsontable.helper.createSpreadsheetData(10, 1),
        columns: [
          {
            editor: 'autocomplete',
            source: ['1', '2', 3, '4', 5, 6]
          }
        ]
      });

      selectCell(0, 0);

      keyDownUp('backspace');

      const editor = $('.autocompleteEditor');

      keyDownUp('enter');

      setTimeout(() => {
        expect(editor.find('tbody td:eq(0)').text()).toEqual('1');
        expect(editor.find('tbody td:eq(1)').text()).toEqual('2');
        expect(editor.find('tbody td:eq(2)').text()).toEqual('3');
        expect(editor.find('tbody td:eq(3)').text()).toEqual('4');
        expect(editor.find('tbody td:eq(4)').text()).toEqual('5');
        expect(editor.find('tbody td:eq(5)').text()).toEqual('6');
        done();
      }, 100);
    });

    it('should display the dropdown above the editor, when there is not enough space below the cell AND there is more space above the cell', (done) => {
      handsontable({
        data: Handsontable.helper.createSpreadsheetData(30, 30),
        columns: [
          {
            editor: 'autocomplete',
            source: choices
          }, {}, {}, {}, {}, {}, {}, {}, {}, {}, {}, {}, {}, {}, {}, {}
        ],
        width: 400,
        height: 400
      });

      setDataAtCell(29, 0, '');
      selectCell(29, 0);

      mouseDoubleClick($(getCell(29, 0)));

      setTimeout(() => {
        const autocompleteEditor = $('.autocompleteEditor');

        expect(autocompleteEditor.css('position')).toEqual('absolute');
        expect(autocompleteEditor.css('top')).toEqual(`${(-1) * autocompleteEditor.height()}px`);
        done();
      }, 200);
    });

    it('should flip the dropdown upwards when there is no more room left below the cell after filtering the choice list', async() => {
      const hot = handsontable({
        data: Handsontable.helper.createSpreadsheetData(30, 30),
        columns: [
          {
            editor: 'autocomplete',
            source: choices
          }, {}, {}, {}, {}, {}, {}, {}, {}, {}, {}, {}, {}, {}, {}, {}
        ],
        width: 400,
        height: 400
      });

      setDataAtCell(26, 0, 'b');
      selectCell(26, 0);

      hot.view.wt.wtTable.holder.scrollTop = 999;
      mouseDoubleClick($(getCell(26, 0)));

      const autocompleteEditor = $('.autocompleteEditor');

      await sleep(100);
      expect(autocompleteEditor.css('position')).toEqual('relative');

      autocompleteEditor.siblings('textarea').first().val('');
      keyDownUp('backspace');
      await sleep(100);

      expect(autocompleteEditor.css('position')).toEqual('absolute');
      expect(autocompleteEditor.css('top')).toEqual(`${(-1) * autocompleteEditor.height()}px`);
    });
  });

  describe('closing editor', () => {
    it('should destroy editor when value change with mouse click on suggestion', (done) => {
      const syncSources = jasmine.createSpy('syncSources');

      syncSources.and.callFake((query, process) => {
        process(choices);
      });

      handsontable({
        columns: [
          {
            editor: 'autocomplete',
            source: syncSources
          }
        ]
      });
      selectCell(0, 0);
      keyDownUp('enter');

      setTimeout(() => {
        autocomplete().find('tbody td:eq(3)').simulate('mousedown');

        expect(getDataAtCell(0, 0)).toEqual('green');
        done();
      }, 200);
    });

    it('should not change value type from `numeric` to `string` after mouse click suggestion - ' +
      'test no. 1 #4143', (done) => {

      handsontable({
        columns: [
          {
            editor: 'autocomplete',
            source: [1, 2, 3, 4, 5, 11, 14]
          }
        ]
      });
      selectCell(0, 0);
      keyDownUp('enter');

      setTimeout(() => {
        autocomplete().find('tbody td:eq(0)').simulate('mousedown');

        expect(typeof getDataAtCell(0, 0)).toEqual('number');
        done();
      }, 200);
    });

    it('should not change value type from `numeric` to `string` after mouse click on suggestion - ' +
      'test no. 2 #4143', (done) => {
      const syncSources = jasmine.createSpy('syncSources');
      const source = [1, 2, 3, 4, 5, 11, 14];

      syncSources.and.callFake((query, process) => {
        process(source);
      });

      handsontable({
        columns: [
          {
            editor: 'autocomplete',
            source: syncSources
          }
        ]
      });
      selectCell(0, 0);
      keyDownUp('enter');

      setTimeout(() => {
        autocomplete().find('tbody td:eq(0)').simulate('mousedown');

        expect(typeof getDataAtCell(0, 0)).toEqual('number');
        done();
      }, 200);
    });

    it('should call `afterChange` hook with proper value types - test no. 1 #4143', (done) => {
      let changesInside;

      const afterChange = (changes, source) => {
        if (source !== 'loadData') {
          changesInside = changes;
        }
      };

      handsontable({
        columns: [
          {
            editor: 'autocomplete',
            source: [1, 2, 3, 4, 5, 11, 14]
          }
        ],
        afterChange
      });
      selectCell(0, 0);
      keyDownUp('enter');

      setTimeout(() => {
        autocomplete().find('tbody td:eq(1)').simulate('mousedown');

        expect(changesInside[0]).toEqual([0, 0, null, 2]);
        done();
      }, 200);
    });

    it('should call `afterChange` hook with proper value types - test no. 2 #4143', (done) => {
      let changesInside;

      const afterChange = (changes, source) => {
        if (source !== 'loadData') {
          changesInside = changes;
        }
      };

      const syncSources = jasmine.createSpy('syncSources');
      const source = [1, 2, 3, 4, 5, 11, 14];

      syncSources.and.callFake((query, process) => {
        process(source);
      });

      handsontable({
        columns: [
          {
            editor: 'autocomplete',
            source: syncSources
          }
        ],
        afterChange
      });
      selectCell(0, 0);
      keyDownUp('enter');

      setTimeout(() => {
        autocomplete().find('tbody td:eq(1)').simulate('mousedown');

        expect(changesInside[0]).toEqual([0, 0, null, 2]);
        done();
      }, 200);
    });

    it('should not change value type from `numeric` to `string` when written down value from set of suggestions #4143', (done) => {
      const syncSources = jasmine.createSpy('syncSources');
      const source = [1, 2, 3, 4, 5, 11, 14];

      syncSources.and.callFake((query, process) => {
        process(source);
      });

      handsontable({
        columns: [
          {
            editor: 'autocomplete',
            source: syncSources
          }
        ]
      });
      selectCell(0, 0);
      keyDownUp('enter');
      keyDownUp('backspace');
      document.activeElement.value = '1';
      $(document.activeElement).simulate('keyup');

      setTimeout(() => {
        keyDownUp('enter');
        expect(getDataAtCell(0, 0)).toEqual(1);

        done();
      }, 200);
    });

    it('should destroy editor when value change with Enter on suggestion', (done) => {
      const syncSources = jasmine.createSpy('syncSources');

      syncSources.and.callFake((query, process) => {
        process(choices);
      });

      handsontable({
        columns: [
          {
            editor: 'autocomplete',
            source: syncSources
          }
        ]
      });

      selectCell(0, 0);
      keyDownUp('enter');

      setTimeout(() => {
        keyDownUp('arrow_down');
        keyDownUp('arrow_down');
        keyDownUp('arrow_down');
        keyDownUp('arrow_down');
        keyDownUp('enter');

        expect(getDataAtCell(0, 0)).toEqual('green');
        done();
      }, 200);
    });

    it('should destroy editor when pressed Enter then Esc', async() => {
      const syncSources = jasmine.createSpy('syncSources');

      syncSources.and.callFake((query, process) => {
        process(choices);
      });

      handsontable({
        columns: [
          {
            editor: 'autocomplete',
            source: syncSources
          }
        ]
      });
      selectCell(0, 0);
      keyDownUp('enter');

      await sleep(200);

      expect(isEditorVisible(autocompleteEditor())).toBe(true);

      keyDownUp('esc');

      expect(isEditorVisible(autocompleteEditor())).toBe(false);
    });

    it('should destroy editor when mouse double clicked then Esc', async() => {
      const syncSources = jasmine.createSpy('syncSources');

      syncSources.and.callFake((query, process) => {
        process(choices);
      });

      handsontable({
        columns: [
          {
            editor: 'autocomplete',
            source: syncSources
          }
        ]
      });
      selectCell(0, 0);
      mouseDoubleClick(getCell(0, 0));

      await sleep(200);

      expect(isEditorVisible(autocompleteEditor())).toBe(true);

      keyDownUp('esc');

      expect(isEditorVisible(autocompleteEditor())).toBe(false);
    });

    it('cancel editing (Esc) should restore the previous value', (done) => {
      const syncSources = jasmine.createSpy('syncSources');

      syncSources.and.callFake((query, process) => {
        process(choices);
      });

      handsontable({
        columns: [
          {
            editor: 'autocomplete',
            source: syncSources
          }
        ]
      });

      setDataAtCell(0, 0, 'black');
      selectCell(0, 0);
      keyDownUp('enter');

      setTimeout(() => {
        autocomplete().siblings('.handsontableInput').val('ye');
        keyDownUp(69); // e
        keyDownUp('esc');

        expect(getDataAtCell(0, 0)).toEqual('black');
        done();
      }, 200);
    });

    it('should destroy editor when clicked outside the table', async() => {
      const syncSources = jasmine.createSpy('syncSources');

      syncSources.and.callFake((query, process) => {
        process(choices);
      });
      handsontable({
        columns: [
          {
            editor: 'autocomplete',
            source: syncSources
          }
        ]
      });
      selectCell(0, 0);
      mouseDoubleClick(getCell(0, 0));

      await sleep(200);

      expect(isEditorVisible(autocompleteEditor())).toBe(true);

      $('body').simulate('mousedown');

      expect(isEditorVisible(autocompleteEditor())).toBe(false);
    });

    it('should show fillHandle element again after close editor', (done) => {
      const syncSources = jasmine.createSpy('syncSources');

      syncSources.plan = function(query, process) {
        process(choices.filter(choice => choice.indexOf(query) !== -1));
      };

      handsontable({
        columns: [
          {
            type: 'autocomplete',
            source: syncSources,
            strict: false
          },
          {}
        ]
      });

      selectCell(1, 0);
      keyDownUp('x'); // Trigger quick edit mode
      keyDownUp('enter');

      setTimeout(() => {
        expect($('#testContainer.handsontable > .handsontable .wtBorder.current.corner:visible').length).toEqual(1);
        done();
      }, 200);
    });
  });

  describe('non strict mode', () => {
    it('should allow any value in non strict mode (close editor with ENTER)', (done) => {
      const syncSources = jasmine.createSpy('syncSources');

      syncSources.and.callFake((query, process) => {
        process(choices);
      });

      handsontable({
        columns: [
          {
            editor: 'autocomplete',
            source: syncSources
          }
        ]
      });
      selectCell(0, 0);
      keyDownUp('enter');

      setTimeout(() => {
        const editor = $('.handsontableInput');
        editor.val('foo');
        keyDownUp('enter');

        expect(getDataAtCell(0, 0)).toEqual('foo');
        done();
      }, 200);
    });

    it('should allow any value in non strict mode (close editor by clicking on table)', (done) => {
      const syncSources = jasmine.createSpy('syncSources');

      syncSources.and.callFake((query, process) => {
        process(choices);
      });

      handsontable({
        columns: [
          {
            editor: 'autocomplete',
            source: syncSources
          }
        ]
      });
      selectCell(0, 0);
      keyDownUp('enter');

      setTimeout(() => {
        const editor = $('.handsontableInput');
        editor.val('foo');
        spec().$container.find('tbody tr:eq(1) td:eq(0)').simulate('mousedown');

        expect(getDataAtCell(0, 0)).toEqual('foo');
        done();
      }, 200);
    });

    it('should save the value from textarea after hitting ENTER', (done) => {
      const syncSources = jasmine.createSpy('syncSources');

      syncSources.and.callFake((query, process) => {
        process(choices.filter(choice => choice.indexOf(query) !== -1));
      });

      const hot = handsontable({
        columns: [
          {
            editor: 'autocomplete',
            source: syncSources
          }
        ]
      });
      selectCell(0, 0);
      const editorInput = $('.handsontableInput');

      expect(getDataAtCell(0, 0)).toBeNull();

      keyDownUp('enter');

      setTimeout(() => {
        syncSources.calls.reset();

        editorInput.val('b');
        keyDownUp('b'.charCodeAt(0));
      }, 200);

      setTimeout(() => {
        const ac = hot.getActiveEditor();
        const innerHot = ac.htEditor;

        expect(innerHot.getData()).toEqual([
          ['blue'],
          ['black']
        ]);

        const selected = innerHot.getSelected();

        expect(selected).toBeUndefined();

        keyDownUp('enter');

        expect(getDataAtCell(0, 0)).toEqual('b');
        done();
      }, 400);
    });
  });

  describe('strict mode', () => {
    it('strict mode should NOT use value if it DOES NOT match the list (sync reponse is empty)', (done) => {
      const onAfterValidate = jasmine.createSpy('onAfterValidate');
      const onAfterChange = jasmine.createSpy('onAfterChange');
      const syncSources = jasmine.createSpy('syncSources');

      syncSources.and.callFake((query, process) => {
        process([]); // hardcoded empty result
      });

      handsontable({
        data: [
          ['one', 'two'],
          ['three', 'four']
        ],
        columns: [
          {
            type: 'autocomplete',
            source: syncSources,
            allowInvalid: false,
            strict: true
          },
          {}
        ],
        afterValidate: onAfterValidate,
        afterChange: onAfterChange
      });

      setDataAtCell(0, 0, 'unexistent');

      setTimeout(() => {
        expect(getData()).toEqual([
          ['one', 'two'],
          ['three', 'four']
        ]);

        expect(syncSources.calls.count()).toEqual(1);
        expect(onAfterValidate.calls.count()).toEqual(1);
        expect(onAfterChange.calls.count()).toEqual(1); // 1 for loadData (it is not called after failed edit)
        done();
      }, 200);
    });

    it('strict mode should use value if it DOES match the list (sync reponse is not empty)', (done) => {
      const onAfterValidate = jasmine.createSpy('onAfterValidate');
      const onAfterChange = jasmine.createSpy('onAfterChange');
      const syncSources = jasmine.createSpy('asyncSources');

      syncSources.and.callFake((query, process) => {
        process(choices); // hardcoded empty result
      });

      handsontable({
        data: [
          ['one', 'two'],
          ['three', 'four']
        ],
        columns: [
          {
            type: 'autocomplete',
            source: syncSources,
            allowInvalid: false,
            strict: true
          },
          {}
        ],
        afterValidate: onAfterValidate,
        afterChange: onAfterChange
      });

      setDataAtCell(0, 0, 'yellow');

      setTimeout(() => {
        expect(getData()).toEqual([
          ['yellow', 'two'],
          ['three', 'four']
        ]);

        expect(syncSources.calls.count()).toEqual(1);
        expect(onAfterValidate.calls.count()).toEqual(1);
        expect(onAfterChange.calls.count()).toEqual(2); // 1 for loadData and 1 for setDataAtCell
        done();
      }, 200);
    });

    it('strict mode should NOT use value if it DOES NOT match the list (async reponse is empty)', (done) => {
      const onAfterValidate = jasmine.createSpy('onAfterValidate');
      const onAfterChange = jasmine.createSpy('onAfterChange');
      const asyncSources = jasmine.createSpy('asyncSources');

      asyncSources.and.callFake((query, process) => {
        setTimeout(() => {
          process([]); // hardcoded empty result
        });
      });

      handsontable({
        data: [
          ['one', 'two'],
          ['three', 'four']
        ],
        columns: [
          {
            type: 'autocomplete',
            source: asyncSources,
            allowInvalid: false,
            strict: true
          },
          {}
        ],
        afterValidate: onAfterValidate,
        afterChange: onAfterChange
      });

      setDataAtCell(0, 0, 'unexistent');

      setTimeout(() => {
        expect(getData()).toEqual([
          ['one', 'two'],
          ['three', 'four']
        ]);

        expect(asyncSources.calls.count()).toEqual(1);
        expect(onAfterValidate.calls.count()).toEqual(1);
        expect(onAfterChange.calls.count()).toEqual(1); // 1 for loadData (it is not called after failed edit)
        done();
      }, 200);
    });

    it('strict mode should use value if it DOES match the list (async reponse is not empty)', (done) => {
      const onAfterValidate = jasmine.createSpy('onAfterValidate');
      const onAfterChange = jasmine.createSpy('onAfterChange');
      const asyncSources = jasmine.createSpy('asyncSources');

      asyncSources.and.callFake((query, process) => {
        setTimeout(() => {
          process(choices); // hardcoded empty result
        });
      });

      handsontable({
        data: [
          ['one', 'two'],
          ['three', 'four']
        ],
        columns: [
          {
            type: 'autocomplete',
            source: asyncSources,
            allowInvalid: false,
            strict: true
          },
          {}
        ],
        afterValidate: onAfterValidate,
        afterChange: onAfterChange
      });

      setDataAtCell(0, 0, 'yellow');

      setTimeout(() => {
        expect(getData()).toEqual([
          ['yellow', 'two'],
          ['three', 'four']
        ]);

        expect(asyncSources.calls.count()).toEqual(1);
        expect(onAfterValidate.calls.count()).toEqual(1);
        expect(onAfterChange.calls.count()).toEqual(2); // 1 for loadData and 1 for setDataAtCell
        done();
      }, 200);
    });

    it('strict mode mark value as invalid if it DOES NOT match the list (sync reponse is empty)', (done) => {
      const onAfterValidate = jasmine.createSpy('onAfterValidate');
      const onAfterChange = jasmine.createSpy('onAfterChange');
      const syncSources = jasmine.createSpy('syncSources');

      syncSources.and.callFake((query, process) => {
        process([]); // hardcoded empty result
      });

      handsontable({
        data: [
          ['one', 'two'],
          ['three', 'four']
        ],
        columns: [
          {
            type: 'autocomplete',
            source: syncSources,
            allowInvalid: true,
            strict: true
          },
          {}
        ],
        afterValidate: onAfterValidate,
        afterChange: onAfterChange
      });

      expect(getCellMeta(0, 0).valid).not.toBe(false);
      expect($(getCell(0, 0)).hasClass('htInvalid')).toBe(false);

      setDataAtCell(0, 0, 'unexistent');

      setTimeout(() => {
        expect(getData()).toEqual([
          ['unexistent', 'two'],
          ['three', 'four']
        ]);

        expect(getCellMeta(0, 0).valid).toBe(false);
        expect($(getCell(0, 0)).hasClass('htInvalid')).toBe(true);
        done();
      }, 200);
    });

    it('should select the best matching option after hitting ENTER', (done) => {
      const onAfterValidate = jasmine.createSpy('onAfterValidate');
      const syncSources = jasmine.createSpy('syncSources');

      syncSources.and.callFake((query, process) => {
        process(choices.filter(choice => choice.indexOf(query) !== -1));
      });

      const hot = handsontable({
        columns: [
          {
            editor: 'autocomplete',
            source: syncSources,
            strict: true
          }
        ],
        afterValidate: onAfterValidate
      });

      selectCell(0, 0);
      const editorInput = $('.handsontableInput');

      expect(getDataAtCell(0, 0)).toBeNull();

      keyDownUp('enter');

      setTimeout(() => {
        syncSources.calls.reset();

        editorInput.val('b');
        keyDownUp('b'.charCodeAt(0));
      }, 200);

      setTimeout(() => {
        const ac = hot.getActiveEditor();
        const innerHot = ac.htEditor;

        expect(innerHot.getData()).toEqual([
          ['blue'],
          ['black']
        ]);

        const selected = innerHot.getSelected()[0];
        const selectedData = innerHot.getDataAtCell(selected[0], selected[1]);

        expect(selectedData).toEqual('blue');

        onAfterValidate.calls.reset();

        keyDownUp('enter');
      }, 400);

      setTimeout(() => {
        expect(getDataAtCell(0, 0)).toEqual('blue');
        done();
      }, 600);
    });

    it('should select the best matching option after hitting TAB', (done) => {
      const onAfterValidate = jasmine.createSpy('onAfterValidate');
      const syncSources = jasmine.createSpy('syncSources');

      syncSources.and.callFake((query, process) => {
        process(choices.filter(choice => choice.indexOf(query) !== -1));
      });

      const hot = handsontable({
        columns: [
          {
            editor: 'autocomplete',
            source: syncSources,
            strict: true
          }
        ],
        afterValidate: onAfterValidate
      });

      selectCell(0, 0);
      const editorInput = $('.handsontableInput');

      expect(getDataAtCell(0, 0)).toBeNull();

      keyDownUp('enter');

      setTimeout(() => {
        syncSources.calls.reset();

        editorInput.val('b');
        keyDownUp('b'.charCodeAt(0));
      }, 200);

      setTimeout(() => {
        const ac = hot.getActiveEditor();
        const innerHot = ac.htEditor;

        expect(innerHot.getData()).toEqual([
          ['blue'],
          ['black']
        ]);

        const selected = innerHot.getSelected()[0];
        const selectedData = innerHot.getDataAtCell(selected[0], selected[1]);

        expect(selectedData).toEqual('blue');

        onAfterValidate.calls.reset();

        keyDownUp('tab');
      }, 400);

      setTimeout(() => {
        expect(getDataAtCell(0, 0)).toEqual('blue');
        done();
      }, 600);
    });

    it('should mark list item corresponding to current cell value as selected', (done) => {
      const syncSources = jasmine.createSpy('syncSources');

      syncSources.and.callFake((query, process) => {
        process(['red', 'dark-yellow', 'yellow', 'light-yellow', 'black']);
      });

      handsontable({
        columns: [
          {
            editor: 'autocomplete',
            source: syncSources,
            strict: true
          }
        ],
        data: [
          ['yellow'],
          ['red'],
          ['blue']
        ]
      });

      selectCell(0, 0);

      keyDownUp('enter');

      setTimeout(() => {
        expect(autocomplete().find('.current').text()).toEqual(getDataAtCell(0, 0));
        done();
      }, 200);
    });
  });

  describe('filtering', () => {
    it('typing in textarea should filter the lookup list', (done) => {
      const syncSources = jasmine.createSpy('syncSources');

      syncSources.and.callFake((query, process) => {
        process(choices.filter(choice => choice.indexOf(query) !== -1));
      });

      const hot = handsontable({
        columns: [
          {
            editor: 'autocomplete',
            source: syncSources
          }
        ]
      });

      selectCell(0, 0);
      const editorInput = $('.handsontableInput');

      expect(getDataAtCell(0, 0)).toBeNull();

      keyDownUp('enter');

      setTimeout(() => {
        syncSources.calls.reset();
        editorInput.val('e');
        keyDownUp(69); // e
      }, 200);

      setTimeout(() => {
        const ac = hot.getActiveEditor();
        const innerHot = ac.htEditor;

        expect(innerHot.getData()).toEqual([
          ['red'],
          ['yellow'],
          ['green'],
          ['blue'],
          ['lime'],
          ['white'],
          ['olive'],
          ['orange'],
          ['purple']
        ]);

        syncSources.calls.reset();
        editorInput.val('ed');
        keyDownUp(68); // d
      }, 400);

      setTimeout(() => {
        const ac = hot.getActiveEditor();
        const innerHot = ac.htEditor;

        expect(innerHot.getData()).toEqual([
          ['red']
        ]);
        done();
      }, 600);
    });
    it('default filtering should be case insensitive', (done) => {
      const hot = handsontable({
        columns: [
          {
            editor: 'autocomplete',
            source: choices
          }
        ]
      });

      selectCell(0, 0);
      const editorInput = $('.handsontableInput');

      expect(getDataAtCell(0, 0)).toBeNull();

      keyDownUp('enter');

      editorInput.val('e');
      keyDownUp(69); // e

      setTimeout(() => {
        const ac = hot.getActiveEditor();
        const innerHot = ac.htEditor;

        expect(innerHot.getData()).toEqual([
          ['red'],
          ['yellow'],
          ['green'],
          ['blue'],
          ['lime'],
          ['white'],
          ['olive'],
          ['orange'],
          ['purple']
        ]);

        editorInput.val('e');
        keyDownUp(69); // E (same as 'e')
      }, 50);

      setTimeout(() => {
        const ac = hot.getActiveEditor();
        const innerHot = ac.htEditor;

        expect(innerHot.getData()).toEqual([
          ['red'],
          ['yellow'],
          ['green'],
          ['blue'],
          ['lime'],
          ['white'],
          ['olive'],
          ['orange'],
          ['purple']
        ]);
        done();
      }, 100);
    });

    it('default filtering should be case sensitive when filteringCaseSensitive is false', async() => {
      const hot = handsontable({
        columns: [
          {
            editor: 'autocomplete',
            source: choices,
            filteringCaseSensitive: true
          }
        ]
      });

      selectCell(0, 0);
      const editorInput = $('.handsontableInput');

      expect(getDataAtCell(0, 0)).toBeNull();

      keyDownUp('enter');

      editorInput.val('e');
      keyDownUp(69); // e

      await sleep(100);

      {
        const ac = hot.getActiveEditor();
        const innerHot = ac.htEditor;

        expect(innerHot.getData()).toEqual([
          ['red'],
          ['yellow'],
          ['green'],
          ['blue'],
          ['lime'],
          ['white'],
          ['olive'],
          ['orange'],
          ['purple']
        ]);

        editorInput.val('E');
        keyDownUp(69); // E (same as 'e')
      }

      await sleep(100);

      {
        const ac = hot.getActiveEditor();
        const innerHot = ac.htEditor;

        expect(innerHot.getData()).toEqual([]);
        expect(innerHot.getSourceData()).toEqual([]);
      }
    });

    it('typing in textarea should NOT filter the lookup list when filtering is disabled', (done) => {
      const hot = handsontable({
        columns: [
          {
            editor: 'autocomplete',
            source: choices,
            filter: false
          }
        ]
      });
      selectCell(0, 0);
      const editorInput = $('.handsontableInput');

      expect(getDataAtCell(0, 0)).toBeNull();

      keyDownUp('enter');

      setTimeout(() => {
        editorInput.val('e');
        keyDownUp('e'.charCodeAt(0)); // e
      }, 20);

      setTimeout(() => {
        const ac = hot.getActiveEditor();
        const innerHot = ac.htEditor;

        expect(innerHot.getData()).toEqual(Handsontable.helper.pivot([choices]));

        editorInput.val('ed');
        keyDownUp('d'.charCodeAt(0)); // d
      }, 40);

      setTimeout(() => {
        const ac = hot.getActiveEditor();
        const innerHot = ac.htEditor;

        expect(innerHot.getData()).toEqual(Handsontable.helper.pivot([choices]));
        done();
      }, 60);
    });

    it('typing in textarea should highlight the matching phrase', (done) => {
      const choicesList = ['Male', 'Female'];
      const syncSources = jasmine.createSpy('syncSources');

      syncSources.and.callFake((query, process) => {
        process(choicesList.filter(choice => choice.search(new RegExp(query, 'i')) !== -1));
      });

      const hot = handsontable({
        columns: [
          {
            editor: 'autocomplete',
            source: syncSources,
            filter: false
          }
        ]
      });

      selectCell(0, 0);
      const editorInput = $('.handsontableInput');

      expect(getDataAtCell(0, 0)).toBeNull();

      keyDownUp('enter');

      setTimeout(() => {
        syncSources.calls.reset();

        editorInput.val('Male');
        keyDownUp(69); // e
      }, 200);

      setTimeout(() => {
        const ac = hot.getActiveEditor();
        const innerHot = ac.htEditor;
        const autocompleteList = $(innerHot.rootElement);

        expect(autocompleteList.find('td:eq(0)').html()).toMatch(/<(strong|STRONG)>Male<\/(strong|STRONG)>/); // IE8 makes the tag names UPPERCASE
        expect(autocompleteList.find('td:eq(1)').html()).toMatch(/Fe<(strong|STRONG)>male<\/(strong|STRONG)>/);
        done();
      }, 400);
    });

    it('text in textarea should not be interpreted as regexp', (done) => {
      spyOn(Handsontable.editors.AutocompleteEditor.prototype, 'queryChoices').and.callThrough();
      const queryChoices = Handsontable.editors.AutocompleteEditor.prototype.queryChoices;

      const hot = handsontable({
        columns: [
          {
            editor: 'autocomplete',
            source: choices
          }
        ]
      });

      selectCell(0, 0);
      const editorInput = $('.handsontableInput');

      expect(getDataAtCell(0, 0)).toBeNull();

      keyDownUp('enter');

      setTimeout(() => {
        queryChoices.calls.reset();
        editorInput.val('yellow|red');
        keyDownUp('d'.charCodeAt(0));
      }, 200);

      setTimeout(() => {
        const ac = hot.getActiveEditor();
        const innerHot = ac.htEditor;

        expect(innerHot.getData().length).toEqual(0);
        done();
      }, 400);
    });

    it('text in textarea should not be interpreted as regexp when highlighting the matching phrase', (done) => {
      const choicesList = ['Male', 'Female'];
      const syncSources = jasmine.createSpy('syncSources');

      syncSources.and.callFake((query, process) => {
        process(choicesList.filter(choice => choice.search(new RegExp(query, 'i')) !== -1));
      });

      const hot = handsontable({
        columns: [
          {
            editor: 'autocomplete',
            source: syncSources,
            filter: false
          }
        ]
      });
      selectCell(0, 0);
      const editorInput = $('.handsontableInput');

      expect(getDataAtCell(0, 0)).toBeNull();

      keyDownUp('enter');

      setTimeout(() => {
        syncSources.calls.reset();
        editorInput.val('M|F');
        keyDownUp('F'.charCodeAt(0));
      }, 200);

      setTimeout(() => {
        const ac = hot.getActiveEditor();
        const innerHot = ac.htEditor;

        const autocompleteList = $(innerHot.rootElement);

        expect(autocompleteList.find('td:eq(0)').html()).toEqual('Male');
        expect(autocompleteList.find('td:eq(1)').html()).toEqual('Female');
        done();
      }, 400);
    });

    it('should allow any value if filter === false and allowInvalid === true', (done) => {
      spyOn(Handsontable.editors.AutocompleteEditor.prototype, 'queryChoices').and.callThrough();
      const queryChoices = Handsontable.editors.AutocompleteEditor.prototype.queryChoices;

      handsontable({
        columns: [
          {
            editor: 'autocomplete',
            source: choices,
            filter: false,
            strict: true,
            allowInvalid: true
          }
        ]
      });

      selectCell(0, 0);
      const editorInput = $('.handsontableInput');

      expect(getDataAtCell(0, 0)).toBeNull();

      keyDownUp('enter');

      setTimeout(() => {
        queryChoices.calls.reset();
        editorInput.val('foobar');
        keyDownUp(82); // r
      }, 200);

      setTimeout(() => {
        keyDownUp(Handsontable.helper.KEY_CODES.ENTER);

        expect(getDataAtCell(0, 0)).toEqual('foobar');
        done();
      }, 400);
    });

    it('typing in textarea should highlight best choice, if strict === true', (done) => {
      const choicesList = ['Male', 'Female'];
      const syncSources = jasmine.createSpy('syncSources');

      syncSources.and.callFake((query, process) => {
        process(choicesList.filter(choice => choice.search(new RegExp(query, 'i')) !== -1));
      });

      const hot = handsontable({
        columns: [
          {
            editor: 'autocomplete',
            source: syncSources,
            filter: false,
            strict: true
          }
        ]
      });

      selectCell(0, 0);
      const editorInput = $('.handsontableInput');

      expect(getDataAtCell(0, 0)).toBeNull();

      keyDownUp('enter');

      setTimeout(() => {
        syncSources.calls.reset();
        editorInput.val('e');
        keyDownUp(69); // e
      }, 200);

      setTimeout(() => {
        const ac = hot.getActiveEditor();
        const innerHot = ac.htEditor;

        expect(innerHot.getSelected()).toEqual([[1, 0, 1, 0]]);
        done();
      }, 400);
    });
  });

  it('should restore the old value when hovered over a autocomplete menu item and then clicked outside of the table', (done) => {
    const syncSources = jasmine.createSpy('syncSources');

    syncSources.and.callFake((query, process) => {
      process(choices);
    });

    handsontable({
      columns: [
        {
          editor: 'autocomplete',
          source: syncSources
        }
      ]
    });

    selectCell(0, 0);

    expect(getDataAtCell(0, 0)).toBeNull();

    keyDownUp('enter');

    setTimeout(() => {
      autocomplete().find('tbody td:eq(1)').simulate('mouseenter');
      autocomplete().find('tbody td:eq(1)').simulate('mouseleave');

      spec().$container.simulate('mousedown');

      expect(getDataAtCell(0, 0)).toBeNull();
      done();
    }, 200);
  });

  it('should be able to use empty value ("")', (done) => {
    const syncSources = jasmine.createSpy('syncSources');

    syncSources.and.callFake((query, process) => {
      process(['', 'BMW', 'Bentley']);
    });

    handsontable({
      data: [
        ['one', 'two'],
        ['three', 'four']
      ],
      columns: [
        {
          editor: 'autocomplete',
          source: syncSources,
          filter: false
        }
      ]
    });

    selectCell(0, 0);
    keyDownUp('enter');

    setTimeout(() => {
      expect(getDataAtCell(0, 0)).toEqual('one');

      autocomplete().find('tbody td:eq(0)').simulate('mousedown');

      expect(getDataAtCell(0, 0)).toEqual('');
      done();
    }, 200);
  });

  describe('allow html mode', () => {
    it('should allow inject html items (async mode)', (done) => {
      const hot = handsontable({
        columns: [
          {
            type: 'autocomplete',
            source(query, cb) {
              cb(['<b>foo <span>zip</span></b>', '<i>bar</i>', '<strong>baz</strong>']);
            },
            allowHtml: true,
          }
        ]
      });

      selectCell(0, 0);
      const editorInput = $('.handsontableInput');

      expect(getDataAtCell(0, 0)).toBeNull();

      keyDownUp('enter');

      setTimeout(() => {
        editorInput.val('b');
        keyDownUp('b'.charCodeAt(0));
      }, 200);

      setTimeout(() => {
        const ac = hot.getActiveEditor();
        const innerHot = ac.htEditor;

        expect(innerHot.getData()).toEqual([
          ['<i>bar</i>'],
          ['<strong>baz</strong>'],
        ]);

        editorInput.val('bar');
        keyDownUp('a'.charCodeAt(0));
        keyDownUp('r'.charCodeAt(0));
      }, 400);

      setTimeout(() => {
        const ac = hot.getActiveEditor();
        const innerHot = ac.htEditor;

        expect(innerHot.getData()).toEqual([
          ['<i>bar</i>']
        ]);

        keyDownUp('arrow_down');
        keyDownUp('enter');
      }, 600);

      setTimeout(() => {
        expect(getCell(0, 0).querySelector('i').textContent).toBe('bar');
        done();
      }, 700);
    });

    it('should allow inject html items (sync mode)', (done) => {
      const hot = handsontable({
        columns: [
          {
            type: 'autocomplete',
            source: ['<b>foo <span>zip</span></b>', '<i>bar</i>', '<strong>baz</strong>'],
            allowHtml: true,
          }
        ]
      });

      selectCell(0, 0);
      const editorInput = $('.handsontableInput');

      expect(getDataAtCell(0, 0)).toBeNull();

      keyDownUp('enter');

      setTimeout(() => {
        editorInput.val('b');
        keyDownUp('b'.charCodeAt(0));
      }, 200);

      setTimeout(() => {
        const ac = hot.getActiveEditor();
        const innerHot = ac.htEditor;

        expect(innerHot.getData()).toEqual([
          ['<i>bar</i>'],
          ['<strong>baz</strong>'],
        ]);

        editorInput.val('bar');
        keyDownUp('a'.charCodeAt(0));
        keyDownUp('r'.charCodeAt(0));
      }, 400);

      setTimeout(() => {
        const ac = hot.getActiveEditor();
        const innerHot = ac.htEditor;

        expect(innerHot.getData()).toEqual([
          ['<i>bar</i>']
        ]);

        keyDownUp('arrow_down');
        keyDownUp('enter');
      }, 600);

      setTimeout(() => {
        expect(getCell(0, 0).querySelector('i').textContent).toBe('bar');
        done();
      }, 700);
    });

    it('should allow render the html items without sanitizing the content', async() => {
      const hot = handsontable({
        columns: [
          {
            type: 'autocomplete',
            source: [
              '<b>foo <span>zip</span></b>',
              '<i>bar</i><img src onerror="__xssTestInjection = true">',
              '<strong>baz</strong>'
            ],
            allowHtml: true,
          }
        ]
      });

      selectCell(0, 0);
      keyDownUp('enter');

      await sleep(200);

      const ac = hot.getActiveEditor();
      const innerHot = ac.htEditor;

      expect(window.__xssTestInjection).toBe(true);
      expect(innerHot.getData()).toEqual([
        ['<b>foo <span>zip</span></b>'],
        ['<i>bar</i><img src onerror="__xssTestInjection = true">'],
        ['<strong>baz</strong>'],
      ]);

      delete window.__xssTestInjection;
    });
  });

  describe('disallow html mode', () => {
    it('should be disabled by default', () => {
      const hot = handsontable({
        columns: [
          {
            type: 'autocomplete',
            source(query, cb) {
              cb(['<b>foo <span>zip</span></b>', '<i>bar</i>', '<strong>baz</strong>']);
            },
            allowHtml: false,
          }
        ]
      });

      expect(hot.getCellMeta(0, 0).allowHtml).toBeFalsy();
    });

    it('should strip html from strings provided in source (async mode)', async() => {
      const hot = handsontable({
        columns: [
          {
            type: 'autocomplete',
            source(query, cb) {
              cb(['<b>foo <span>zip</span></b>', '<i>bar</i>', '<strong>baz</strong>']);
            },
            allowHtml: false,
          }
        ]
      });

      selectCell(0, 0);
      const editorInput = $('.handsontableInput');

      expect(getDataAtCell(0, 0)).toBeNull();

      keyDownUp('enter');
      await sleep(200);

      editorInput.val('b');
      keyDownUp('b'.charCodeAt(0));

      await sleep(200);

      {
        const ac = hot.getActiveEditor();
        const innerHot = ac.htEditor;

        expect(innerHot.getData()).toEqual([
          ['bar'],
          ['baz'],
        ]);

        editorInput.val('bar');
        keyDownUp('a'.charCodeAt(0));
        keyDownUp('r'.charCodeAt(0));
      }
      await sleep(200);
      {
        const ac = hot.getActiveEditor();
        const innerHot = ac.htEditor;

        expect(innerHot.getData()).toEqual([
          ['bar']
        ]);

        keyDownUp('arrow_down');
        keyDownUp('enter');
      }
      await sleep(200);

      expect(getCell(0, 0).querySelector('i')).toBeNull();
      expect(getCell(0, 0).textContent).toMatch('bar');
    });

    it('should strip html from strings provided in source (sync mode)', async() => {
      const hot = handsontable({
        columns: [
          {
            type: 'autocomplete',
            source: ['<b>foo <span>zip</span></b>', '<i>bar</i>', '<strong>baz</strong>'],
            allowHtml: false,
          }
        ]
      });

      selectCell(0, 0);
      const editorInput = $('.handsontableInput');

      expect(getDataAtCell(0, 0)).toBeNull();

      keyDownUp('enter');
      await sleep(200);
      editorInput.val('b');
      keyDownUp('b'.charCodeAt(0));

      await sleep(200);

      {
        const ac = hot.getActiveEditor();
        const innerHot = ac.htEditor;

        expect(innerHot.getData()).toEqual([
          ['bar'],
          ['baz'],
        ]);
      }

      editorInput.val('bar');
      keyDownUp('a'.charCodeAt(0));
      keyDownUp('r'.charCodeAt(0));

      await sleep(200);

      {
        const ac = hot.getActiveEditor();
        const innerHot = ac.htEditor;

        expect(innerHot.getData()).toEqual([
          ['bar']
        ]);
      }

      keyDownUp('arrow_down');
      keyDownUp('enter');

      await sleep(100);

      expect(getCell(0, 0).querySelector('i')).toBeNull();
      expect(getCell(0, 0).textContent).toMatch('bar');
    });
  });

  describe('Autocomplete helper functions:', () => {
    describe('sortByRelevance', () => {
      it('should sort the provided array, so items more relevant to the provided value are listed first', () => {
        const choicesList = [
          'Wayne', // 0
          'Draven', // 1
          'Banner', // 2
          'Stark', // 3
          'Parker', // 4
          'Kent', // 5
          'Gordon', // 6
          'Kyle', // 7
          'Simmons'// 8
        ];
        let value = 'a';
        let sorted = Handsontable.editors.AutocompleteEditor.sortByRelevance(value, choicesList);

        expect(sorted).toEqual([0, 2, 4, 3, 1]);

        value = 'o';
        sorted = Handsontable.editors.AutocompleteEditor.sortByRelevance(value, choicesList);

        expect(sorted).toEqual([6, 8]);

        value = 'er';
        sorted = Handsontable.editors.AutocompleteEditor.sortByRelevance(value, choicesList);

        expect(sorted).toEqual([2, 4]);
      });
    });
  });

  it('should not modify the suggestion lists\' order, when the sortByRelevance option is set to false', (done) => {
    const choicesList = [
      'Wayne', 'Draven', 'Banner', 'Stark', 'Parker', 'Kent', 'Gordon', 'Kyle', 'Simmons'
    ];
    handsontable({
      columns: [
        {
          editor: 'autocomplete',
          source: choicesList,
          sortByRelevance: false
        }
      ]
    });

    selectCell(0, 0);
    keyDownUp('enter');
    const $editorInput = $('.handsontableInput');
    $editorInput.val('a');
    keyDownUp('a'.charCodeAt(0));
    Handsontable.dom.setCaretPosition($editorInput[0], 1);

    setTimeout(() => {
      const dropdownList = $('.autocompleteEditor tbody').first();
      const listLength = dropdownList.find('tr').size();

      expect(listLength).toBe(9);

      for (let i = 1; i <= listLength; i++) {
        expect(dropdownList.find(`tr:nth-child(${i}) td`).text()).toEqual(choicesList[i - 1]);
      }
      done();
    }, 30);
  });

  it('should fire one afterChange event when value is changed', (done) => {
    const onAfterChange = jasmine.createSpy('onAfterChange');
    const syncSources = jasmine.createSpy('syncSources');

    syncSources.and.callFake((query, process) => {
      process(choices);
    });

    handsontable({
      columns: [
        {
          editor: 'autocomplete',
          source: syncSources
        }
      ],
      afterChange: onAfterChange
    });

    selectCell(0, 0);

    keyDownUp('enter');

    setTimeout(() => {
      onAfterChange.calls.reset();
      autocomplete().find('tbody td:eq(1)').simulate('mousedown');

      expect(getDataAtCell(0, 0)).toEqual('red');
      expect(onAfterChange.calls.count()).toEqual(1);
      expect(onAfterChange)
        .toHaveBeenCalledWith([[0, 0, null, 'red']], 'edit', undefined, undefined, undefined, undefined);
      done();
    }, 200);
  });

  it('should not affect other cell values after clicking on autocomplete cell (#1021)', (done) => {
    const syncSources = jasmine.createSpy('syncSources');

    syncSources.and.callFake((query, process) => {
      process(choices);
    });

    handsontable({
      columns: [
        {},
        {},
        {
          editor: 'autocomplete',
          source: syncSources
        },
        {}
      ],
      data: [
        [null, null, 'yellow', null],
        [null, null, 'red', null],
        [null, null, 'blue', null]
      ]
    });

    expect($(getCell(0, 2)).text()).toMatch('yellow');

    mouseDoubleClick(getCell(0, 2));

    expect($(getCell(1, 2)).text()).toMatch('red');

    mouseDoubleClick(getCell(1, 2));

    expect($(getCell(2, 2)).text()).toMatch('blue');

    mouseDoubleClick(getCell(2, 2));

    setTimeout(() => {
      expect(getDataAtCol(2)).toEqual(['yellow', 'red', 'blue']);
      done();
    }, 200);
  });

  it('should handle editor if cell data is a function', (done) => {
    spyOn(Handsontable.editors.AutocompleteEditor.prototype, 'updateChoicesList').and.callThrough();
    const afterValidateCallback = jasmine.createSpy('afterValidateCallbak');

    const hot = handsontable({
      data: [
        new Model({
          id: 1,
          name: 'Ted Right',
          address: ''
        }),
        new Model({
          id: 2,
          name: 'Frank Honest',
          address: ''
        }),
        new Model({
          id: 3,
          name: 'Joan Well',
          address: ''
        })],
      dataSchema: Model,
      colHeaders: ['ID', 'Name', 'Address'],
      columns: [
        {
          data: createAccessorForProperty('id'),
          type: 'autocomplete',
          source: ['1', '2', '3'],
          filter: false,
          strict: true
        },
        {
          data: createAccessorForProperty('name')
        },
        {
          data: createAccessorForProperty('address')
        }
      ],
      minSpareRows: 1,
      afterValidate: afterValidateCallback
    });
    selectCell(0, 0);
    expect(hot.getActiveEditor().isOpened()).toBe(false);

    keyDownUp('enter');

    setTimeout(() => {
      expect(hot.getActiveEditor().isOpened()).toBe(true);
      afterValidateCallback.calls.reset();
      $(hot.getActiveEditor().htContainer).find('tr:eq(1) td:eq(0)').simulate('mousedown');
    }, 200);

    setTimeout(() => {
      expect(getDataAtCell(0, 0)).toEqual('2');
      done();
    }, 400);
  });

  // Input element should be focused on cell selection othrwise it breaks IME editor functionality for Asian users.
  it('should not lose the focus on input element while inserting new characters (#839)', async() => {
    const hot = handsontable({
      data: [
        ['one', 'two'],
        ['three', 'four']
      ],
      columns: [
        {
          type: 'autocomplete',
          source: choices,
        },
        {},
      ],
    });

    selectCell(0, 0);

    const activeElement = hot.getActiveEditor().TEXTAREA;
<<<<<<< HEAD

    expect(activeElement).toBeDefined();
    expect(activeElement).not.toBe(null);
    expect(document.activeElement).toBe(activeElement);

=======

    expect(activeElement).toBeDefined();
    expect(activeElement).not.toBe(null);
    expect(document.activeElement).toBe(activeElement);

>>>>>>> d0700d86
    await sleep(50);

    expect(document.activeElement).toBe(activeElement);
  });

  it('should not lose the focus from the editor after selecting items from the choice list', async() => {
    const hot = handsontable({
      data: [
        ['', 'two'],
        ['three', 'four']
      ],
      columns: [
        {
          type: 'autocomplete',
          source: ['brown', 'yellow', 'green'],
        },
        {},
      ],
    });

    selectCell(0, 0);
    keyDownUp('enter');

    await sleep(0);

    keyDownUp('arrow_down');
    keyDownUp('arrow_down');
    keyDownUp('arrow_down');

    hot.getActiveEditor().TEXTAREA.value = 'r';
    keyDownUp('R'.charCodeAt(0));

    await sleep(0);

    // Check if ESCAPE key is responsive.
    keyDownUp('esc');

    expect(hot.isListening()).toBeTruthy();
    expect(isEditorVisible($(hot.getActiveEditor().htEditor.rootElement))).toBeFalsy();
  });

  it('should not call the `source` has been selected', () => {
    const syncSources = jasmine.createSpy('syncSources');

    syncSources.and.callFake((query, process) => {
      process([]); // hardcoded empty result
    });

    handsontable({
      data: [
        ['one', 'two'],
        ['three', 'four']
      ],
      columns: [
        {
          type: 'autocomplete',
          source: syncSources,
          allowInvalid: false,
          strict: true
        },
        {}
      ],
      cells(row, col) {
        const cellProperties = {};

        if (row === 0 && col === 0) {
          cellProperties.readOnly = true;
        }

        return cellProperties;
      }
    });

    expect(getCellMeta(0, 0).readOnly).toBe(true);
    expect(syncSources).not.toHaveBeenCalled();

    selectCell(0, 0);

    expect(syncSources).not.toHaveBeenCalled();

    expect(getCellMeta(1, 0).readOnly).toBeFalsy();

    selectCell(1, 0);

    expect(syncSources).not.toHaveBeenCalled();
  });

  it('should not call the `source` method if cell is read only and the arrow has been clicked', async() => {
    const syncSources = jasmine.createSpy('syncSources');

    syncSources.and.callFake((query, process) => {
      process([]); // hardcoded empty result
    });

    handsontable({
      data: [
        ['one', 'two'],
        ['three', 'four']
      ],
      columns: [
        {
          type: 'autocomplete',
          source: syncSources,
          allowInvalid: false,
          strict: true
        },
        {}
      ],
      cells(row, col) {
        const cellProperties = {};

        if (row === 0 && col === 0) {
          cellProperties.readOnly = true;
        }

        return cellProperties;
      }
    });

    expect(getCellMeta(0, 0).readOnly).toBe(true);
    expect(syncSources).not.toHaveBeenCalled();

    selectCell(0, 0);
    $(getCell(0, 0)).find('.htAutocompleteArrow').simulate('mousedown');

    await sleep(150);
    expect(syncSources).not.toHaveBeenCalled();

    syncSources.calls.reset();
    expect(getCellMeta(1, 0).readOnly).toBeFalsy();

    selectCell(1, 0);
    $(getCell(1, 0)).find('.htAutocompleteArrow').simulate('mousedown');

    await sleep(150);
    expect(syncSources).toHaveBeenCalled();
    expect(syncSources.calls.count()).toEqual(1);
  });

  it('should add a scrollbar to the autocomplete dropdown, only if number of displayed choices exceeds 10', async() => {
    const hot = handsontable({
      data: [
        ['', 'two', 'three'],
        ['four', 'five', 'six']
      ],
      columns: [
        {
          type: 'autocomplete',
          source: choices,
          allowInvalid: false,
          strict: false
        },
        {},
        {}
      ]
    });

    spec().$container.css({
      height: 600
    });

    expect(choices.length).toBeGreaterThan(10);

    selectCell(0, 0);
    $(getCell(0, 0)).find('.htAutocompleteArrow').simulate('mousedown');

    const dropdownHolder = hot.getActiveEditor().htEditor.view.wt.wtTable.holder;

    await sleep(30);

    expect(dropdownHolder.scrollHeight).toBeGreaterThan(dropdownHolder.clientHeight);

    keyDownUp('esc');

    hot.getSettings().columns[0].source = hot.getSettings().columns[0].source.slice(0).splice(3);
    hot.updateSettings({});

    selectCell(0, 0);
    $(getCell(0, 0)).find('.htAutocompleteArrow').simulate('mousedown');

    await sleep(30);

    expect(dropdownHolder.scrollHeight > dropdownHolder.clientHeight).toBe(false);
  });

  it('should not close editor on scrolling', async() => {
    const hot = handsontable({
      data: [
        ['', 'two', 'three'],
        ['four', 'five', 'six']
      ],
      columns: [
        {
          type: 'autocomplete',
          source: choices,
          allowInvalid: false,
          strict: false
        },
        {},
        {}
      ]
    });

    expect(choices.length).toBeGreaterThan(10);

    selectCell(0, 0);
    $(getCell(0, 0)).find('.htAutocompleteArrow').simulate('mousedown');
    $(getCell(0, 0)).find('.htAutocompleteArrow').simulate('mouseup');

    const dropdown = hot.getActiveEditor().htContainer;

    hot.view.wt.wtOverlays.topOverlay.scrollTo(1);

    await sleep(50);

    expect($(dropdown).is(':visible')).toBe(true);

    selectCell(0, 0);
    await sleep(50);

    $(getCell(0, 0)).find('.htAutocompleteArrow').simulate('mousedown');
    $(getCell(0, 0)).find('.htAutocompleteArrow').simulate('mouseup');
    hot.view.wt.wtOverlays.topOverlay.scrollTo(3);

    await sleep(50);

    expect($(dropdown).is(':visible')).toBe(true);
  });

  it('should keep textarea caret position, after moving the selection to the suggestion list (pressing down arrow)', async() => {
    const syncSources = jasmine.createSpy('syncSources');

    syncSources.and.callFake((query, process) => {
      process(choices.filter(choice => choice.indexOf(query) !== -1));
    });

    handsontable({
      columns: [
        {
          type: 'autocomplete',
          source: syncSources,
          strict: false
        }
      ]
    });

    selectCell(0, 0);
    keyDownUp('enter');
    const $editorInput = $('.handsontableInput');
    $editorInput.val('an');
    keyDownUp(65); // a
    keyDownUp(78); // n

    await sleep(0);

    Handsontable.dom.setCaretPosition($editorInput[0], 1);

    await sleep(200);

    keyDownUp('arrow_down');

    expect(Handsontable.dom.getCaretPosition($editorInput[0])).toEqual(1);

    keyDownUp('arrow_down');

    expect(Handsontable.dom.getCaretPosition($editorInput[0])).toEqual(1);
  });

  it('should keep textarea selection, after moving the selection to the suggestion list (pressing down arrow)', async() => {
    const syncSources = jasmine.createSpy('syncSources');

    syncSources.and.callFake((query, process) => {
      process(choices.filter(choice => choice.indexOf(query) !== -1));
    });

    handsontable({
      columns: [
        {
          type: 'autocomplete',
          source: syncSources,
          strict: false
        }
      ]
    });

    selectCell(0, 0);
    keyDownUp('enter');
    const $editorInput = $('.handsontableInput');
    $editorInput.val('an');
    keyDownUp(65); // a
    keyDownUp(78); // n

    await sleep(0);

    Handsontable.dom.setCaretPosition($editorInput[0], 1, 2);

    await sleep(200);

    keyDownUp('arrow_down');

    expect(Handsontable.dom.getCaretPosition($editorInput[0])).toEqual(1);
    expect(Handsontable.dom.getSelectionEndPosition($editorInput[0])).toEqual(2);

    keyDownUp('arrow_down');

    expect(Handsontable.dom.getCaretPosition($editorInput[0])).toEqual(1);
    expect(Handsontable.dom.getSelectionEndPosition($editorInput[0])).toEqual(2);
  });

  it('should jump to the sibling cell, after pressing up key in quick edit mode', (done) => {
    const syncSources = jasmine.createSpy('syncSources');

    syncSources.and.callFake((query, process) => {
      process(choices.filter(choice => choice.indexOf(query) !== -1));
    });

    handsontable({
      columns: [
        {
          type: 'autocomplete',
          source: syncSources,
          strict: false
        },
        {}
      ]
    });

    selectCell(1, 0);
    keyDownUp('x'); // trigger quick edit mode
    const $editorInput = $('.handsontableInput');
    $editorInput.val('an');
    keyDownUp(65); // a
    keyDownUp(78); // n

    setTimeout(() => {
      keyDownUp('arrow_up');

      expect(getSelected()).toEqual([[0, 0, 0, 0]]);
      done();
    }, 200);
  });

  it('should jump to the next cell, after pressing right key in quick edit mode', (done) => {
    const syncSources = jasmine.createSpy('syncSources');

    syncSources.plan = function(query, process) {
      process(choices.filter(choice => choice.indexOf(query) !== -1));
    };

    handsontable({
      columns: [
        {
          type: 'autocomplete',
          source: syncSources,
          strict: false
        },
        {}
      ]
    });

    selectCell(1, 0);
    keyDownUp('x'); // trigger quick edit mode
    const $editorInput = $('.handsontableInput');
    $editorInput.val('an');
    keyDownUp(65); // a
    keyDownUp(78); // n

    setTimeout(() => {
      keyDownUp('arrow_right');

      expect(getSelected()).toEqual([[1, 1, 1, 1]]);
      done();
    }, 200);
  });

  it('should jump to the next cell, after pressing left key in quick edit mode', (done) => {
    const syncSources = jasmine.createSpy('syncSources');

    syncSources.and.callFake((query, process) => {
      process(choices.filter(choice => choice.indexOf(query) !== -1));
    });

    handsontable({
      columns: [
        {},
        {
          type: 'autocomplete',
          source: syncSources,
          strict: false
        }
      ]
    });

    selectCell(1, 1);
    keyDownUp('x'); // trigger quick edit mode
    const $editorInput = $('.handsontableInput');
    $editorInput.val('an');
    keyDownUp(65); // a
    keyDownUp(78); // n
    // put caret on the end of the text to ensure that editor will be closed after hit left arrow key
    Handsontable.dom.setCaretPosition($editorInput[0], 2, 2);

    setTimeout(() => {
      keyDownUp('arrow_left');

      expect(getSelected()).toEqual([[1, 0, 1, 0]]);
      done();
    }, 200);
  });

  it('should jump to the next cell, after pressing down key in quick edit mode', (done) => {
    const syncSources = jasmine.createSpy('syncSources');

    syncSources.and.callFake((query, process) => {
      process(choices.filter(choice => choice.indexOf(query) !== -1));
    });

    handsontable({
      columns: [
        {
          type: 'autocomplete',
          source: syncSources,
          strict: false
        },
        {}
      ]
    });
    selectCell(1, 0);
    keyDownUp('x'); // trigger quick edit mode
    const $editorInput = $('.handsontableInput');
    $editorInput.val('an');
    keyDownUp(65); // a
    keyDownUp(78); // n

    setTimeout(() => {
      keyDownUp('arrow_down');

      expect(getSelected()).toEqual([[1, 0, 1, 0]]);
      done();
    }, 200);
  });

  it('should jump to the next cell, after pressing down key in quick edit mode when no matching option list found', (done) => {
    const syncSources = jasmine.createSpy('syncSources');

    syncSources.and.callFake((query, process) => {
      process(choices.filter(choice => choice.indexOf(query) !== -1));
    });

    handsontable({
      columns: [
        {
          type: 'autocomplete',
          source: syncSources,
          strict: false
        },
        {}
      ]
    });
    selectCell(1, 0);
    keyDownUp('x'); // trigger quick edit mode
    const $editorInput = $('.handsontableInput');
    $editorInput.val('anananan');
    keyDownUp(65); // a
    keyDownUp(78); // n
    keyDownUp(65); // a
    keyDownUp(78); // n
    keyDownUp(65); // a
    keyDownUp(78); // n
    keyDownUp(65); // a
    keyDownUp(78); // n

    setTimeout(() => {
      keyDownUp('arrow_down');

      expect(getSelected()).toEqual([[2, 0, 2, 0]]);
      done();
    }, 200);
  });

  it('should not jump to the next cell, after pressing down key in quick edit mode when options list was opened', (done) => {
    const syncSources = jasmine.createSpy('syncSources');

    syncSources.and.callFake((query, process) => {
      process(choices.filter(choice => choice.indexOf(query) !== -1));
    });

    handsontable({
      columns: [
        {
          type: 'autocomplete',
          source: syncSources,
          strict: false
        },
        {}
      ]
    });
    selectCell(1, 0);
    keyDownUp('x'); // trigger quick edit mode
    const $editorInput = $('.handsontableInput');
    $editorInput.val('an');
    keyDownUp(65); // a
    keyDownUp(78); // n

    setTimeout(() => {
      keyDownUp('arrow_down');

      expect(getSelected()).toEqual([[1, 0, 1, 0]]);
      done();
    }, 200);
  });

  it('should select option in opened editor after pressing down key in quick edit mode', (done) => {
    const syncSources = jasmine.createSpy('syncSources');

    syncSources.and.callFake((query, process) => {
      process(choices.filter(choice => choice.indexOf(query) !== -1));
    });

    const hot = handsontable({
      columns: [
        {
          type: 'autocomplete',
          source: syncSources,
          strict: false
        },
        {}
      ]
    });

    selectCell(1, 0);
    keyDownUp('x'); // Trigger quick edit mode

    setTimeout(() => {
      keyDownUp('arrow_down');

      expect(hot.getActiveEditor().htEditor.getSelected()).toEqual([[0, 0, 0, 0]]);

      keyDownUp('arrow_down');

      expect(hot.getActiveEditor().htEditor.getSelected()).toEqual([[1, 0, 1, 0]]);

      keyDownUp('arrow_down');

      expect(hot.getActiveEditor().htEditor.getSelected()).toEqual([[2, 0, 2, 0]]);
      done();
    }, 200);
  });

  it('should select option in opened editor after pressing up key in quick edit mode', (done) => {
    const syncSources = jasmine.createSpy('syncSources');

    syncSources.and.callFake((query, process) => {
      process(choices.filter(choice => choice.indexOf(query) !== -1));
    });

    const hot = handsontable({
      columns: [
        {
          type: 'autocomplete',
          source: syncSources,
          strict: false
        },
        {}
      ],
      autoWrapCol: false,
      autoWrapRow: false
    });

    selectCell(1, 0);
    keyDownUp('x'); // Trigger quick edit mode

    setTimeout(() => {
      hot.getActiveEditor().htEditor.selectCell(2, 0);

      expect(hot.getActiveEditor().htEditor.getSelected()).toEqual([[2, 0, 2, 0]]);

      keyDownUp('arrow_up');

      expect(hot.getActiveEditor().htEditor.getSelected()).toEqual([[1, 0, 1, 0]]);

      keyDownUp('arrow_up');

      expect(hot.getActiveEditor().htEditor.getSelected()).toEqual([[0, 0, 0, 0]]);

      keyDownUp('arrow_up');

      expect(hot.getActiveEditor().htEditor.getSelected()).toEqual([[0, 0, 0, 0]]);
      done();
    }, 200);
  });

  it('should not close editor in quick edit mode after pressing down key when last option is selected', (done) => {
    const syncSources = jasmine.createSpy('syncSources');

    syncSources.and.callFake((query, process) => {
      process(choices.filter(choice => choice.indexOf(query) !== -1));
    });

    const hot = handsontable({
      columns: [
        {
          type: 'autocomplete',
          source: syncSources,
          strict: false
        },
        {}
      ]
    });

    selectCell(1, 0);
    keyDownUp('x'); // Trigger quick edit mode

    setTimeout(() => {
      hot.getActiveEditor().htEditor.selectCell(7, 0);
      hot.listen();

      keyDownUp('arrow_down');
      keyDownUp('arrow_down');
      keyDownUp('arrow_down');
      keyDownUp('arrow_down');
      keyDownUp('arrow_down');

      expect(hot.getActiveEditor().isOpened()).toBe(true);
      done();
    }, 200);
  });

  it('should close editor in quick edit mode after pressing up key when no option is selected', (done) => {
    const syncSources = jasmine.createSpy('syncSources');

    syncSources.and.callFake((query, process) => {
      process(choices.filter(choice => choice.indexOf(query) !== -1));
    });

    const hot = handsontable({
      columns: [
        {
          type: 'autocomplete',
          source: syncSources,
          strict: false
        },
        {}
      ]
    });

    selectCell(1, 0);
    keyDownUp('x'); // Trigger quick edit mode

    setTimeout(() => {
      hot.getActiveEditor().htEditor.selectCell(1, 0);
      hot.listen();

      keyDownUp('arrow_up');
      keyDownUp('arrow_up');
      keyDownUp('arrow_up');

      expect(getSelected()).toEqual([[0, 0, 0, 0]]);
      done();
    }, 200);
  });

  describe('IME support', () => {
    it('should focus editable element after selecting the cell', async() => {
      handsontable({
        columns: [
          {
            editor: 'autocomplete',
            source: choices
          }
        ]
      });
      selectCell(0, 0, 0, 0, true, false);

      await sleep(10);

      expect(document.activeElement).toBe(getActiveEditor().TEXTAREA);
    });
  });
});<|MERGE_RESOLUTION|>--- conflicted
+++ resolved
@@ -2679,19 +2679,11 @@
     selectCell(0, 0);
 
     const activeElement = hot.getActiveEditor().TEXTAREA;
-<<<<<<< HEAD
 
     expect(activeElement).toBeDefined();
     expect(activeElement).not.toBe(null);
     expect(document.activeElement).toBe(activeElement);
 
-=======
-
-    expect(activeElement).toBeDefined();
-    expect(activeElement).not.toBe(null);
-    expect(document.activeElement).toBe(activeElement);
-
->>>>>>> d0700d86
     await sleep(50);
 
     expect(document.activeElement).toBe(activeElement);
