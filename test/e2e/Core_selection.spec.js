describe('Core_selection', () => {
  const id = 'testContainer';

  beforeEach(function() {
    this.$container = $(`<div id="${id}"></div>`).appendTo('body');
  });

  afterEach(function() {
    if (this.$container) {
      destroy();
      this.$container.remove();
    }
  });

  it('should correctly render the selection using event simulation', () => {
    handsontable({
      data: Handsontable.helper.createSpreadsheetObjectData(9, 8),
      selectionMode: 'multiple',
      colHeaders: true,
      rowHeaders: true,
    });

    $(getCell(5, 4)).simulate('mousedown');
    $(getCell(1, 1)).simulate('mouseover');
    $(getCell(1, 1)).simulate('mouseup');

    keyDown('ctrl');

    $(getCell(0, 2)).simulate('mousedown');
    $(getCell(8, 2)).simulate('mouseover');
    $(getCell(7, 2)).simulate('mouseup');

    $(getCell(2, 4)).simulate('mousedown');
    $(getCell(2, 4)).simulate('mouseover');
    $(getCell(2, 4)).simulate('mouseup');

    $(getCell(7, 6)).simulate('mousedown');
    $(getCell(8, 7)).simulate('mouseover');
    $(getCell(8, 7)).simulate('mouseup');

    expect(`
      |   ║   : - : - : - : - :   : - : - |
      |===:===:===:===:===:===:===:===:===|
      | - ║   :   : 0 :   :   :   :   :   |
      | - ║   : 0 : 1 : 0 : 0 :   :   :   |
      | - ║   : 0 : 1 : 0 : 1 :   :   :   |
      | - ║   : 0 : 1 : 0 : 0 :   :   :   |
      | - ║   : 0 : 1 : 0 : 0 :   :   :   |
      | - ║   : 0 : 1 : 0 : 0 :   :   :   |
      | - ║   :   : 0 :   :   :   :   :   |
      | - ║   :   : 0 :   :   :   : A : 0 |
      | - ║   :   : 0 :   :   :   : 0 : 0 |
      `).toBeMatchToSelectionPattern();
  });

  it('should focus external textarea when clicked during editing', () => {
    const textarea = $('<input type="text">').prependTo($('body'));

    handsontable();
    selectCell(0, 0);

    keyDown('enter');
    // $("html").triggerHandler('mouseup');
    $('html').simulate('mouseup');
    textarea.focus();

    expect(document.activeElement).toBe(textarea[0]);
    textarea.remove();
  });

  it('should deselect currently selected cell', () => {
    handsontable();
    selectCell(0, 0);

    $('html').simulate('mousedown');

    expect(getSelected()).toBeUndefined();
    expect(`
    |   :   :   :   :   |
    |   :   :   :   :   |
    |   :   :   :   :   |
    |   :   :   :   :   |
    |   :   :   :   :   |
    `).toBeMatchToSelectionPattern();
  });

  it('should fix start range if provided is out of bounds (to the left)', () => {
    handsontable({
      rowHeaders: true,
      colHeaders: true,
      startRows: 5,
      startCols: 5,
      autoWrapCol: false,
      autoWrapRow: false
    });
    selectCell(0, 0);
    keyDownUp('arrow_left');

    expect(getSelected()).toEqual([[0, 0, 0, 0]]);
    expect(`
    |   ║ - :   :   :   :   |
    |===:===:===:===:===:===|
    | - ║ # :   :   :   :   |
    |   ║   :   :   :   :   |
    |   ║   :   :   :   :   |
    |   ║   :   :   :   :   |
    |   ║   :   :   :   :   |
    `).toBeMatchToSelectionPattern();
  });

  it('should fix start range if provided is out of bounds (to the top)', () => {
    handsontable({
      rowHeaders: true,
      colHeaders: true,
      startRows: 5,
      startCols: 5,
      autoWrapCol: false,
      autoWrapRow: false
    });
    selectCell(0, 0);
    keyDownUp('arrow_up');

    expect(getSelected()).toEqual([[0, 0, 0, 0]]);
    expect(`
    |   ║ - :   :   :   :   |
    |===:===:===:===:===:===|
    | - ║ # :   :   :   :   |
    |   ║   :   :   :   :   |
    |   ║   :   :   :   :   |
    |   ║   :   :   :   :   |
    |   ║   :   :   :   :   |
    `).toBeMatchToSelectionPattern();
  });

  it('should fix start range if provided is out of bounds (to the right)', () => {
    handsontable({
      rowHeaders: true,
      colHeaders: true,
      startRows: 5,
      startCols: 5,
      autoWrapCol: false,
      autoWrapRow: false
    });
    selectCell(0, 4);
    keyDownUp('arrow_right');

    expect(getSelected()).toEqual([[0, 4, 0, 4]]);
    expect(`
    |   ║   :   :   :   : - |
    |===:===:===:===:===:===|
    | - ║   :   :   :   : # |
    |   ║   :   :   :   :   |
    |   ║   :   :   :   :   |
    |   ║   :   :   :   :   |
    |   ║   :   :   :   :   |
    `).toBeMatchToSelectionPattern();
  });

  it('should fix start range if provided is out of bounds (to the bottom)', () => {
    handsontable({
      rowHeaders: true,
      colHeaders: true,
      startRows: 5,
      startCols: 5,
      autoWrapCol: false,
      autoWrapRow: false
    });
    selectCell(4, 0);
    keyDownUp('arrow_down');

    expect(getSelected()).toEqual([[4, 0, 4, 0]]);
    expect(`
    |   ║ - :   :   :   :   |
    |===:===:===:===:===:===|
    |   ║   :   :   :   :   |
    |   ║   :   :   :   :   |
    |   ║   :   :   :   :   |
    |   ║   :   :   :   :   |
    | - ║ # :   :   :   :   |
    `).toBeMatchToSelectionPattern();
  });

  it('should fix end range if provided is out of bounds (to the left)', () => {
    handsontable({
      rowHeaders: true,
      colHeaders: true,
      startRows: 5,
      startCols: 5
    });
    selectCell(0, 1);
    keyDownUp('shift+arrow_left');
    keyDownUp('shift+arrow_left');

    expect(getSelected()).toEqual([[0, 1, 0, 0]]);
    expect(`
    |   ║ - : - :   :   :   |
    |===:===:===:===:===:===|
    | - ║ 0 : A :   :   :   |
    |   ║   :   :   :   :   |
    |   ║   :   :   :   :   |
    |   ║   :   :   :   :   |
    |   ║   :   :   :   :   |
    `).toBeMatchToSelectionPattern();
  });

  it('should fix end range if provided is out of bounds (to the top)', () => {
    handsontable({
      rowHeaders: true,
      colHeaders: true,
      startRows: 5,
      startCols: 5
    });
    selectCell(1, 0);
    keyDownUp('shift+arrow_up');
    keyDownUp('shift+arrow_up');

    expect(getSelected()).toEqual([[1, 0, 0, 0]]);
    expect(`
    |   ║ - :   :   :   :   |
    |===:===:===:===:===:===|
    | - ║ 0 :   :   :   :   |
    | - ║ A :   :   :   :   |
    |   ║   :   :   :   :   |
    |   ║   :   :   :   :   |
    |   ║   :   :   :   :   |
    `).toBeMatchToSelectionPattern();
  });

  it('should fix end range if provided is out of bounds (to the right)', () => {
    handsontable({
      rowHeaders: true,
      colHeaders: true,
      startRows: 5,
      startCols: 5
    });
    selectCell(0, 3);
    keyDownUp('shift+arrow_right');
    keyDownUp('shift+arrow_right');

    expect(getSelected()).toEqual([[0, 3, 0, 4]]);
    expect(`
    |   ║   :   :   : - : - |
    |===:===:===:===:===:===|
    | - ║   :   :   : A : 0 |
    |   ║   :   :   :   :   |
    |   ║   :   :   :   :   |
    |   ║   :   :   :   :   |
    |   ║   :   :   :   :   |
    `).toBeMatchToSelectionPattern();
  });

  it('should fix end range if provided is out of bounds (to the bottom)', () => {
    handsontable({
      rowHeaders: true,
      colHeaders: true,
      startRows: 5,
      startCols: 5
    });
    selectCell(3, 0);
    keyDownUp('shift+arrow_down');
    keyDownUp('shift+arrow_down');
    keyDownUp('shift+arrow_down');

    expect(getSelected()).toEqual([[3, 0, 4, 0]]);
    expect(`
    |   ║ - :   :   :   :   |
    |===:===:===:===:===:===|
    |   ║   :   :   :   :   |
    |   ║   :   :   :   :   |
    |   ║   :   :   :   :   |
    | - ║ A :   :   :   :   |
    | - ║ 0 :   :   :   :   |
    `).toBeMatchToSelectionPattern();
  });

  it('should select multiple cells', () => {
    handsontable({
      rowHeaders: true,
      colHeaders: true,
      startRows: 5,
      startCols: 5
    });
    selectCell(3, 0, 4, 1);

    expect(getSelected()).toEqual([[3, 0, 4, 1]]);
    expect(`
    |   ║ - : - :   :   :   |
    |===:===:===:===:===:===|
    |   ║   :   :   :   :   |
    |   ║   :   :   :   :   |
    |   ║   :   :   :   :   |
    | - ║ A : 0 :   :   :   |
    | - ║ 0 : 0 :   :   :   |
    `).toBeMatchToSelectionPattern();
  });

  it('should call onSelectionEnd as many times as onSelection when `selectCell` is called', () => {
    let tick = 0;
    let tickEnd = 0;

    handsontable({
      startRows: 5,
      startCols: 5,
      afterSelection() {
        tick += 1;
      },
      afterSelectionEnd() {
        tickEnd += 1;
      }
    });
    selectCell(3, 0);
    selectCell(1, 1);

    expect(tick).toEqual(2);
    expect(tickEnd).toEqual(2);
  });

  it('should select entire column by right click on column header', () => {
    handsontable({
      data: createSpreadsheetData(5, 5),
      rowHeaders: true,
      colHeaders: true,
    });

    simulateClick(spec().$container.find('.ht_clone_top tr:eq(0) th:eq(1)'), 'RMB'); // Header "A"

    expect(getSelected()).toEqual([[-1, 0, 4, 0]]);
    expect(`
      |   ║ * :   :   :   :   |
      |===:===:===:===:===:===|
      | - ║ A :   :   :   :   |
      | - ║ 0 :   :   :   :   |
      | - ║ 0 :   :   :   :   |
      | - ║ 0 :   :   :   :   |
      | - ║ 0 :   :   :   :   |
    `).toBeMatchToSelectionPattern();
  });

  it('should select entire row by right click on row header', () => {
    handsontable({
      data: createSpreadsheetData(5, 5),
      rowHeaders: true,
      colHeaders: true,
    });

    simulateClick(spec().$container.find('.ht_clone_left tbody tr:eq(0) th'), 'RMB'); // Header "1"

    expect(getSelected()).toEqual([[0, -1, 0, 4]]);
    expect(`
      |   ║ - : - : - : - : - |
      |===:===:===:===:===:===|
      | * ║ A : 0 : 0 : 0 : 0 |
      |   ║   :   :   :   :   |
      |   ║   :   :   :   :   |
      |   ║   :   :   :   :   |
      |   ║   :   :   :   :   |
    `).toBeMatchToSelectionPattern();
  });

  it('should select entire column by right click on column header and overwrite the previous cell selection (#7051)', () => {
    handsontable({
      data: createSpreadsheetData(5, 5),
      rowHeaders: true,
      colHeaders: true,
    });

    selectCell(0, 0);
    simulateClick(spec().$container.find('.ht_clone_top tr:eq(0) th:eq(1)'), 'RMB'); // Header "A"

    expect(getSelected()).toEqual([[-1, 0, 4, 0]]);
    expect(`
      |   ║ * :   :   :   :   |
      |===:===:===:===:===:===|
      | - ║ A :   :   :   :   |
      | - ║ 0 :   :   :   :   |
      | - ║ 0 :   :   :   :   |
      | - ║ 0 :   :   :   :   |
      | - ║ 0 :   :   :   :   |
    `).toBeMatchToSelectionPattern();
  });

  it('should select entire row by right click on row header and overwrite the previous cell selection (#7051)', () => {
    handsontable({
      data: createSpreadsheetData(5, 5),
      rowHeaders: true,
      colHeaders: true,
    });

    selectCell(0, 0);
    simulateClick(spec().$container.find('.ht_clone_left tbody tr:eq(0) th'), 'RMB'); // Header "1"

    expect(getSelected()).toEqual([[0, -1, 0, 4]]);
    expect(`
      |   ║ - : - : - : - : - |
      |===:===:===:===:===:===|
      | * ║ A : 0 : 0 : 0 : 0 |
      |   ║   :   :   :   :   |
      |   ║   :   :   :   :   |
      |   ║   :   :   :   :   |
      |   ║   :   :   :   :   |
    `).toBeMatchToSelectionPattern();
  });

  it('should select columns by click on header when all rows are trimmed', () => {
    handsontable({
      data: createSpreadsheetData(5, 5),
      rowHeaders: true,
      colHeaders: true,
      trimRows: [0, 1, 2, 3, 4], // The TrimmingMap should be used instead of the plugin.
    });

    simulateClick(spec().$container.find('.ht_clone_top tr:eq(0) th:eq(2)'));

    expect(getSelected()).toEqual([[-1, 1, -1, 1]]);
    expect(`
      |   ║   : - :   :   :   |
      |===:===:===:===:===:===|
    `).toBeMatchToSelectionPattern();
  });

  it('should select the row and column headers after clicking the corner header, when all rows are trimmed', () => {
    handsontable({
      data: createSpreadsheetData(5, 5),
      rowHeaders: true,
      colHeaders: true,
      trimRows: [0, 1, 2, 3, 4], // The TrimmingMap should be used instead of the plugin.
    });

    simulateClick(spec().$container.find('.ht_clone_top tr:eq(0) th:eq(0)'));

    expect(getSelected()).toEqual([[-1, -1, -1, 4]]);
    expect(`
      |   ║ - : - : - : - : - |
      |===:===:===:===:===:===|
    `).toBeMatchToSelectionPattern();
  });

  it('should select rows by click on header when all columns are trimmed (using `columns` option)', () => {
    handsontable({
      data: createSpreadsheetData(5, 5),
      rowHeaders: true,
      colHeaders: true,
      columns: [], // The TrimmingMap should be used instead of the plugin.
    });

    simulateClick(spec().$container.find('.ht_clone_left tr:eq(2) th:eq(0)'));

    expect(getSelected()).toEqual([[1, -1, 1, -1]]);
    expect(`
      |   |
      |===|
      |   |
      | - |
      |   |
      |   |
      |   |
    `).toBeMatchToSelectionPattern();
  });

  it('should call onSelectionEnd when user finishes selection by releasing SHIFT key (3 times)', () => {
    let tick = 0;

    handsontable({
      rowHeaders: true,
      colHeaders: true,
      startRows: 5,
      startCols: 5,
      afterSelectionEnd() {
        tick += 1;
      }
    });
    selectCell(3, 0); // makes tick++
    keyDownUp('shift+arrow_down'); // makes tick++
    keyDownUp('shift+arrow_down'); // makes tick++
    keyDownUp('shift+arrow_down'); // makes tick++

    expect(getSelected()).toEqual([[3, 0, 4, 0]]);
    expect(`
    |   ║ - :   :   :   :   |
    |===:===:===:===:===:===|
    |   ║   :   :   :   :   |
    |   ║   :   :   :   :   |
    |   ║   :   :   :   :   |
    | - ║ A :   :   :   :   |
    | - ║ 0 :   :   :   :   |
    `).toBeMatchToSelectionPattern();
    expect(tick).toEqual(4);
  });

  it('should call onSelectionEnd when user finishes selection by releasing SHIFT key (1 time)', () => {
    let tick = 0;

    handsontable({
      rowHeaders: true,
      colHeaders: true,
      startRows: 5,
      startCols: 5,
      afterSelectionEnd() {
        tick += 1;
      }
    });
    selectCell(3, 0); // makes tick++
    keyDown('shift+arrow_down');
    keyDown('shift+arrow_down');
    keyDownUp('shift+arrow_down'); // makes tick++

    expect(getSelected()).toEqual([[3, 0, 4, 0]]);
    expect(`
    |   ║ - :   :   :   :   |
    |===:===:===:===:===:===|
    |   ║   :   :   :   :   |
    |   ║   :   :   :   :   |
    |   ║   :   :   :   :   |
    | - ║ A :   :   :   :   |
    | - ║ 0 :   :   :   :   |
    `).toBeMatchToSelectionPattern();
    expect(tick).toEqual(2);
  });

  it('should select columns by click on header with SHIFT key', () => {
    handsontable({
      rowHeaders: true,
      colHeaders: true,
      startRows: 5,
      startCols: 5,
    });

    spec().$container.find('.ht_clone_top tr:eq(0) th:eq(2)').simulate('mousedown');
    spec().$container.find('.ht_clone_top tr:eq(0) th:eq(2)').simulate('mouseup');

    spec().$container.find('.ht_clone_top tr:eq(0) th:eq(5)').simulate('mousedown', { shiftKey: true });
    spec().$container.find('.ht_clone_top tr:eq(0) th:eq(5)').simulate('mouseup');

<<<<<<< HEAD
    expect(getSelected()).toEqual([[0, 1, 4, 4]]);
=======
    expect(getSelected()).toEqual([[-1, 1, 4, 4]]);
>>>>>>> d0700d86
    expect(`
    |   ║   : * : * : * : * |
    |===:===:===:===:===:===|
    | - ║   : A : 0 : 0 : 0 |
    | - ║   : 0 : 0 : 0 : 0 |
    | - ║   : 0 : 0 : 0 : 0 |
    | - ║   : 0 : 0 : 0 : 0 |
    | - ║   : 0 : 0 : 0 : 0 |
    `).toBeMatchToSelectionPattern();
  });

  it('should select rows by click on header with SHIFT key', () => {
    handsontable({
      rowHeaders: true,
      colHeaders: true,
      startRows: 5,
      startCols: 5,
    });

    spec().$container.find('.ht_clone_left tr:eq(2) th:eq(0)').simulate('mousedown');
    spec().$container.find('.ht_clone_left tr:eq(2) th:eq(0)').simulate('mouseup');

    spec().$container.find('.ht_clone_left tr:eq(5) th:eq(0)').simulate('mousedown', { shiftKey: true });
    spec().$container.find('.ht_clone_left tr:eq(5) th:eq(0)').simulate('mouseup');

<<<<<<< HEAD
    expect(getSelected()).toEqual([[1, 0, 4, 4]]);
=======
    expect(getSelected()).toEqual([[1, -1, 4, 4]]);
>>>>>>> d0700d86
    expect(`
    |   ║ - : - : - : - : - |
    |===:===:===:===:===:===|
    |   ║   :   :   :   :   |
    | * ║ A : 0 : 0 : 0 : 0 |
    | * ║ 0 : 0 : 0 : 0 : 0 |
    | * ║ 0 : 0 : 0 : 0 : 0 |
    | * ║ 0 : 0 : 0 : 0 : 0 |
    `).toBeMatchToSelectionPattern();
  });

  it('should change selection after click on column header with SHIFT key', () => {
    handsontable({
      rowHeaders: true,
      colHeaders: true,
      startRows: 5,
      startCols: 5,
    });

    selectCell(1, 1, 3, 3);
<<<<<<< HEAD

    spec().$container.find('.ht_clone_top tr:eq(0) th:eq(5)').simulate('mousedown', { shiftKey: true });
    spec().$container.find('.ht_clone_top tr:eq(0) th:eq(5)').simulate('mouseup');

    expect(getSelected()).toEqual([[0, 1, 4, 4]]);
=======

    spec().$container.find('.ht_clone_top tr:eq(0) th:eq(5)').simulate('mousedown', { shiftKey: true });
    spec().$container.find('.ht_clone_top tr:eq(0) th:eq(5)').simulate('mouseup');

    expect(getSelected()).toEqual([[-1, 1, 4, 4]]);
>>>>>>> d0700d86
    expect(`
    |   ║   : * : * : * : * |
    |===:===:===:===:===:===|
    | - ║   : A : 0 : 0 : 0 |
    | - ║   : 0 : 0 : 0 : 0 |
    | - ║   : 0 : 0 : 0 : 0 |
    | - ║   : 0 : 0 : 0 : 0 |
    | - ║   : 0 : 0 : 0 : 0 |
    `).toBeMatchToSelectionPattern();
  });

  it('should change selection after click on row header with SHIFT key', () => {
    handsontable({
      rowHeaders: true,
      colHeaders: true,
      startRows: 5,
      startCols: 5,
    });

    selectCell(1, 1, 3, 3);

    spec().$container.find('.ht_clone_left tr:eq(5) th:eq(0)').simulate('mousedown', { shiftKey: true });
    spec().$container.find('.ht_clone_left tr:eq(5) th:eq(0)').simulate('mouseup');

<<<<<<< HEAD
    expect(getSelected()).toEqual([[1, 0, 4, 4]]);
=======
    expect(getSelected()).toEqual([[1, -1, 4, 4]]);
>>>>>>> d0700d86
    expect(`
    |   ║ - : - : - : - : - |
    |===:===:===:===:===:===|
    |   ║   :   :   :   :   |
    | * ║ A : 0 : 0 : 0 : 0 |
    | * ║ 0 : 0 : 0 : 0 : 0 |
    | * ║ 0 : 0 : 0 : 0 : 0 |
    | * ║ 0 : 0 : 0 : 0 : 0 |
    `).toBeMatchToSelectionPattern();
<<<<<<< HEAD
=======
  });

  it('should allow switching between row/column selection, when clicking on the headers ' +
    'while holding the SHIFT key', () => {
    handsontable({
      rowHeaders: true,
      colHeaders: true,
      startRows: 5,
      startCols: 5,
    });

    selectCell(0, 0, 0, 0);

    spec().$container.find('.ht_clone_left tr:eq(5) th:eq(0)').simulate('mousedown', { shiftKey: true });
    spec().$container.find('.ht_clone_left tr:eq(5) th:eq(0)').simulate('mouseup');

    expect(getSelected()).toEqual([[0, -1, 4, 4]]);
    expect(`
    |   ║ - : - : - : - : - |
    |===:===:===:===:===:===|
    | * ║ A : 0 : 0 : 0 : 0 |
    | * ║ 0 : 0 : 0 : 0 : 0 |
    | * ║ 0 : 0 : 0 : 0 : 0 |
    | * ║ 0 : 0 : 0 : 0 : 0 |
    | * ║ 0 : 0 : 0 : 0 : 0 |
    `).toBeMatchToSelectionPattern();

    spec().$container.find('.ht_clone_top tr:eq(0) th:eq(5)').simulate('mousedown', { shiftKey: true });
    spec().$container.find('.ht_clone_top tr:eq(0) th:eq(5)').simulate('mouseup');

    expect(getSelected()).toEqual([[-1, 0, 4, 4]]);
    expect(`
    |   ║ * : * : * : * : * |
    |===:===:===:===:===:===|
    | - ║ A : 0 : 0 : 0 : 0 |
    | - ║ 0 : 0 : 0 : 0 : 0 |
    | - ║ 0 : 0 : 0 : 0 : 0 |
    | - ║ 0 : 0 : 0 : 0 : 0 |
    | - ║ 0 : 0 : 0 : 0 : 0 |
    `).toBeMatchToSelectionPattern();

    spec().$container.find('.ht_clone_left tr:eq(3) th:eq(0)').simulate('mousedown', { shiftKey: true });
    spec().$container.find('.ht_clone_left tr:eq(3) th:eq(0)').simulate('mouseup');

    expect(getSelected()).toEqual([[0, -1, 2, 4]]);
    expect(`
    |   ║ - : - : - : - : - |
    |===:===:===:===:===:===|
    | * ║ A : 0 : 0 : 0 : 0 |
    | * ║ 0 : 0 : 0 : 0 : 0 |
    | * ║ 0 : 0 : 0 : 0 : 0 |
    |   ║   :   :   :   :   |
    |   ║   :   :   :   :   |
    `).toBeMatchToSelectionPattern();
>>>>>>> d0700d86
  });

  it('should call onSelection while user selects cells with mouse; onSelectionEnd when user finishes selection', () => {
    let tick = 0;
    let tickEnd = 0;

    handsontable({
      rowHeaders: true,
      colHeaders: true,
      startRows: 5,
      startCols: 5,
      afterSelection() {
        tick += 1;
      },
      afterSelectionEnd() {
        tickEnd += 1;
      }
    });

    spec().$container.find('tr:eq(1) td:eq(0)').simulate('mousedown');
    spec().$container.find('tr:eq(1) td:eq(1)').simulate('mouseover');
    spec().$container.find('tr:eq(2) td:eq(3)').simulate('mouseover');

    spec().$container.find('tr:eq(2) td:eq(3)').simulate('mouseup');

    expect(getSelected()).toEqual([[0, 0, 1, 3]]);
    expect(`
    |   ║ - : - : - : - :   |
    |===:===:===:===:===:===|
    | - ║ A : 0 : 0 : 0 :   |
    | - ║ 0 : 0 : 0 : 0 :   |
    |   ║   :   :   :   :   |
    |   ║   :   :   :   :   |
    |   ║   :   :   :   :   |
    `).toBeMatchToSelectionPattern();
    expect(tick).toEqual(3);
    expect(tickEnd).toEqual(1);
  });

  it('should properly select columns, when the user moves the cursor over column headers across two overlays', () => {
    handsontable({
      rowHeaders: true,
      colHeaders: true,
      startRows: 5,
      startCols: 5,
      fixedColumnsLeft: 2
    });

    spec().$container.find('.ht_clone_left tr:eq(0) th:eq(2)').simulate('mousedown');
    spec().$container.find('.ht_clone_left tr:eq(0) th:eq(2)').simulate('mouseover');
    spec().$container.find('.ht_clone_top tr:eq(0) th:eq(3)').simulate('mouseover');
    spec().$container.find('.ht_clone_left tr:eq(0) th:eq(2)').simulate('mouseover');
    spec().$container.find('.ht_clone_left tr:eq(0) th:eq(2)').simulate('mouseup');

<<<<<<< HEAD
    expect(getSelected()).toEqual([[0, 1, 4, 1]]);
=======
    expect(getSelected()).toEqual([[-1, 1, 4, 1]]);
>>>>>>> d0700d86
    expect(`
    |   ║   : * |   :   :   |
    |===:===:===:===:===:===|
    | - ║   : A |   :   :   |
    | - ║   : 0 |   :   :   |
    | - ║   : 0 |   :   :   |
    | - ║   : 0 |   :   :   |
    | - ║   : 0 |   :   :   |
    `).toBeMatchToSelectionPattern();
  });

  it('should move focus to selected cell', () => {
    const $input = $('<input>').appendTo(document.body);

    handsontable({
      startRows: 5,
      startCols: 5
    });
    $input[0].focus();
    selectCell(0, 0);

    keyDownUp('enter');
    expect(isEditorVisible()).toEqual(true);
    $input.remove();
  });

  // This test should cover the #893 case, but it always passes. It seems like the keydown event (with CTRL key pressed) isn't delivered.
  it('should not move focus from outside elements on CTRL keydown event, when no cell is selected', () => {
    const $input = $('<input type="text"/>');

    $('body').append($input);
    handsontable();
    selectCell(0, 0);

    expect(document.activeElement.nodeName).toBeInArray(['TEXTAREA', 'BODY', 'HTML']);

    $input.focus();
    expect(document.activeElement.nodeName).toBe('INPUT');

    $input.simulate('keydown', { ctrlKey: true, metaKey: true });
    expect(document.activeElement.nodeName).toBe('INPUT');

    $input.remove();
  });

  it('should select the entire column after column header is clicked', () => {
    handsontable({
      width: 200,
      height: 100,
      startRows: 10,
      startCols: 5,
      colHeaders: true
    });

    spec().$container.find('thead th:eq(0)').simulate('mousedown');

    expect(getSelected()).toEqual([[-1, 0, 9, 0]]);
    expect(`
      | * :   :   :   :   |
      |===:===:===:===:===|
      | A :   :   :   :   |
      | 0 :   :   :   :   |
      | 0 :   :   :   :   |
      | 0 :   :   :   :   |
      | 0 :   :   :   :   |
      | 0 :   :   :   :   |
      | 0 :   :   :   :   |
      | 0 :   :   :   :   |
      | 0 :   :   :   :   |
      | 0 :   :   :   :   |
      `).toBeMatchToSelectionPattern();
  });

  it('should select the entire column and row after column header and row header is clicked', () => {
    handsontable({
      width: 200,
      height: 100,
      startRows: 10,
      startCols: 5,
      colHeaders: true,
      rowHeaders: true,
    });

    spec().$container.find('thead th:eq(3)').simulate('mousedown');
    keyDown('ctrl');
    spec().$container.find('tr:eq(2) th:eq(0)').simulate('mousedown');

    expect(`
      |   ║ - : - : * : - : - |
      |===:===:===:===:===:===|
      | - ║   :   : 0 :   :   |
      | * ║ A : 0 : 1 : 0 : 0 |
      | - ║   :   : 0 :   :   |
      | - ║   :   : 0 :   :   |
      | - ║   :   : 0 :   :   |
      | - ║   :   : 0 :   :   |
      | - ║   :   : 0 :   :   |
      | - ║   :   : 0 :   :   |
      | - ║   :   : 0 :   :   |
      | - ║   :   : 0 :   :   |
      `).toBeMatchToSelectionPattern();
  });

  it('should select the entire column and row after column header and row header is clicked when cell editor is open', () => {
    handsontable({
      width: 200,
      height: 100,
      startRows: 5,
      startCols: 5,
      colHeaders: true,
      rowHeaders: true,
    });

    selectCell(0, 0);
    keyDownUp('enter');

    expect(getActiveEditor()).not.toBeUndefined();

    keyDown('ctrl');
    spec().$container.find('thead th:eq(3)').simulate('mousedown');
    spec().$container.find('tr:eq(3) th:eq(0)').simulate('mousedown');

    expect(`
      |   ║ - : - : * : - : - |
      |===:===:===:===:===:===|
      | - ║ 0 :   : 0 :   :   |
      | - ║   :   : 0 :   :   |
      | * ║ A : 0 : 1 : 0 : 0 |
      | - ║   :   : 0 :   :   |
      | - ║   :   : 0 :   :   |
      `).toBeMatchToSelectionPattern();
  });

  it('should not overwrite background color of the cells with custom CSS classes', () => {
    handsontable({
      width: 300,
      height: 150,
      startRows: 5,
      startCols: 5,
      cells: (row, col) => (row === 1 && col === 1 ? { className: 'red-background' } : void 0)
    });

    $(getCell(0, 0)).simulate('mousedown');
    $(getCell(4, 4)).simulate('mouseover');
    $(getCell(4, 4)).simulate('mouseup');

    expect(window.getComputedStyle(getCell(1, 1))['background-color']).toBe('rgb(255, 0, 0)');
  });

  it('should select the entire column after column header is clicked (in fixed rows/cols corner)', () => {
    handsontable({
      width: 200,
      height: 100,
      startRows: 10,
      startCols: 5,
      colHeaders: true,
      rowHeaders: true,
      fixedRowsTop: 2,
      fixedColumnsLeft: 2
    });

    spec().$container.find('.ht_clone_top_left_corner thead th:eq(1)').simulate('mousedown');

    expect(getSelected()).toEqual([[-1, 0, 9, 0]]);
    expect(`
      |   ║ * :   |   :   :   |
      |===:===:===:===:===:===|
      | - ║ A :   |   :   :   |
      | - ║ 0 :   |   :   :   |
      |---:---:---:---:---:---|
      | - ║ 0 :   |   :   :   |
      | - ║ 0 :   |   :   :   |
      | - ║ 0 :   |   :   :   |
      | - ║ 0 :   |   :   :   |
      | - ║ 0 :   |   :   :   |
      | - ║ 0 :   |   :   :   |
      | - ║ 0 :   |   :   :   |
      | - ║ 0 :   |   :   :   |
      `).toBeMatchToSelectionPattern();
  });

  it('should select the entire fixed column after column header is clicked, after scroll horizontally', () => {
    const hot = handsontable({
      width: 200,
      height: 100,
      startRows: 10,
      startCols: 10,
      colHeaders: true,
      rowHeaders: true,
      fixedColumnsLeft: 2
    });

    hot.render();
    hot.scrollViewportTo(void 0, hot.countCols() - 1);

    spec().$container.find('.ht_master thead th:eq(2)').simulate('mousedown');
    spec().$container.find('.ht_master thead th:eq(2)').simulate('mouseup');

    expect(getSelected()).toEqual([[-1, 1, 9, 1]]);
    expect(`
      |   ║   : * |   :   :   :   :   :   :   :   |
      |===:===:===:===:===:===:===:===:===:===:===|
      | - ║   : A |   :   :   :   :   :   :   :   |
      | - ║   : 0 |   :   :   :   :   :   :   :   |
      | - ║   : 0 |   :   :   :   :   :   :   :   |
      | - ║   : 0 |   :   :   :   :   :   :   :   |
      | - ║   : 0 |   :   :   :   :   :   :   :   |
      | - ║   : 0 |   :   :   :   :   :   :   :   |
      `).toBeMatchToSelectionPattern();
  });

  it('should scroll viewport after partially visible column\'s header is clicked, without vertical scroll manipulation', () => {
    const hot = handsontable({
      width: 200,
      height: 100,
      startRows: 40,
      startCols: 40,
      colWidths: 73,
      colHeaders: true,
      rowHeaders: true,
    });

    const mainHolder = hot.view.wt.wtTable.holder;

    mainHolder.scrollTop = 200;

    const firstLastVisibleColumn = hot.view.wt.wtTable.getLastVisibleColumn();
    const headerElement = hot.view.wt.wtTable.getColumnHeader(firstLastVisibleColumn + 1);

    $(headerElement).simulate('mousedown');

    expect(hot.view.wt.wtTable.getLastVisibleColumn()).toBe(firstLastVisibleColumn + 1);
    expect(mainHolder.scrollTop).toBe(200);
  });

  it('should set the selection end to the first visible row, when dragging the selection from a cell to a column header', async() => {
    const hot = handsontable({
      width: 200,
      height: 200,
      startRows: 20,
      startCols: 20,
      colHeaders: true,
      rowHeaders: true
    });

    hot.scrollViewportTo(10, 10);
    hot.render();

    await sleep(30);

    $(getCell(12, 11)).simulate('mousedown');
    spec().$container.find('.ht_clone_top thead th:eq(2)').simulate('mouseover');

    await sleep(30);

    expect(getSelected()).toEqual([[12, 11, 10, 11]]);
    expect(`
    |   ║   : - :   :   :   :   :   :   :   :   |
    |===:===:===:===:===:===:===:===:===:===:===|
    |   ║   :   :   :   :   :   :   :   :   :   |
    |   ║   :   :   :   :   :   :   :   :   :   |
    |   ║   :   :   :   :   :   :   :   :   :   |
    |   ║   :   :   :   :   :   :   :   :   :   |
    |   ║   :   :   :   :   :   :   :   :   :   |
    |   ║   :   :   :   :   :   :   :   :   :   |
    |   ║   :   :   :   :   :   :   :   :   :   |
    |   ║   :   :   :   :   :   :   :   :   :   |
    |   ║   :   :   :   :   :   :   :   :   :   |
    |   ║   :   :   :   :   :   :   :   :   :   |
    | - ║   : 0 :   :   :   :   :   :   :   :   |
    | - ║   : 0 :   :   :   :   :   :   :   :   |
    | - ║   : A :   :   :   :   :   :   :   :   |
    |   ║   :   :   :   :   :   :   :   :   :   |
    |   ║   :   :   :   :   :   :   :   :   :   |
    |   ║   :   :   :   :   :   :   :   :   :   |
    |   ║   :   :   :   :   :   :   :   :   :   |
    |   ║   :   :   :   :   :   :   :   :   :   |
    |   ║   :   :   :   :   :   :   :   :   :   |
    |   ║   :   :   :   :   :   :   :   :   :   |
      `).toBeMatchToSelectionPattern();
  });

  it('should render selection borders with set proper z-indexes', () => {
    const hot = handsontable({
      width: 200,
      height: 200,
      startRows: 20,
      startCols: 20,
      colHeaders: true,
      rowHeaders: true
    });

    hot.selectCell(1, 1, 2, 2);

    expect(Handsontable.dom.getComputedStyle(hot.rootElement.querySelector('.ht_master .htBorders .current')).zIndex)
      .toBe('10');
    expect(Handsontable.dom.getComputedStyle(hot.rootElement.querySelector('.ht_master .htBorders .area')).zIndex)
      .toBe('8');
  });

  it('should set the selection end to the first visible column, when dragging the selection from a cell to a row header', async() => {
    const hot = handsontable({
      width: 200,
      height: 200,
      startRows: 20,
      startCols: 20,
      colHeaders: true,
      rowHeaders: true
    });

    hot.scrollViewportTo(10, 10);
    hot.render();

    await sleep(30);

    $(getCell(12, 11)).simulate('mousedown');
    spec().$container.find('.ht_clone_left tbody th:eq(12)').simulate('mouseover');

    await sleep(30);

    expect(getSelected()).toEqual([[12, 11, 12, 10]]);
    expect(`
    |   ║ - : - :   :   :   :   :   :   :   :   |
    |===:===:===:===:===:===:===:===:===:===:===|
    |   ║   :   :   :   :   :   :   :   :   :   |
    |   ║   :   :   :   :   :   :   :   :   :   |
    |   ║   :   :   :   :   :   :   :   :   :   |
    |   ║   :   :   :   :   :   :   :   :   :   |
    |   ║   :   :   :   :   :   :   :   :   :   |
    |   ║   :   :   :   :   :   :   :   :   :   |
    |   ║   :   :   :   :   :   :   :   :   :   |
    |   ║   :   :   :   :   :   :   :   :   :   |
    |   ║   :   :   :   :   :   :   :   :   :   |
    |   ║   :   :   :   :   :   :   :   :   :   |
    |   ║   :   :   :   :   :   :   :   :   :   |
    |   ║   :   :   :   :   :   :   :   :   :   |
    | - ║ 0 : A :   :   :   :   :   :   :   :   |
    |   ║   :   :   :   :   :   :   :   :   :   |
    |   ║   :   :   :   :   :   :   :   :   :   |
    |   ║   :   :   :   :   :   :   :   :   :   |
    |   ║   :   :   :   :   :   :   :   :   :   |
    |   ║   :   :   :   :   :   :   :   :   :   |
    |   ║   :   :   :   :   :   :   :   :   :   |
    |   ║   :   :   :   :   :   :   :   :   :   |
      `).toBeMatchToSelectionPattern();
  });

  it('should allow to scroll the table when a whole column is selected and table is longer than it\'s container', async() => {
    let errCount = 0;

    $(window).on('error.selectionTest', () => {
      errCount += 1;
    });

    const onAfterScrollVertically = jasmine.createSpy('onAfterScrollVertically');

    const hot = handsontable({
      height: 100,
      width: 300,
      startRows: 100,
      startCols: 5,
      colHeaders: true,
      rowHeaders: true,
      afterScrollVertically: onAfterScrollVertically
    });

    const mainHolder = hot.view.wt.wtTable.holder;

    mainHolder.scrollTop = 0;

    spec().$container.find('thead tr:eq(0) th:eq(2)').simulate('mousedown');
    spec().$container.find('thead tr:eq(0) th:eq(2)').simulate('mouseup');

    mainHolder.scrollTop = 120;

    await sleep(100);

    expect(errCount).toEqual(0); // expect no errors to be thrown

    $(window).off('error.selectionTest');
  });

  it('should scroll to the end of the selection, when selecting cells using the keyboard', () => {
    const hot = handsontable({
      height: 300,
      width: 300,
      startRows: 50,
      startCols: 50,
      colHeaders: true,
      rowHeaders: true,
      fixedRowsTop: 2,
      fixedColumnsLeft: 2
    });

    const mainHolder = hot.view.wt.wtTable.holder;

    mainHolder.scrollTop = 100;
    selectCell(1, 3);
    keyDownUp('arrow_down');
    expect(mainHolder.scrollTop).toEqual(0);

    mainHolder.scrollTop = 100;
    selectCell(1, 3);
    keyDownUp('shift+arrow_down');
    expect(mainHolder.scrollTop).toEqual(0);

    mainHolder.scrollLeft = 100;
    selectCell(3, 1);
    keyDownUp('arrow_right');
    expect(mainHolder.scrollLeft).toEqual(0);

    mainHolder.scrollLeft = 100;
    selectCell(3, 1);
    keyDownUp('shift+arrow_right');
    expect(mainHolder.scrollLeft).toEqual(0);

    const lastVisibleColumn = hot.view.wt.wtTable.getLastVisibleColumn();
    selectCell(3, lastVisibleColumn);
    keyDownUp('arrow_right');
    expect(hot.view.wt.wtTable.getLastVisibleColumn()).toEqual(lastVisibleColumn + 1);

    keyDownUp('arrow_right');
    expect(hot.view.wt.wtTable.getLastVisibleColumn()).toEqual(lastVisibleColumn + 2);

    keyDownUp('shift+arrow_right');
    expect(hot.view.wt.wtTable.getLastVisibleColumn()).toEqual(lastVisibleColumn + 3);

    const lastVisibleRow = hot.view.wt.wtTable.getLastVisibleRow();
    selectCell(lastVisibleRow, 3);
    keyDownUp('arrow_down');
    expect(hot.view.wt.wtTable.getLastVisibleRow()).toEqual(lastVisibleRow + 1);

    keyDownUp('arrow_down');
    expect(hot.view.wt.wtTable.getLastVisibleRow()).toEqual(lastVisibleRow + 2);

    keyDownUp('shift+arrow_down');
    expect(hot.view.wt.wtTable.getLastVisibleRow()).toEqual(lastVisibleRow + 3);
  });

  it('should scroll to the last selected row or column of the selection, when user uses the keyboard', () => {
    const hot = handsontable({
      height: 300,
      width: 300,
      startRows: 50,
      startCols: 50,
      colHeaders: true,
      rowHeaders: true,
      fixedRowsTop: 2,
      fixedColumnsLeft: 2
    });

    const mainHolder = hot.view.wt.wtTable.holder;
    const lastVisibleColumn = hot.view.wt.wtTable.getLastVisibleColumn();
    const lastVisibleRow = hot.view.wt.wtTable.getLastVisibleRow();
    const rowHeader = hot.view.wt.wtTable.getRowHeader(lastVisibleRow);
    const columnHeader = hot.view.wt.wtTable.getColumnHeader(lastVisibleColumn);

    $(columnHeader).simulate('mousedown');
    $(columnHeader).simulate('mouseup');
    keyDownUp('shift+arrow_right');
    expect(hot.view.wt.wtTable.getLastVisibleColumn()).toEqual(lastVisibleColumn + 1);

    keyDownUp('shift+arrow_right');
    expect(hot.view.wt.wtTable.getLastVisibleColumn()).toEqual(lastVisibleColumn + 2);

    keyDownUp('shift+arrow_right');
    expect(hot.view.wt.wtTable.getLastVisibleColumn()).toEqual(lastVisibleColumn + 3);

    const scrollLeft = mainHolder.scrollLeft;
    expect(scrollLeft).toBeGreaterThan(0);
    expect(mainHolder.scrollTop).toBe(0);

    $(rowHeader).simulate('mousedown');
    $(rowHeader).simulate('mouseup');
    keyDownUp('shift+arrow_down');
    expect(hot.view.wt.wtTable.getLastVisibleRow()).toEqual(lastVisibleRow + 1);

    keyDownUp('shift+arrow_down');
    expect(hot.view.wt.wtTable.getLastVisibleRow()).toEqual(lastVisibleRow + 2);

    keyDownUp('shift+arrow_down');
    expect(hot.view.wt.wtTable.getLastVisibleRow()).toEqual(lastVisibleRow + 3);
    expect(mainHolder.scrollLeft).toBe(scrollLeft);
    expect(mainHolder.scrollTop).toBeGreaterThan(0);
  });

  it('should select the entire row after row header is clicked', () => {
    handsontable({
      startRows: 5,
      startCols: 5,
      colHeaders: true,
      rowHeaders: true
    });

    spec().$container.find('tr:eq(2) th:eq(0)').simulate('mousedown');

    expect(getSelected()).toEqual([[1, -1, 1, 4]]);
    expect(`
      |   ║ - : - : - : - : - |
      |===:===:===:===:===:===|
      |   ║   :   :   :   :   |
      | * ║ A : 0 : 0 : 0 : 0 |
      |   ║   :   :   :   :   |
      |   ║   :   :   :   :   |
      |   ║   :   :   :   :   |
      `).toBeMatchToSelectionPattern();
  });

  it('should scroll viewport after partially visible row\'s header is clicked, without horizontal scroll manipulation', () => {
    const hot = handsontable({
      width: 200,
      height: 100,
      startRows: 40,
      startCols: 40,
      rowHeights: 27,
      colHeaders: true,
      rowHeaders: true,
    });

    const mainHolder = hot.view.wt.wtTable.holder;

    mainHolder.scrollLeft = 200;

    const firstLastVisibleRow = hot.view.wt.wtTable.getLastVisibleRow();
    const headerElement = hot.view.wt.wtTable.getRowHeader(firstLastVisibleRow + 1);

    $(headerElement).simulate('mousedown');

    expect(hot.view.wt.wtTable.getLastVisibleRow()).toBe(firstLastVisibleRow + 1);
    expect(mainHolder.scrollLeft).toBe(200);
  });

  it('should select the entire row of a partially fixed table after row header is clicked', () => {
    handsontable({
      startRows: 5,
      startCols: 5,
      colHeaders: true,
      rowHeaders: true,
      fixedRowsTop: 2,
      fixedColumnsLeft: 2
    });

    spec().$container.find('tr:eq(2) th:eq(0)').simulate('mousedown');
<<<<<<< HEAD
    expect(getSelected()).toEqual([[1, 0, 1, 4]]);
=======
    expect(getSelected()).toEqual([[1, -1, 1, 4]]);
>>>>>>> d0700d86
    expect(`
    |   ║ - : - | - : - : - |
    |===:===:===:===:===:===|
    |   ║   :   |   :   :   |
    | * ║ A : 0 | 0 : 0 : 0 |
    |---:---:---:---:---:---|
    |   ║   :   |   :   :   |
    |   ║   :   |   :   :   |
    |   ║   :   |   :   :   |
    `).toBeMatchToSelectionPattern();

    spec().$container.find('tr:eq(3) th:eq(0)').simulate('mousedown');
<<<<<<< HEAD
    expect(getSelected()).toEqual([[2, 0, 2, 4]]);
=======
    expect(getSelected()).toEqual([[2, -1, 2, 4]]);
>>>>>>> d0700d86
    expect(`
    |   ║ - : - | - : - : - |
    |===:===:===:===:===:===|
    |   ║   :   |   :   :   |
    |   ║   :   |   :   :   |
    |---:---:---:---:---:---|
    | * ║ A : 0 | 0 : 0 : 0 |
    |   ║   :   |   :   :   |
    |   ║   :   |   :   :   |
    `).toBeMatchToSelectionPattern();
  });

  it('should select a cell in a newly added row after automatic row adding, triggered by editing a cell in the last row with minSpareRows > 0, ' +
    'unless editing happened within the fixed bottom rows', async() => {
    handsontable({
      rowHeaders: true,
      colHeaders: true,
      startRows: 5,
      startCols: 2,
      minSpareRows: 1
    });

    await sleep(10);
    selectCell(4, 0);
    keyDownUp('enter');

    await sleep(90);
    keyDownUp('enter');

    await sleep(100);
    expect(countRows()).toEqual(6);
    expect(getSelected()).toEqual([[5, 0, 5, 0]]);
    expect(`
    |   ║ - :   |
    |===:===:===|
    |   ║   :   |
    |   ║   :   |
    |   ║   :   |
    |   ║   :   |
    |   ║   :   |
    | - ║ # :   |
    `).toBeMatchToSelectionPattern();
  });

  it('should select a cell which one was added automatically by minSpareCols', () => {
    handsontable({
      data: Handsontable.helper.createSpreadsheetData(1, 5),
      minSpareCols: 1,
    });

    selectCell(0, 5);
    keyDownUp('tab');

    expect(countCols()).toEqual(7);
    expect(getSelected()).toEqual([[0, 6, 0, 6]]);
    expect(`
    |   :   :   :   :   :   : # |
    `).toBeMatchToSelectionPattern();
    expect(getDataAtCell(0, 0)).toEqual('A1');
    expect(getDataAtCell(0, 1)).toEqual('B1');
    expect(getDataAtCell(0, 2)).toEqual('C1');
    expect(getDataAtCell(0, 3)).toEqual('D1');
    expect(getDataAtCell(0, 4)).toEqual('E1');
    expect(getDataAtCell(0, 5)).toBeNull();
    expect(getDataAtCell(0, 6)).toBeNull();
  });

  it('should change selected coords by modifying coords object via `modifyTransformStart` hook', () => {
    const hot = handsontable({
      rowHeaders: true,
      colHeaders: true,
      startRows: 5,
      startCols: 5
    });

    selectCell(0, 0);

    hot.addHook('modifyTransformStart', (coords) => {
      coords.col += 1;
      coords.row += 1;
    });
    keyDown('arrow_down');

    expect(getSelected()).toEqual([[2, 1, 2, 1]]);
    expect(`
    |   ║   : - :   :   :   |
    |===:===:===:===:===:===|
    |   ║   :   :   :   :   |
    |   ║   :   :   :   :   |
    | - ║   : # :   :   :   |
    |   ║   :   :   :   :   |
    |   ║   :   :   :   :   |
    `).toBeMatchToSelectionPattern();
  });

  it('should change selected coords by modifying coords object via `modifyTransformEnd` hook', () => {
    const hot = handsontable({
      rowHeaders: true,
      colHeaders: true,
      startRows: 5,
      startCols: 5
    });

    selectCell(0, 0);

    hot.addHook('modifyTransformEnd', (coords) => {
      coords.col += 2;
      coords.row += 1;
    });
    keyDown('shift+arrow_down');

    expect(getSelected()).toEqual([[0, 0, 2, 2]]);
    expect(`
    |   ║ - : - : - :   :   |
    |===:===:===:===:===:===|
    | - ║ A : 0 : 0 :   :   |
    | - ║ 0 : 0 : 0 :   :   |
    | - ║ 0 : 0 : 0 :   :   |
    |   ║   :   :   :   :   |
    |   ║   :   :   :   :   |
    `).toBeMatchToSelectionPattern();
  });

  it('should indicate is coords is out of bounds via `afterModifyTransformStart` hook', () => {
    const spy = jasmine.createSpy();
    const hot = handsontable({
      startRows: 5,
      startCols: 5,
      autoWrapCol: false,
      autoWrapRow: false
    });

    hot.addHook('afterModifyTransformStart', spy);
    selectCell(2, 0);
    keyDownUp('arrow_left');

    expect(spy.calls.mostRecent().args[1]).toBe(0);
    expect(spy.calls.mostRecent().args[2]).toBe(-1);

    spy.calls.reset();
    selectCell(2, 4);
    keyDownUp('arrow_right');

    expect(spy.calls.mostRecent().args[1]).toBe(0);
    expect(spy.calls.mostRecent().args[2]).toBe(1);

    spy.calls.reset();
    selectCell(4, 2);
    keyDownUp('arrow_down');

    expect(spy.calls.mostRecent().args[1]).toBe(1);
    expect(spy.calls.mostRecent().args[2]).toBe(0);

    spy.calls.reset();
    selectCell(0, 2);
    keyDownUp('arrow_up');

    expect(spy.calls.mostRecent().args[1]).toBe(-1);
    expect(spy.calls.mostRecent().args[2]).toBe(0);
  });

  it('should indicate is coords is out of bounds via `afterModifyTransformEnd` hook', () => {
    const spy = jasmine.createSpy();
    const hot = handsontable({
      startRows: 5,
      startCols: 5
    });

    hot.addHook('afterModifyTransformEnd', spy);
    selectCell(2, 0);
    keyDownUp('shift+arrow_left');

    expect(spy.calls.mostRecent().args[1]).toBe(0);
    expect(spy.calls.mostRecent().args[2]).toBe(-1);

    spy.calls.reset();
    selectCell(2, 4);
    keyDownUp('shift+arrow_right');

    expect(spy.calls.mostRecent().args[1]).toBe(0);
    expect(spy.calls.mostRecent().args[2]).toBe(1);

    spy.calls.reset();
    selectCell(4, 2);
    keyDownUp('shift+arrow_down');

    expect(spy.calls.mostRecent().args[1]).toBe(1);
    expect(spy.calls.mostRecent().args[2]).toBe(0);

    spy.calls.reset();
    selectCell(0, 2);
    keyDownUp('shift+arrow_up');

    expect(spy.calls.mostRecent().args[1]).toBe(-1);
    expect(spy.calls.mostRecent().args[2]).toBe(0);
  });

  it('should change selection after left mouse button on one of selected cell', () => {
    const hot = handsontable({
      rowHeaders: true,
      colHeaders: true,
      startRows: 5,
      startCols: 5
    });
    const cells = $('.ht_master.handsontable td');

    cells.eq(6).simulate('mousedown');
    cells.eq(18).simulate('mouseover');
    cells.eq(18).simulate('mouseup');

    expect(hot.getSelected()).toEqual([[1, 1, 3, 3]]);
    expect(`
    |   ║   : - : - : - :   |
    |===:===:===:===:===:===|
    |   ║   :   :   :   :   |
    | - ║   : A : 0 : 0 :   |
    | - ║   : 0 : 0 : 0 :   |
    | - ║   : 0 : 0 : 0 :   |
    |   ║   :   :   :   :   |
    `).toBeMatchToSelectionPattern();

    cells.eq(16).simulate('mousedown');
    cells.eq(16).simulate('mouseup');

    expect(hot.getSelected()).toEqual([[3, 1, 3, 1]]);
    expect(`
    |   ║   : - :   :   :   |
    |===:===:===:===:===:===|
    |   ║   :   :   :   :   |
    |   ║   :   :   :   :   |
    |   ║   :   :   :   :   |
    | - ║   : # :   :   :   |
    |   ║   :   :   :   :   |
    `).toBeMatchToSelectionPattern();
  });

  it('should select all cells when corner header is clicked', () => {
    handsontable({
      startRows: 5,
      startCols: 5,
      colHeaders: true,
      rowHeaders: true
    });

    spec().$container.find('thead').find('th').eq(0).simulate('mousedown');

<<<<<<< HEAD
    expect(getSelected()).toEqual([[0, 0, 4, 4]]);
=======
    expect(getSelected()).toEqual([[-1, -1, 4, 4]]);
>>>>>>> d0700d86
    expect(`
    |   ║ * : * : * : * : * |
    |===:===:===:===:===:===|
    | * ║ A : 0 : 0 : 0 : 0 |
    | * ║ 0 : 0 : 0 : 0 : 0 |
    | * ║ 0 : 0 : 0 : 0 : 0 |
    | * ║ 0 : 0 : 0 : 0 : 0 |
    | * ║ 0 : 0 : 0 : 0 : 0 |
    `).toBeMatchToSelectionPattern();
<<<<<<< HEAD
=======
  });

  it('should not scroll the table after clicking the corner header', async() => {
    const onAfterScrollVertically = jasmine.createSpy('onAfterScrollVertically');
    const onAfterScrollHorizontally = jasmine.createSpy('onAfterScrollHorizontally');

    handsontable({
      startRows: 50,
      startCols: 50,
      width: 100,
      height: 100,
      colHeaders: true,
      rowHeaders: true,
      afterScrollHorizontally: onAfterScrollHorizontally,
      afterScrollVertically: onAfterScrollVertically
    });

    spec().$container.find('.ht_clone_top thead').find('th').eq(0).simulate('mousedown');

    await sleep(100);

    expect(onAfterScrollVertically).toHaveBeenCalledTimes(0);
    expect(onAfterScrollHorizontally).toHaveBeenCalledTimes(0);
>>>>>>> d0700d86
  });

  it('should redraw selection when option `colHeaders` is set and user scrolled', async() => {
    const hot = handsontable({
      startRows: 20,
      startCols: 20,
      colHeaders: true,
      rowHeaders: true,
      width: 400,
      height: 200
    });
    let cellVerticalPosition;
    const borderOffsetInPixels = 1;
    let topBorder;

    selectCell(5, 5);
    hot.view.wt.wtOverlays.topOverlay.scrollTo(2);

    await sleep(100);

    cellVerticalPosition = hot.getCell(5, 5).offsetTop;
    topBorder = $('.wtBorder.current')[0];
    expect(topBorder.offsetTop).toEqual(cellVerticalPosition - borderOffsetInPixels);
    hot.view.wt.wtOverlays.topOverlay.scrollTo(0);

    await sleep(100);
    cellVerticalPosition = hot.getCell(5, 5).offsetTop;
    topBorder = $('.wtBorder.current')[0];
    expect(topBorder.offsetTop).toEqual(cellVerticalPosition - borderOffsetInPixels);
  });

  it('should redraw selection on `leftOverlay` when options `colHeaders` and `fixedColumnsLeft` are set, and user scrolled', async() => {
    const hot = handsontable({
      fixedColumnsLeft: 2,
      startRows: 20,
      startCols: 20,
      colHeaders: true,
      rowHeaders: true,
      width: 400,
      height: 200
    });
    let cellVerticalPosition;
    const borderOffsetInPixels = 1;
    let topBorder;

    selectCell(1, 0);
    hot.view.wt.wtOverlays.topOverlay.scrollTo(5);

    await sleep(100);
    cellVerticalPosition = hot.getCell(1, 0).offsetTop;
    topBorder = $('.wtBorder.current')[0];
    expect(topBorder.offsetTop).toEqual(cellVerticalPosition - borderOffsetInPixels);
    hot.view.wt.wtOverlays.topOverlay.scrollTo(0);

    await sleep(100);
    cellVerticalPosition = hot.getCell(1, 0).offsetTop;
    topBorder = $('.wtBorder.current')[0];
    expect(topBorder.offsetTop).toEqual(cellVerticalPosition - borderOffsetInPixels);
  });

  it('should scroll viewport properly when selecting singe cell beyond the table boundaries (when some columns are hidden)', () => {
    const hot = handsontable({
      width: 200,
      height: 200,
      startRows: 20,
      startCols: 20,
      hiddenColumns: {
        columns: [0, 1, 2]
      }
    });

    selectCell(0, 15);

    expect(hot.view.wt.wtTable.getLastVisibleColumn()).toBe(12);
  });

  it('should scroll viewport properly when selecting multiple cells beyond the table boundaries (when some columns are hidden)', () => {
    const hot = handsontable({
      width: 200,
      height: 200,
      startRows: 20,
      startCols: 20,
      hiddenColumns: {
        columns: [0, 1, 2]
      }
    });

    selectCells([[0, 4], [0, 15]]);

    expect(hot.view.wt.wtTable.getLastVisibleColumn()).toBe(12);
  });

  it('should scroll viewport properly when selecting singe column beyond the table boundaries (when some columns are hidden)', () => {
    const hot = handsontable({
      width: 200,
      height: 200,
      startRows: 20,
      startCols: 20,
      hiddenColumns: {
        columns: [0, 1, 2]
      }
    });

    selectColumns(15);

    expect(hot.view.wt.wtTable.getLastVisibleColumn()).toBe(12);
  });

<<<<<<< HEAD
=======
  it('selection should move down throughout the table when the last row is hidden', () => {
    handsontable({
      data: Handsontable.helper.createSpreadsheetData(3, 3),
      hiddenRows: {
        rows: [2]
      }
    });

    selectCell(0, 0); // Select cell "A1"

    keyDownUp(Handsontable.helper.KEY_CODES.ARROW_DOWN); // Move selection down to the end of the table
    keyDownUp(Handsontable.helper.KEY_CODES.ARROW_DOWN); // Move selection to the next column, to the cell "B1"

    expect(getSelected()).toEqual([[0, 1, 0, 1]]);
  });

  it('selection should move to the right throughout the table when the last column is hidden', () => {
    handsontable({
      data: Handsontable.helper.createSpreadsheetData(3, 3),
      hiddenColumns: {
        columns: [2]
      }
    });

    selectCell(0, 0); // Select cell "A1"

    keyDownUp(Handsontable.helper.KEY_CODES.ARROW_RIGHT); // Move selection to the right edge of the table
    keyDownUp(Handsontable.helper.KEY_CODES.ARROW_RIGHT); // Move selection to first column, to the cell "A2"

    expect(getSelected()).toEqual([[1, 0, 1, 0]]);
  });

  it('should keep viewport when removing last column', () => {
    const hot = handsontable({
      data: Handsontable.helper.createSpreadsheetData(20, 2),
      width: 300,
      height: 200,
      colHeaders: true,
    });

    hot.selectColumns(1);
    const $masterHolder = spec().$container.find('.ht_master .wtHolder');
    const scrollTopBefore = $masterHolder.scrollTop();

    hot.alter('remove_col', 1); // remove last column
    expect($masterHolder.scrollTop()).toEqual(scrollTopBefore);
  });

  it('should be able to select one column headers after select all headers and cells', () => {
    const hot = handsontable({
      data: Handsontable.helper.createSpreadsheetData(2, 2),
      colHeaders: true,
    });
    hot.selectAll();
    simulateClick(spec().$container.find('.ht_clone_top tr:eq(0) th:eq(1)'), 'LMB'); // Header "B"

    expect(getSelected()).toEqual([[-1, 1, 1, 1]]);
  });

>>>>>>> d0700d86
  describe('multiple selection mode', () => {
    it('should select cells by using two layers when CTRL key is pressed (default mode of the selectionMode option)', () => {
      handsontable({
        rowHeaders: true,
        colHeaders: true,
        startRows: 8,
        startCols: 10
      });

      $(getCell(1, 1)).simulate('mousedown');
      $(getCell(4, 4)).simulate('mouseover');
      $(getCell(4, 4)).simulate('mouseup');

      expect(getSelected()).toEqual([[1, 1, 4, 4]]);
      expect(`
      |   ║   : - : - : - : - :   :   :   :   :   |
      |===:===:===:===:===:===:===:===:===:===:===|
      |   ║   :   :   :   :   :   :   :   :   :   |
      | - ║   : A : 0 : 0 : 0 :   :   :   :   :   |
      | - ║   : 0 : 0 : 0 : 0 :   :   :   :   :   |
      | - ║   : 0 : 0 : 0 : 0 :   :   :   :   :   |
      | - ║   : 0 : 0 : 0 : 0 :   :   :   :   :   |
      |   ║   :   :   :   :   :   :   :   :   :   |
      |   ║   :   :   :   :   :   :   :   :   :   |
      |   ║   :   :   :   :   :   :   :   :   :   |
      `).toBeMatchToSelectionPattern();

      keyDown('ctrl');

      $(getCell(3, 3)).simulate('mousedown');
      $(getCell(5, 6)).simulate('mouseover');
      $(getCell(5, 6)).simulate('mouseup');

      expect(getSelected()).toEqual([[1, 1, 4, 4], [3, 3, 5, 6]]);
      expect(`
      |   ║   : - : - : - : - : - : - :   :   :   |
      |===:===:===:===:===:===:===:===:===:===:===|
      |   ║   :   :   :   :   :   :   :   :   :   |
      | - ║   : 0 : 0 : 0 : 0 :   :   :   :   :   |
      | - ║   : 0 : 0 : 0 : 0 :   :   :   :   :   |
      | - ║   : 0 : 0 : B : 1 : 0 : 0 :   :   :   |
      | - ║   : 0 : 0 : 1 : 1 : 0 : 0 :   :   :   |
      | - ║   :   :   : 0 : 0 : 0 : 0 :   :   :   |
      |   ║   :   :   :   :   :   :   :   :   :   |
      |   ║   :   :   :   :   :   :   :   :   :   |
      `).toBeMatchToSelectionPattern();
    });

    it('should be disallowed to select non-consecutive cells when selectionMode is set as `single`', () => {
      handsontable({
        rowHeaders: true,
        colHeaders: true,
        startRows: 8,
        startCols: 10,
        selectionMode: 'single',
      });

      $(getCell(1, 1)).simulate('mousedown');
      $(getCell(4, 4)).simulate('mouseover');
      $(getCell(4, 4)).simulate('mouseup');

      expect(getSelected()).toEqual([[1, 1, 1, 1]]);
      expect(`
      |   ║   : - :   :   :   :   :   :   :   :   |
      |===:===:===:===:===:===:===:===:===:===:===|
      |   ║   :   :   :   :   :   :   :   :   :   |
      | - ║   : # :   :   :   :   :   :   :   :   |
      |   ║   :   :   :   :   :   :   :   :   :   |
      |   ║   :   :   :   :   :   :   :   :   :   |
      |   ║   :   :   :   :   :   :   :   :   :   |
      |   ║   :   :   :   :   :   :   :   :   :   |
      |   ║   :   :   :   :   :   :   :   :   :   |
      |   ║   :   :   :   :   :   :   :   :   :   |
      `).toBeMatchToSelectionPattern();

      keyDown('ctrl');

      $(getCell(3, 3)).simulate('mousedown');
      $(getCell(5, 6)).simulate('mouseover');
      $(getCell(5, 6)).simulate('mouseup');

      expect(getSelected()).toEqual([[3, 3, 3, 3]]);
      expect(`
      |   ║   :   :   : - :   :   :   :   :   :   |
      |===:===:===:===:===:===:===:===:===:===:===|
      |   ║   :   :   :   :   :   :   :   :   :   |
      |   ║   :   :   :   :   :   :   :   :   :   |
      |   ║   :   :   :   :   :   :   :   :   :   |
      | - ║   :   :   : # :   :   :   :   :   :   |
      |   ║   :   :   :   :   :   :   :   :   :   |
      |   ║   :   :   :   :   :   :   :   :   :   |
      |   ║   :   :   :   :   :   :   :   :   :   |
      |   ║   :   :   :   :   :   :   :   :   :   |
      `).toBeMatchToSelectionPattern();
    });

    it('should be allowed to select consecutive cells when selectionMode is set as `range`', () => {
      handsontable({
        rowHeaders: true,
        colHeaders: true,
        startRows: 8,
        startCols: 10,
        selectionMode: 'range',
      });

      $(getCell(1, 1)).simulate('mousedown');
      $(getCell(4, 4)).simulate('mouseover');
      $(getCell(4, 4)).simulate('mouseup');

      expect(getSelected()).toEqual([[1, 1, 4, 4]]);
      expect(`
      |   ║   : - : - : - : - :   :   :   :   :   |
      |===:===:===:===:===:===:===:===:===:===:===|
      |   ║   :   :   :   :   :   :   :   :   :   |
      | - ║   : A : 0 : 0 : 0 :   :   :   :   :   |
      | - ║   : 0 : 0 : 0 : 0 :   :   :   :   :   |
      | - ║   : 0 : 0 : 0 : 0 :   :   :   :   :   |
      | - ║   : 0 : 0 : 0 : 0 :   :   :   :   :   |
      |   ║   :   :   :   :   :   :   :   :   :   |
      |   ║   :   :   :   :   :   :   :   :   :   |
      |   ║   :   :   :   :   :   :   :   :   :   |
      `).toBeMatchToSelectionPattern();

      $(getCell(3, 3)).simulate('mousedown');
      $(getCell(5, 6)).simulate('mouseover');
      $(getCell(5, 6)).simulate('mouseup');

      expect(getSelected()).toEqual([[3, 3, 5, 6]]);
      expect(`
      |   ║   :   :   : - : - : - : - :   :   :   |
      |===:===:===:===:===:===:===:===:===:===:===|
      |   ║   :   :   :   :   :   :   :   :   :   |
      |   ║   :   :   :   :   :   :   :   :   :   |
      |   ║   :   :   :   :   :   :   :   :   :   |
      | - ║   :   :   : A : 0 : 0 : 0 :   :   :   |
      | - ║   :   :   : 0 : 0 : 0 : 0 :   :   :   |
      | - ║   :   :   : 0 : 0 : 0 : 0 :   :   :   |
      |   ║   :   :   :   :   :   :   :   :   :   |
      |   ║   :   :   :   :   :   :   :   :   :   |
      `).toBeMatchToSelectionPattern();
    });

    it('should be disallowed to select non-consecutive cells when selectionMode is set as `range`', () => {
      handsontable({
        rowHeaders: true,
        colHeaders: true,
        startRows: 8,
        startCols: 10,
        selectionMode: 'range',
      });

      $(getCell(1, 1)).simulate('mousedown');
      $(getCell(4, 4)).simulate('mouseover');
      $(getCell(4, 4)).simulate('mouseup');

      expect(getSelected()).toEqual([[1, 1, 4, 4]]);
      expect(`
      |   ║   : - : - : - : - :   :   :   :   :   |
      |===:===:===:===:===:===:===:===:===:===:===|
      |   ║   :   :   :   :   :   :   :   :   :   |
      | - ║   : A : 0 : 0 : 0 :   :   :   :   :   |
      | - ║   : 0 : 0 : 0 : 0 :   :   :   :   :   |
      | - ║   : 0 : 0 : 0 : 0 :   :   :   :   :   |
      | - ║   : 0 : 0 : 0 : 0 :   :   :   :   :   |
      |   ║   :   :   :   :   :   :   :   :   :   |
      |   ║   :   :   :   :   :   :   :   :   :   |
      |   ║   :   :   :   :   :   :   :   :   :   |
      `).toBeMatchToSelectionPattern();

      keyDown('ctrl');

      $(getCell(3, 3)).simulate('mousedown');
      $(getCell(5, 6)).simulate('mouseover');
      $(getCell(5, 6)).simulate('mouseup');

      expect(getSelected()).toEqual([[3, 3, 5, 6]]);
      expect(`
      |   ║   :   :   : - : - : - : - :   :   :   |
      |===:===:===:===:===:===:===:===:===:===:===|
      |   ║   :   :   :   :   :   :   :   :   :   |
      |   ║   :   :   :   :   :   :   :   :   :   |
      |   ║   :   :   :   :   :   :   :   :   :   |
      | - ║   :   :   : A : 0 : 0 : 0 :   :   :   |
      | - ║   :   :   : 0 : 0 : 0 : 0 :   :   :   |
      | - ║   :   :   : 0 : 0 : 0 : 0 :   :   :   |
      |   ║   :   :   :   :   :   :   :   :   :   |
      |   ║   :   :   :   :   :   :   :   :   :   |
      `).toBeMatchToSelectionPattern();
    });

    it('should properly colorize selection layers including layer intersections', () => {
      handsontable({
        startRows: 21,
        startCols: 30,
        selectionMode: 'multiple',
        colHeaders: true,
        rowHeaders: true,
      });

      $(getCell(0, 0)).simulate('mousedown');
      $(getCell(20, 15)).simulate('mouseover');
      $(getCell(20, 15)).simulate('mouseup');

      keyDown('ctrl');

      $(getCell(1, 1)).simulate('mousedown');
      $(getCell(19, 16)).simulate('mouseover');
      $(getCell(19, 16)).simulate('mouseup');

      $(getCell(2, 2)).simulate('mousedown');
      $(getCell(18, 17)).simulate('mouseover');
      $(getCell(18, 17)).simulate('mouseup');

      $(getCell(3, 3)).simulate('mousedown');
      $(getCell(17, 18)).simulate('mouseover');
      $(getCell(17, 18)).simulate('mouseup');

      $(getCell(4, 4)).simulate('mousedown');
      $(getCell(16, 19)).simulate('mouseover');
      $(getCell(16, 19)).simulate('mouseup');

      $(getCell(5, 5)).simulate('mousedown');
      $(getCell(15, 20)).simulate('mouseover');
      $(getCell(15, 20)).simulate('mouseup');

      $(getCell(6, 6)).simulate('mousedown');
      $(getCell(14, 21)).simulate('mouseover');
      $(getCell(14, 21)).simulate('mouseup');

      $(getCell(7, 7)).simulate('mousedown');
      $(getCell(13, 22)).simulate('mouseover');
      $(getCell(13, 22)).simulate('mouseup');

      $(getCell(8, 8)).simulate('mousedown');
      $(getCell(12, 23)).simulate('mouseover');
      $(getCell(12, 23)).simulate('mouseup');

      $(getCell(9, 9)).simulate('mousedown');
      $(getCell(11, 24)).simulate('mouseover');
      $(getCell(11, 24)).simulate('mouseup');

      $(getCell(10, 10)).simulate('mousedown');
      $(getCell(10, 25)).simulate('mouseover');
      $(getCell(10, 25)).simulate('mouseup');

      /* eslint-disable max-len */
      expect(`
        |   ║ - : - : - : - : - : - : - : - : - : - : - : - : - : - : - : - : - : - : - : - : - : - : - : - : - : - :   :   :   :   |
        |===:===:===:===:===:===:===:===:===:===:===:===:===:===:===:===:===:===:===:===:===:===:===:===:===:===:===:===:===:===:===|
        | - ║ 0 : 0 : 0 : 0 : 0 : 0 : 0 : 0 : 0 : 0 : 0 : 0 : 0 : 0 : 0 : 0 :   :   :   :   :   :   :   :   :   :   :   :   :   :   |
        | - ║ 0 : 1 : 1 : 1 : 1 : 1 : 1 : 1 : 1 : 1 : 1 : 1 : 1 : 1 : 1 : 1 : 0 :   :   :   :   :   :   :   :   :   :   :   :   :   |
        | - ║ 0 : 1 : 2 : 2 : 2 : 2 : 2 : 2 : 2 : 2 : 2 : 2 : 2 : 2 : 2 : 2 : 1 : 0 :   :   :   :   :   :   :   :   :   :   :   :   |
        | - ║ 0 : 1 : 2 : 3 : 3 : 3 : 3 : 3 : 3 : 3 : 3 : 3 : 3 : 3 : 3 : 3 : 2 : 1 : 0 :   :   :   :   :   :   :   :   :   :   :   |
        | - ║ 0 : 1 : 2 : 3 : 4 : 4 : 4 : 4 : 4 : 4 : 4 : 4 : 4 : 4 : 4 : 4 : 3 : 2 : 1 : 0 :   :   :   :   :   :   :   :   :   :   |
        | - ║ 0 : 1 : 2 : 3 : 4 : 5 : 5 : 5 : 5 : 5 : 5 : 5 : 5 : 5 : 5 : 5 : 4 : 3 : 2 : 1 : 0 :   :   :   :   :   :   :   :   :   |
        | - ║ 0 : 1 : 2 : 3 : 4 : 5 : 6 : 6 : 6 : 6 : 6 : 6 : 6 : 6 : 6 : 6 : 5 : 4 : 3 : 2 : 1 : 0 :   :   :   :   :   :   :   :   |
        | - ║ 0 : 1 : 2 : 3 : 4 : 5 : 6 : 7 : 7 : 7 : 7 : 7 : 7 : 7 : 7 : 7 : 6 : 5 : 4 : 3 : 2 : 1 : 0 :   :   :   :   :   :   :   |
        | - ║ 0 : 1 : 2 : 3 : 4 : 5 : 6 : 7 : 7 : 7 : 7 : 7 : 7 : 7 : 7 : 7 : 7 : 6 : 5 : 4 : 3 : 2 : 1 : 0 :   :   :   :   :   :   |
        | - ║ 0 : 1 : 2 : 3 : 4 : 5 : 6 : 7 : 7 : 7 : 7 : 7 : 7 : 7 : 7 : 7 : 7 : 7 : 6 : 5 : 4 : 3 : 2 : 1 : 0 :   :   :   :   :   |
        | - ║ 0 : 1 : 2 : 3 : 4 : 5 : 6 : 7 : 7 : 7 : H : 7 : 7 : 7 : 7 : 7 : 7 : 7 : 7 : 6 : 5 : 4 : 3 : 2 : 1 : 0 :   :   :   :   |
        | - ║ 0 : 1 : 2 : 3 : 4 : 5 : 6 : 7 : 7 : 7 : 7 : 7 : 7 : 7 : 7 : 7 : 7 : 7 : 6 : 5 : 4 : 3 : 2 : 1 : 0 :   :   :   :   :   |
        | - ║ 0 : 1 : 2 : 3 : 4 : 5 : 6 : 7 : 7 : 7 : 7 : 7 : 7 : 7 : 7 : 7 : 7 : 6 : 5 : 4 : 3 : 2 : 1 : 0 :   :   :   :   :   :   |
        | - ║ 0 : 1 : 2 : 3 : 4 : 5 : 6 : 7 : 7 : 7 : 7 : 7 : 7 : 7 : 7 : 7 : 6 : 5 : 4 : 3 : 2 : 1 : 0 :   :   :   :   :   :   :   |
        | - ║ 0 : 1 : 2 : 3 : 4 : 5 : 6 : 6 : 6 : 6 : 6 : 6 : 6 : 6 : 6 : 6 : 5 : 4 : 3 : 2 : 1 : 0 :   :   :   :   :   :   :   :   |
        | - ║ 0 : 1 : 2 : 3 : 4 : 5 : 5 : 5 : 5 : 5 : 5 : 5 : 5 : 5 : 5 : 5 : 4 : 3 : 2 : 1 : 0 :   :   :   :   :   :   :   :   :   |
        | - ║ 0 : 1 : 2 : 3 : 4 : 4 : 4 : 4 : 4 : 4 : 4 : 4 : 4 : 4 : 4 : 4 : 3 : 2 : 1 : 0 :   :   :   :   :   :   :   :   :   :   |
        | - ║ 0 : 1 : 2 : 3 : 3 : 3 : 3 : 3 : 3 : 3 : 3 : 3 : 3 : 3 : 3 : 3 : 2 : 1 : 0 :   :   :   :   :   :   :   :   :   :   :   |
        | - ║ 0 : 1 : 2 : 2 : 2 : 2 : 2 : 2 : 2 : 2 : 2 : 2 : 2 : 2 : 2 : 2 : 1 : 0 :   :   :   :   :   :   :   :   :   :   :   :   |
        | - ║ 0 : 1 : 1 : 1 : 1 : 1 : 1 : 1 : 1 : 1 : 1 : 1 : 1 : 1 : 1 : 1 : 0 :   :   :   :   :   :   :   :   :   :   :   :   :   |
        | - ║ 0 : 0 : 0 : 0 : 0 : 0 : 0 : 0 : 0 : 0 : 0 : 0 : 0 : 0 : 0 : 0 :   :   :   :   :   :   :   :   :   :   :   :   :   :   |
        `).toBeMatchToSelectionPattern();
      /* eslint-enable max-len */
    });

    it('should call afterSelection and afterSelectionEnd hooks with proper arguments', () => {
      const hooks = jasmine.createSpyObj('hooks', ['afterSelection', 'afterSelectionEnd']);
      handsontable({
        startRows: 21,
        startCols: 30,
        selectionMode: 'multiple',
        afterSelection: hooks.afterSelection,
        afterSelectionEnd: hooks.afterSelectionEnd,
      });

      $(getCell(0, 0)).simulate('mousedown');
      $(getCell(20, 15)).simulate('mouseover');
      $(getCell(20, 15)).simulate('mouseup');

      expect(hooks.afterSelection.calls.count()).toBe(2);
      expect(hooks.afterSelection.calls.argsFor(0)).toEqual([0, 0, 0, 0, jasmine.any(Object), 0]);
      expect(hooks.afterSelection.calls.argsFor(1)).toEqual([0, 0, 20, 15, jasmine.any(Object), 0]);
      expect(hooks.afterSelectionEnd.calls.count()).toBe(1);
      expect(hooks.afterSelectionEnd.calls.argsFor(0)).toEqual([0, 0, 20, 15, 0, void 0]);

      keyDown('ctrl');
      hooks.afterSelection.calls.reset();
      hooks.afterSelectionEnd.calls.reset();

      $(getCell(1, 1)).simulate('mousedown');
      $(getCell(19, 16)).simulate('mouseover');
      $(getCell(19, 16)).simulate('mouseup');

      expect(hooks.afterSelection.calls.count()).toBe(2);
      expect(hooks.afterSelection.calls.argsFor(0)).toEqual([1, 1, 1, 1, jasmine.any(Object), 1]);
      expect(hooks.afterSelection.calls.argsFor(1)).toEqual([1, 1, 19, 16, jasmine.any(Object), 1]);
      expect(hooks.afterSelectionEnd.calls.count()).toBe(1);
      expect(hooks.afterSelectionEnd.calls.argsFor(0)).toEqual([1, 1, 19, 16, 1, void 0]);

      hooks.afterSelection.calls.reset();
      hooks.afterSelectionEnd.calls.reset();

      $(getCell(2, 2)).simulate('mousedown');
      $(getCell(18, 17)).simulate('mouseover');
      $(getCell(18, 17)).simulate('mouseup');

      expect(hooks.afterSelection.calls.count()).toBe(2);
      expect(hooks.afterSelection.calls.argsFor(0)).toEqual([2, 2, 2, 2, jasmine.any(Object), 2]);
      expect(hooks.afterSelection.calls.argsFor(1)).toEqual([2, 2, 18, 17, jasmine.any(Object), 2]);
      expect(hooks.afterSelectionEnd.calls.count()).toBe(1);
      expect(hooks.afterSelectionEnd.calls.argsFor(0)).toEqual([2, 2, 18, 17, 2, void 0]);

      hooks.afterSelection.calls.reset();
      hooks.afterSelectionEnd.calls.reset();

      $(getCell(3, 3)).simulate('mousedown');
      $(getCell(17, 18)).simulate('mouseover');
      $(getCell(17, 18)).simulate('mouseup');

      expect(hooks.afterSelection.calls.count()).toBe(2);
      expect(hooks.afterSelection.calls.argsFor(0)).toEqual([3, 3, 3, 3, jasmine.any(Object), 3]);
      expect(hooks.afterSelection.calls.argsFor(1)).toEqual([3, 3, 17, 18, jasmine.any(Object), 3]);
      expect(hooks.afterSelectionEnd.calls.count()).toBe(1);
      expect(hooks.afterSelectionEnd.calls.argsFor(0)).toEqual([3, 3, 17, 18, 3, void 0]);

      hooks.afterSelection.calls.reset();
      hooks.afterSelectionEnd.calls.reset();

      $(getCell(4, 4)).simulate('mousedown');
      $(getCell(16, 19)).simulate('mouseover');
      $(getCell(16, 19)).simulate('mouseup');

      expect(hooks.afterSelection.calls.count()).toBe(2);
      expect(hooks.afterSelection.calls.argsFor(0)).toEqual([4, 4, 4, 4, jasmine.any(Object), 4]);
      expect(hooks.afterSelection.calls.argsFor(1)).toEqual([4, 4, 16, 19, jasmine.any(Object), 4]);
      expect(hooks.afterSelectionEnd.calls.count()).toBe(1);
      expect(hooks.afterSelectionEnd.calls.argsFor(0)).toEqual([4, 4, 16, 19, 4, void 0]);

      hooks.afterSelection.calls.reset();
      hooks.afterSelectionEnd.calls.reset();

      $(getCell(5, 5)).simulate('mousedown');
      $(getCell(15, 20)).simulate('mouseover');
      $(getCell(15, 20)).simulate('mouseup');

      expect(hooks.afterSelection.calls.count()).toBe(2);
      expect(hooks.afterSelection.calls.argsFor(0)).toEqual([5, 5, 5, 5, jasmine.any(Object), 5]);
      expect(hooks.afterSelection.calls.argsFor(1)).toEqual([5, 5, 15, 20, jasmine.any(Object), 5]);
      expect(hooks.afterSelectionEnd.calls.count()).toBe(1);
      expect(hooks.afterSelectionEnd.calls.argsFor(0)).toEqual([5, 5, 15, 20, 5, void 0]);

      hooks.afterSelection.calls.reset();
      hooks.afterSelectionEnd.calls.reset();

      $(getCell(6, 6)).simulate('mousedown');
      $(getCell(14, 21)).simulate('mouseover');
      $(getCell(14, 21)).simulate('mouseup');

      expect(hooks.afterSelection.calls.count()).toBe(2);
      expect(hooks.afterSelection.calls.argsFor(0)).toEqual([6, 6, 6, 6, jasmine.any(Object), 6]);
      expect(hooks.afterSelection.calls.argsFor(1)).toEqual([6, 6, 14, 21, jasmine.any(Object), 6]);
      expect(hooks.afterSelectionEnd.calls.count()).toBe(1);
      expect(hooks.afterSelectionEnd.calls.argsFor(0)).toEqual([6, 6, 14, 21, 6, void 0]);

      hooks.afterSelection.calls.reset();
      hooks.afterSelectionEnd.calls.reset();

      $(getCell(7, 7)).simulate('mousedown');
      $(getCell(13, 22)).simulate('mouseover');
      $(getCell(13, 22)).simulate('mouseup');

      expect(hooks.afterSelection.calls.count()).toBe(2);
      expect(hooks.afterSelection.calls.argsFor(0)).toEqual([7, 7, 7, 7, jasmine.any(Object), 7]);
      expect(hooks.afterSelection.calls.argsFor(1)).toEqual([7, 7, 13, 22, jasmine.any(Object), 7]);
      expect(hooks.afterSelectionEnd.calls.count()).toBe(1);
      expect(hooks.afterSelectionEnd.calls.argsFor(0)).toEqual([7, 7, 13, 22, 7, void 0]);

      hooks.afterSelection.calls.reset();
      hooks.afterSelectionEnd.calls.reset();

      $(getCell(8, 8)).simulate('mousedown');
      $(getCell(12, 23)).simulate('mouseover');
      $(getCell(12, 23)).simulate('mouseup');

      expect(hooks.afterSelection.calls.count()).toBe(2);
      expect(hooks.afterSelection.calls.argsFor(0)).toEqual([8, 8, 8, 8, jasmine.any(Object), 8]);
      expect(hooks.afterSelection.calls.argsFor(1)).toEqual([8, 8, 12, 23, jasmine.any(Object), 8]);
      expect(hooks.afterSelectionEnd.calls.count()).toBe(1);
      expect(hooks.afterSelectionEnd.calls.argsFor(0)).toEqual([8, 8, 12, 23, 8, void 0]);

      hooks.afterSelection.calls.reset();
      hooks.afterSelectionEnd.calls.reset();

      $(getCell(9, 9)).simulate('mousedown');
      $(getCell(11, 24)).simulate('mouseover');
      $(getCell(11, 24)).simulate('mouseup');

      expect(hooks.afterSelection.calls.count()).toBe(2);
      expect(hooks.afterSelection.calls.argsFor(0)).toEqual([9, 9, 9, 9, jasmine.any(Object), 9]);
      expect(hooks.afterSelection.calls.argsFor(1)).toEqual([9, 9, 11, 24, jasmine.any(Object), 9]);
      expect(hooks.afterSelectionEnd.calls.count()).toBe(1);
      expect(hooks.afterSelectionEnd.calls.argsFor(0)).toEqual([9, 9, 11, 24, 9, void 0]);

      hooks.afterSelection.calls.reset();
      hooks.afterSelectionEnd.calls.reset();

      $(getCell(10, 10)).simulate('mousedown');
      $(getCell(10, 25)).simulate('mouseover');
      $(getCell(10, 25)).simulate('mouseup');

      expect(hooks.afterSelection.calls.count()).toBe(2);
      expect(hooks.afterSelection.calls.argsFor(0)).toEqual([10, 10, 10, 10, jasmine.any(Object), 10]);
      expect(hooks.afterSelection.calls.argsFor(1)).toEqual([10, 10, 10, 25, jasmine.any(Object), 10]);
      expect(hooks.afterSelectionEnd.calls.count()).toBe(1);
      expect(hooks.afterSelectionEnd.calls.argsFor(0)).toEqual([10, 10, 10, 25, 10, void 0]);
    });

    it('should call afterSelectionByProp and afterSelectionEndByProp hooks with proper arguments', () => {
      const hooks = jasmine.createSpyObj('hooks', ['afterSelection', 'afterSelectionEnd']);
      handsontable({
        data: Handsontable.helper.createSpreadsheetObjectData(21, 30),
        selectionMode: 'multiple',
        afterSelectionByProp: hooks.afterSelection,
        afterSelectionEndByProp: hooks.afterSelectionEnd,
      });

      $(getCell(0, 0)).simulate('mousedown');
      $(getCell(20, 15)).simulate('mouseover');
      $(getCell(20, 15)).simulate('mouseup');

      expect(hooks.afterSelection.calls.count()).toBe(2);
      expect(hooks.afterSelection.calls.argsFor(0)).toEqual([0, 'prop0', 0, 'prop0', jasmine.any(Object), 0]);
      expect(hooks.afterSelection.calls.argsFor(1)).toEqual([0, 'prop0', 20, 'prop15', jasmine.any(Object), 0]);
      expect(hooks.afterSelectionEnd.calls.count()).toBe(1);
      expect(hooks.afterSelectionEnd.calls.argsFor(0)).toEqual([0, 'prop0', 20, 'prop15', 0, void 0]);

      keyDown('ctrl');
      hooks.afterSelection.calls.reset();
      hooks.afterSelectionEnd.calls.reset();

      $(getCell(1, 1)).simulate('mousedown');
      $(getCell(19, 16)).simulate('mouseover');
      $(getCell(19, 16)).simulate('mouseup');

      expect(hooks.afterSelection.calls.count()).toBe(2);
      expect(hooks.afterSelection.calls.argsFor(0)).toEqual([1, 'prop1', 1, 'prop1', jasmine.any(Object), 1]);
      expect(hooks.afterSelection.calls.argsFor(1)).toEqual([1, 'prop1', 19, 'prop16', jasmine.any(Object), 1]);
      expect(hooks.afterSelectionEnd.calls.count()).toBe(1);
      expect(hooks.afterSelectionEnd.calls.argsFor(0)).toEqual([1, 'prop1', 19, 'prop16', 1, void 0]);

      hooks.afterSelection.calls.reset();
      hooks.afterSelectionEnd.calls.reset();

      $(getCell(2, 2)).simulate('mousedown');
      $(getCell(18, 17)).simulate('mouseover');
      $(getCell(18, 17)).simulate('mouseup');

      expect(hooks.afterSelection.calls.count()).toBe(2);
      expect(hooks.afterSelection.calls.argsFor(0)).toEqual([2, 'prop2', 2, 'prop2', jasmine.any(Object), 2]);
      expect(hooks.afterSelection.calls.argsFor(1)).toEqual([2, 'prop2', 18, 'prop17', jasmine.any(Object), 2]);
      expect(hooks.afterSelectionEnd.calls.count()).toBe(1);
      expect(hooks.afterSelectionEnd.calls.argsFor(0)).toEqual([2, 'prop2', 18, 'prop17', 2, void 0]);

      hooks.afterSelection.calls.reset();
      hooks.afterSelectionEnd.calls.reset();

      $(getCell(3, 3)).simulate('mousedown');
      $(getCell(17, 18)).simulate('mouseover');
      $(getCell(17, 18)).simulate('mouseup');

      expect(hooks.afterSelection.calls.count()).toBe(2);
      expect(hooks.afterSelection.calls.argsFor(0)).toEqual([3, 'prop3', 3, 'prop3', jasmine.any(Object), 3]);
      expect(hooks.afterSelection.calls.argsFor(1)).toEqual([3, 'prop3', 17, 'prop18', jasmine.any(Object), 3]);
      expect(hooks.afterSelectionEnd.calls.count()).toBe(1);
      expect(hooks.afterSelectionEnd.calls.argsFor(0)).toEqual([3, 'prop3', 17, 'prop18', 3, void 0]);

      hooks.afterSelection.calls.reset();
      hooks.afterSelectionEnd.calls.reset();

      $(getCell(4, 4)).simulate('mousedown');
      $(getCell(16, 19)).simulate('mouseover');
      $(getCell(16, 19)).simulate('mouseup');

      expect(hooks.afterSelection.calls.count()).toBe(2);
      expect(hooks.afterSelection.calls.argsFor(0)).toEqual([4, 'prop4', 4, 'prop4', jasmine.any(Object), 4]);
      expect(hooks.afterSelection.calls.argsFor(1)).toEqual([4, 'prop4', 16, 'prop19', jasmine.any(Object), 4]);
      expect(hooks.afterSelectionEnd.calls.count()).toBe(1);
      expect(hooks.afterSelectionEnd.calls.argsFor(0)).toEqual([4, 'prop4', 16, 'prop19', 4, void 0]);

      hooks.afterSelection.calls.reset();
      hooks.afterSelectionEnd.calls.reset();

      $(getCell(5, 5)).simulate('mousedown');
      $(getCell(15, 20)).simulate('mouseover');
      $(getCell(15, 20)).simulate('mouseup');

      expect(hooks.afterSelection.calls.count()).toBe(2);
      expect(hooks.afterSelection.calls.argsFor(0)).toEqual([5, 'prop5', 5, 'prop5', jasmine.any(Object), 5]);
      expect(hooks.afterSelection.calls.argsFor(1)).toEqual([5, 'prop5', 15, 'prop20', jasmine.any(Object), 5]);
      expect(hooks.afterSelectionEnd.calls.count()).toBe(1);
      expect(hooks.afterSelectionEnd.calls.argsFor(0)).toEqual([5, 'prop5', 15, 'prop20', 5, void 0]);

      hooks.afterSelection.calls.reset();
      hooks.afterSelectionEnd.calls.reset();

      $(getCell(6, 6)).simulate('mousedown');
      $(getCell(14, 21)).simulate('mouseover');
      $(getCell(14, 21)).simulate('mouseup');

      expect(hooks.afterSelection.calls.count()).toBe(2);
      expect(hooks.afterSelection.calls.argsFor(0)).toEqual([6, 'prop6', 6, 'prop6', jasmine.any(Object), 6]);
      expect(hooks.afterSelection.calls.argsFor(1)).toEqual([6, 'prop6', 14, 'prop21', jasmine.any(Object), 6]);
      expect(hooks.afterSelectionEnd.calls.count()).toBe(1);
      expect(hooks.afterSelectionEnd.calls.argsFor(0)).toEqual([6, 'prop6', 14, 'prop21', 6, void 0]);

      hooks.afterSelection.calls.reset();
      hooks.afterSelectionEnd.calls.reset();

      $(getCell(7, 7)).simulate('mousedown');
      $(getCell(13, 22)).simulate('mouseover');
      $(getCell(13, 22)).simulate('mouseup');

      expect(hooks.afterSelection.calls.count()).toBe(2);
      expect(hooks.afterSelection.calls.argsFor(0)).toEqual([7, 'prop7', 7, 'prop7', jasmine.any(Object), 7]);
      expect(hooks.afterSelection.calls.argsFor(1)).toEqual([7, 'prop7', 13, 'prop22', jasmine.any(Object), 7]);
      expect(hooks.afterSelectionEnd.calls.count()).toBe(1);
      expect(hooks.afterSelectionEnd.calls.argsFor(0)).toEqual([7, 'prop7', 13, 'prop22', 7, void 0]);

      hooks.afterSelection.calls.reset();
      hooks.afterSelectionEnd.calls.reset();

      $(getCell(8, 8)).simulate('mousedown');
      $(getCell(12, 23)).simulate('mouseover');
      $(getCell(12, 23)).simulate('mouseup');

      expect(hooks.afterSelection.calls.count()).toBe(2);
      expect(hooks.afterSelection.calls.argsFor(0)).toEqual([8, 'prop8', 8, 'prop8', jasmine.any(Object), 8]);
      expect(hooks.afterSelection.calls.argsFor(1)).toEqual([8, 'prop8', 12, 'prop23', jasmine.any(Object), 8]);
      expect(hooks.afterSelectionEnd.calls.count()).toBe(1);
      expect(hooks.afterSelectionEnd.calls.argsFor(0)).toEqual([8, 'prop8', 12, 'prop23', 8, void 0]);

      hooks.afterSelection.calls.reset();
      hooks.afterSelectionEnd.calls.reset();

      $(getCell(9, 9)).simulate('mousedown');
      $(getCell(11, 24)).simulate('mouseover');
      $(getCell(11, 24)).simulate('mouseup');

      expect(hooks.afterSelection.calls.count()).toBe(2);
      expect(hooks.afterSelection.calls.argsFor(0)).toEqual([9, 'prop9', 9, 'prop9', jasmine.any(Object), 9]);
      expect(hooks.afterSelection.calls.argsFor(1)).toEqual([9, 'prop9', 11, 'prop24', jasmine.any(Object), 9]);
      expect(hooks.afterSelectionEnd.calls.count()).toBe(1);
      expect(hooks.afterSelectionEnd.calls.argsFor(0)).toEqual([9, 'prop9', 11, 'prop24', 9, void 0]);

      hooks.afterSelection.calls.reset();
      hooks.afterSelectionEnd.calls.reset();

      $(getCell(10, 10)).simulate('mousedown');
      $(getCell(10, 25)).simulate('mouseover');
      $(getCell(10, 25)).simulate('mouseup');

      expect(hooks.afterSelection.calls.count()).toBe(2);
      expect(hooks.afterSelection.calls.argsFor(0)).toEqual([10, 'prop10', 10, 'prop10', jasmine.any(Object), 10]);
      expect(hooks.afterSelection.calls.argsFor(1)).toEqual([10, 'prop10', 10, 'prop25', jasmine.any(Object), 10]);
      expect(hooks.afterSelectionEnd.calls.count()).toBe(1);
      expect(hooks.afterSelectionEnd.calls.argsFor(0)).toEqual([10, 'prop10', 10, 'prop25', 10, void 0]);
    });
  });

  describe('alter the table', () => {
    it('should transform the selection down by amount of added rows when they added before the last selection', () => {
      handsontable({
        rowHeaders: true,
        colHeaders: true,
        startRows: 10,
        startCols: 10
      });

      selectCells([[2, 2, 5, 5], [6, 1], [3, 3, 6, 6], [8, 0]]);
      alter('insert_row', 1, 3);

      expect(getSelected()).toEqual([[2, 2, 5, 5], [6, 1, 6, 1], [3, 3, 6, 6], [11, 0, 11, 0]]);
      // By design only last selection is interactive.
      expect(`
        |   ║ - : - : - : - : - : - : - :   :   :   |
        |===:===:===:===:===:===:===:===:===:===:===|
        |   ║   :   :   :   :   :   :   :   :   :   |
        |   ║   :   :   :   :   :   :   :   :   :   |
        | - ║   :   : 0 : 0 : 0 : 0 :   :   :   :   |
        | - ║   :   : 0 : 1 : 1 : 1 : 0 :   :   :   |
        | - ║   :   : 0 : 1 : 1 : 1 : 0 :   :   :   |
        | - ║   :   : 0 : 1 : 1 : 1 : 0 :   :   :   |
        | - ║   : 0 :   : 0 : 0 : 0 : 0 :   :   :   |
        |   ║   :   :   :   :   :   :   :   :   :   |
        |   ║   :   :   :   :   :   :   :   :   :   |
        |   ║   :   :   :   :   :   :   :   :   :   |
        |   ║   :   :   :   :   :   :   :   :   :   |
        | - ║ A :   :   :   :   :   :   :   :   :   |
        |   ║   :   :   :   :   :   :   :   :   :   |
      `).toBeMatchToSelectionPattern();
    });

    it('should transform the header selection down by amount of added rows when they added before the selection', () => {
      handsontable({
        rowHeaders: true,
        colHeaders: true,
        startRows: 10,
        startCols: 10
      });

      selectRows(3, 5);
      alter('insert_row', 1, 3);

      expect(getSelected()).toEqual([[6, -1, 8, 9]]);
      expect(`
        |   ║ - : - : - : - : - : - : - : - : - : - |
        |===:===:===:===:===:===:===:===:===:===:===|
        |   ║   :   :   :   :   :   :   :   :   :   |
        |   ║   :   :   :   :   :   :   :   :   :   |
        |   ║   :   :   :   :   :   :   :   :   :   |
        |   ║   :   :   :   :   :   :   :   :   :   |
        |   ║   :   :   :   :   :   :   :   :   :   |
        |   ║   :   :   :   :   :   :   :   :   :   |
        | * ║ A : 0 : 0 : 0 : 0 : 0 : 0 : 0 : 0 : 0 |
        | * ║ 0 : 0 : 0 : 0 : 0 : 0 : 0 : 0 : 0 : 0 |
        | * ║ 0 : 0 : 0 : 0 : 0 : 0 : 0 : 0 : 0 : 0 |
        |   ║   :   :   :   :   :   :   :   :   :   |
        |   ║   :   :   :   :   :   :   :   :   :   |
        |   ║   :   :   :   :   :   :   :   :   :   |
        |   ║   :   :   :   :   :   :   :   :   :   |
      `).toBeMatchToSelectionPattern();
    });

    it('should not transform the selection down by amount of added rows when they added after the last selection', () => {
      handsontable({
        rowHeaders: true,
        colHeaders: true,
        startRows: 10,
        startCols: 10
      });

      selectCells([[2, 2, 5, 5], [6, 1], [3, 3, 6, 6], [8, 0]]);
      alter('insert_row', 9, 3);

      expect(getSelected()).toEqual([[2, 2, 5, 5], [6, 1, 6, 1], [3, 3, 6, 6], [8, 0, 8, 0]]);
      expect(`
        |   ║ - : - : - : - : - : - : - :   :   :   |
        |===:===:===:===:===:===:===:===:===:===:===|
        |   ║   :   :   :   :   :   :   :   :   :   |
        |   ║   :   :   :   :   :   :   :   :   :   |
        | - ║   :   : 0 : 0 : 0 : 0 :   :   :   :   |
        | - ║   :   : 0 : 1 : 1 : 1 : 0 :   :   :   |
        | - ║   :   : 0 : 1 : 1 : 1 : 0 :   :   :   |
        | - ║   :   : 0 : 1 : 1 : 1 : 0 :   :   :   |
        | - ║   : 0 :   : 0 : 0 : 0 : 0 :   :   :   |
        |   ║   :   :   :   :   :   :   :   :   :   |
        | - ║ A :   :   :   :   :   :   :   :   :   |
        |   ║   :   :   :   :   :   :   :   :   :   |
        |   ║   :   :   :   :   :   :   :   :   :   |
        |   ║   :   :   :   :   :   :   :   :   :   |
        |   ║   :   :   :   :   :   :   :   :   :   |
      `).toBeMatchToSelectionPattern();
    });

    it('should not transform the header selection down by amount of added rows when they added after the selection', () => {
      handsontable({
        rowHeaders: true,
        colHeaders: true,
        startRows: 10,
        startCols: 10
      });

      selectRows(3, 5);
      alter('insert_row', 5, 3);

      expect(getSelected()).toEqual([[3, -1, 5, 9]]);
      expect(`
        |   ║ - : - : - : - : - : - : - : - : - : - |
        |===:===:===:===:===:===:===:===:===:===:===|
        |   ║   :   :   :   :   :   :   :   :   :   |
        |   ║   :   :   :   :   :   :   :   :   :   |
        |   ║   :   :   :   :   :   :   :   :   :   |
        | * ║ A : 0 : 0 : 0 : 0 : 0 : 0 : 0 : 0 : 0 |
        | * ║ 0 : 0 : 0 : 0 : 0 : 0 : 0 : 0 : 0 : 0 |
        | * ║ 0 : 0 : 0 : 0 : 0 : 0 : 0 : 0 : 0 : 0 |
        |   ║   :   :   :   :   :   :   :   :   :   |
        |   ║   :   :   :   :   :   :   :   :   :   |
        |   ║   :   :   :   :   :   :   :   :   :   |
        |   ║   :   :   :   :   :   :   :   :   :   |
        |   ║   :   :   :   :   :   :   :   :   :   |
        |   ║   :   :   :   :   :   :   :   :   :   |
        |   ║   :   :   :   :   :   :   :   :   :   |
      `).toBeMatchToSelectionPattern();
    });

    it('should transform the selection right by amount of added columns when they added before the last selection', () => {
      handsontable({
        rowHeaders: true,
        colHeaders: true,
        startRows: 10,
        startCols: 10
      });

      selectCells([[2, 2, 5, 5], [6, 1], [3, 3, 6, 6], [8, 5]]);
      alter('insert_col', 1, 3);

      expect(getSelected()).toEqual([[2, 2, 5, 5], [6, 1, 6, 1], [3, 3, 6, 6], [8, 8, 8, 8]]);
      // By design only last selection is interactive.
      expect(`
        |   ║   : - : - : - : - : - : - :   : - :   :   :   :   |
        |===:===:===:===:===:===:===:===:===:===:===:===:===:===|
        |   ║   :   :   :   :   :   :   :   :   :   :   :   :   |
        |   ║   :   :   :   :   :   :   :   :   :   :   :   :   |
        | - ║   :   : 0 : 0 : 0 : 0 :   :   :   :   :   :   :   |
        | - ║   :   : 0 : 1 : 1 : 1 : 0 :   :   :   :   :   :   |
        | - ║   :   : 0 : 1 : 1 : 1 : 0 :   :   :   :   :   :   |
        | - ║   :   : 0 : 1 : 1 : 1 : 0 :   :   :   :   :   :   |
        | - ║   : 0 :   : 0 : 0 : 0 : 0 :   :   :   :   :   :   |
        |   ║   :   :   :   :   :   :   :   :   :   :   :   :   |
        | - ║   :   :   :   :   :   :   :   : A :   :   :   :   |
        |   ║   :   :   :   :   :   :   :   :   :   :   :   :   |
      `).toBeMatchToSelectionPattern();
    });

    it('should transform the header selection right by amount of added columns when they added before the selection', () => {
      handsontable({
        rowHeaders: true,
        colHeaders: true,
        startRows: 10,
        startCols: 10
      });

      selectColumns(3, 5);
      alter('insert_col', 1, 3);

      expect(getSelected()).toEqual([[-1, 6, 9, 8]]);
      expect(`
        |   ║   :   :   :   :   :   : * : * : * :   :   :   :   |
        |===:===:===:===:===:===:===:===:===:===:===:===:===:===|
        | - ║   :   :   :   :   :   : A : 0 : 0 :   :   :   :   |
        | - ║   :   :   :   :   :   : 0 : 0 : 0 :   :   :   :   |
        | - ║   :   :   :   :   :   : 0 : 0 : 0 :   :   :   :   |
        | - ║   :   :   :   :   :   : 0 : 0 : 0 :   :   :   :   |
        | - ║   :   :   :   :   :   : 0 : 0 : 0 :   :   :   :   |
        | - ║   :   :   :   :   :   : 0 : 0 : 0 :   :   :   :   |
        | - ║   :   :   :   :   :   : 0 : 0 : 0 :   :   :   :   |
        | - ║   :   :   :   :   :   : 0 : 0 : 0 :   :   :   :   |
        | - ║   :   :   :   :   :   : 0 : 0 : 0 :   :   :   :   |
        | - ║   :   :   :   :   :   : 0 : 0 : 0 :   :   :   :   |
      `).toBeMatchToSelectionPattern();
    });

    it('should not transform the selection right by amount of added columns when they added after the last selection', () => {
      handsontable({
        rowHeaders: true,
        colHeaders: true,
        startRows: 10,
        startCols: 10
      });

      selectCells([[2, 2, 5, 5], [6, 1], [3, 3, 6, 6], [8, 5]]);
      alter('insert_col', 6, 3);

      expect(getSelected()).toEqual([[2, 2, 5, 5], [6, 1, 6, 1], [3, 3, 6, 6], [8, 5, 8, 5]]);
      expect(`
        |   ║   : - : - : - : - : - : - :   :   :   :   :   :   |
        |===:===:===:===:===:===:===:===:===:===:===:===:===:===|
        |   ║   :   :   :   :   :   :   :   :   :   :   :   :   |
        |   ║   :   :   :   :   :   :   :   :   :   :   :   :   |
        | - ║   :   : 0 : 0 : 0 : 0 :   :   :   :   :   :   :   |
        | - ║   :   : 0 : 1 : 1 : 1 : 0 :   :   :   :   :   :   |
        | - ║   :   : 0 : 1 : 1 : 1 : 0 :   :   :   :   :   :   |
        | - ║   :   : 0 : 1 : 1 : 1 : 0 :   :   :   :   :   :   |
        | - ║   : 0 :   : 0 : 0 : 0 : 0 :   :   :   :   :   :   |
        |   ║   :   :   :   :   :   :   :   :   :   :   :   :   |
        | - ║   :   :   :   :   : A :   :   :   :   :   :   :   |
        |   ║   :   :   :   :   :   :   :   :   :   :   :   :   |
      `).toBeMatchToSelectionPattern();
    });

    it('should not transform the header selection right by amount of added columns when they added after the selection', () => {
      handsontable({
        rowHeaders: true,
        colHeaders: true,
        startRows: 10,
        startCols: 10
      });

      selectColumns(3, 5);
      alter('insert_col', 5, 3);

      expect(getSelected()).toEqual([[-1, 3, 9, 5]]);
      expect(`
        |   ║   :   :   : * : * : * :   :   :   :   :   :   :   |
        |===:===:===:===:===:===:===:===:===:===:===:===:===:===|
        | - ║   :   :   : A : 0 : 0 :   :   :   :   :   :   :   |
        | - ║   :   :   : 0 : 0 : 0 :   :   :   :   :   :   :   |
        | - ║   :   :   : 0 : 0 : 0 :   :   :   :   :   :   :   |
        | - ║   :   :   : 0 : 0 : 0 :   :   :   :   :   :   :   |
        | - ║   :   :   : 0 : 0 : 0 :   :   :   :   :   :   :   |
        | - ║   :   :   : 0 : 0 : 0 :   :   :   :   :   :   :   |
        | - ║   :   :   : 0 : 0 : 0 :   :   :   :   :   :   :   |
        | - ║   :   :   : 0 : 0 : 0 :   :   :   :   :   :   :   |
        | - ║   :   :   : 0 : 0 : 0 :   :   :   :   :   :   :   |
        | - ║   :   :   : 0 : 0 : 0 :   :   :   :   :   :   :   |
      `).toBeMatchToSelectionPattern();
    });
  });
});<|MERGE_RESOLUTION|>--- conflicted
+++ resolved
@@ -531,11 +531,7 @@
     spec().$container.find('.ht_clone_top tr:eq(0) th:eq(5)').simulate('mousedown', { shiftKey: true });
     spec().$container.find('.ht_clone_top tr:eq(0) th:eq(5)').simulate('mouseup');
 
-<<<<<<< HEAD
-    expect(getSelected()).toEqual([[0, 1, 4, 4]]);
-=======
     expect(getSelected()).toEqual([[-1, 1, 4, 4]]);
->>>>>>> d0700d86
     expect(`
     |   ║   : * : * : * : * |
     |===:===:===:===:===:===|
@@ -561,11 +557,7 @@
     spec().$container.find('.ht_clone_left tr:eq(5) th:eq(0)').simulate('mousedown', { shiftKey: true });
     spec().$container.find('.ht_clone_left tr:eq(5) th:eq(0)').simulate('mouseup');
 
-<<<<<<< HEAD
-    expect(getSelected()).toEqual([[1, 0, 4, 4]]);
-=======
     expect(getSelected()).toEqual([[1, -1, 4, 4]]);
->>>>>>> d0700d86
     expect(`
     |   ║ - : - : - : - : - |
     |===:===:===:===:===:===|
@@ -586,19 +578,11 @@
     });
 
     selectCell(1, 1, 3, 3);
-<<<<<<< HEAD
 
     spec().$container.find('.ht_clone_top tr:eq(0) th:eq(5)').simulate('mousedown', { shiftKey: true });
     spec().$container.find('.ht_clone_top tr:eq(0) th:eq(5)').simulate('mouseup');
 
-    expect(getSelected()).toEqual([[0, 1, 4, 4]]);
-=======
-
-    spec().$container.find('.ht_clone_top tr:eq(0) th:eq(5)').simulate('mousedown', { shiftKey: true });
-    spec().$container.find('.ht_clone_top tr:eq(0) th:eq(5)').simulate('mouseup');
-
     expect(getSelected()).toEqual([[-1, 1, 4, 4]]);
->>>>>>> d0700d86
     expect(`
     |   ║   : * : * : * : * |
     |===:===:===:===:===:===|
@@ -623,11 +607,7 @@
     spec().$container.find('.ht_clone_left tr:eq(5) th:eq(0)').simulate('mousedown', { shiftKey: true });
     spec().$container.find('.ht_clone_left tr:eq(5) th:eq(0)').simulate('mouseup');
 
-<<<<<<< HEAD
-    expect(getSelected()).toEqual([[1, 0, 4, 4]]);
-=======
     expect(getSelected()).toEqual([[1, -1, 4, 4]]);
->>>>>>> d0700d86
     expect(`
     |   ║ - : - : - : - : - |
     |===:===:===:===:===:===|
@@ -637,8 +617,6 @@
     | * ║ 0 : 0 : 0 : 0 : 0 |
     | * ║ 0 : 0 : 0 : 0 : 0 |
     `).toBeMatchToSelectionPattern();
-<<<<<<< HEAD
-=======
   });
 
   it('should allow switching between row/column selection, when clicking on the headers ' +
@@ -693,7 +671,6 @@
     |   ║   :   :   :   :   |
     |   ║   :   :   :   :   |
     `).toBeMatchToSelectionPattern();
->>>>>>> d0700d86
   });
 
   it('should call onSelection while user selects cells with mouse; onSelectionEnd when user finishes selection', () => {
@@ -748,11 +725,7 @@
     spec().$container.find('.ht_clone_left tr:eq(0) th:eq(2)').simulate('mouseover');
     spec().$container.find('.ht_clone_left tr:eq(0) th:eq(2)').simulate('mouseup');
 
-<<<<<<< HEAD
-    expect(getSelected()).toEqual([[0, 1, 4, 1]]);
-=======
     expect(getSelected()).toEqual([[-1, 1, 4, 1]]);
->>>>>>> d0700d86
     expect(`
     |   ║   : * |   :   :   |
     |===:===:===:===:===:===|
@@ -1296,11 +1269,7 @@
     });
 
     spec().$container.find('tr:eq(2) th:eq(0)').simulate('mousedown');
-<<<<<<< HEAD
-    expect(getSelected()).toEqual([[1, 0, 1, 4]]);
-=======
     expect(getSelected()).toEqual([[1, -1, 1, 4]]);
->>>>>>> d0700d86
     expect(`
     |   ║ - : - | - : - : - |
     |===:===:===:===:===:===|
@@ -1313,11 +1282,7 @@
     `).toBeMatchToSelectionPattern();
 
     spec().$container.find('tr:eq(3) th:eq(0)').simulate('mousedown');
-<<<<<<< HEAD
-    expect(getSelected()).toEqual([[2, 0, 2, 4]]);
-=======
     expect(getSelected()).toEqual([[2, -1, 2, 4]]);
->>>>>>> d0700d86
     expect(`
     |   ║ - : - | - : - : - |
     |===:===:===:===:===:===|
@@ -1564,11 +1529,7 @@
 
     spec().$container.find('thead').find('th').eq(0).simulate('mousedown');
 
-<<<<<<< HEAD
-    expect(getSelected()).toEqual([[0, 0, 4, 4]]);
-=======
     expect(getSelected()).toEqual([[-1, -1, 4, 4]]);
->>>>>>> d0700d86
     expect(`
     |   ║ * : * : * : * : * |
     |===:===:===:===:===:===|
@@ -1578,8 +1539,6 @@
     | * ║ 0 : 0 : 0 : 0 : 0 |
     | * ║ 0 : 0 : 0 : 0 : 0 |
     `).toBeMatchToSelectionPattern();
-<<<<<<< HEAD
-=======
   });
 
   it('should not scroll the table after clicking the corner header', async() => {
@@ -1603,7 +1562,6 @@
 
     expect(onAfterScrollVertically).toHaveBeenCalledTimes(0);
     expect(onAfterScrollHorizontally).toHaveBeenCalledTimes(0);
->>>>>>> d0700d86
   });
 
   it('should redraw selection when option `colHeaders` is set and user scrolled', async() => {
@@ -1712,8 +1670,6 @@
     expect(hot.view.wt.wtTable.getLastVisibleColumn()).toBe(12);
   });
 
-<<<<<<< HEAD
-=======
   it('selection should move down throughout the table when the last row is hidden', () => {
     handsontable({
       data: Handsontable.helper.createSpreadsheetData(3, 3),
@@ -1773,7 +1729,6 @@
     expect(getSelected()).toEqual([[-1, 1, 1, 1]]);
   });
 
->>>>>>> d0700d86
   describe('multiple selection mode', () => {
     it('should select cells by using two layers when CTRL key is pressed (default mode of the selectionMode option)', () => {
       handsontable({
